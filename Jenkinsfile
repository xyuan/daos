--- conflicted
+++ resolved
@@ -214,20 +214,6 @@
 
 String functional_packages(String distro) {
     String pkgs = get_daos_packages(distro)
-<<<<<<< HEAD
-=======
-    pkgs += " openmpi3 hwloc ndctl fio " +
-            "ior-hpc-cart-4-daos-0 " +
-            "romio-tests-cart-4-daos-0 " +
-            "testmpio-cart-4-daos-0 " + 
-            "mpi4py-tests-cart-4-daos-0 " +
-            "hdf5-mpich2-tests-daos-0 " +
-            "hdf5-openmpi3-tests-daos-0 " +
-            "hdf5-vol-daos-mpich2-tests-daos-0 " +
-            "hdf5-vol-daos-openmpi3-tests-daos-0 " +
-            "MACSio-mpich2-daos-0 " +
-            "MACSio-openmpi3-daos-0"
->>>>>>> 0c132f02
     if (quickbuild()) {
         pkgs += " spdk_tools"
     }
