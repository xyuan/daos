#!/usr/bin/groovy
/* Copyright (C) 2019-2020 Intel Corporation
 * All rights reserved.
 *
 * Redistribution and use in source and binary forms, with or without
 * modification, are permitted for any purpose (including commercial purposes)
 * provided that the following conditions are met:
 *
 * 1. Redistributions of source code must retain the above copyright notice,
 *    this list of conditions, and the following disclaimer.
 *
 * 2. Redistributions in binary form must reproduce the above copyright notice,
 *    this list of conditions, and the following disclaimer in the
 *    documentation and/or materials provided with the distribution.
 *
 * 3. In addition, redistributions of modified forms of the source or binary
 *    code must carry prominent notices stating that the original code was
 *    changed and the date of the change.
 *
 *  4. All publications or advertising materials mentioning features or use of
 *     this software are asked, but not required, to acknowledge that it was
 *     developed by Intel Corporation and credit the contributors.
 *
 * 5. Neither the name of Intel Corporation, nor the name of any Contributor
 *    may be used to endorse or promote products derived from this software
 *    without specific prior written permission.
 *
 * THIS SOFTWARE IS PROVIDED BY THE COPYRIGHT HOLDERS AND CONTRIBUTORS "AS IS"
 * AND ANY EXPRESS OR IMPLIED WARRANTIES, INCLUDING, BUT NOT LIMITED TO, THE
 * IMPLIED WARRANTIES OF MERCHANTABILITY AND FITNESS FOR A PARTICULAR PURPOSE
 * ARE DISCLAIMED. IN NO EVENT SHALL THE COPYRIGHT HOLDER BE LIABLE FOR ANY
 * DIRECT, INDIRECT, INCIDENTAL, SPECIAL, EXEMPLARY, OR CONSEQUENTIAL DAMAGES
 * (INCLUDING, BUT NOT LIMITED TO, PROCUREMENT OF SUBSTITUTE GOODS OR SERVICES;
 * LOSS OF USE, DATA, OR PROFITS; OR BUSINESS INTERRUPTION) HOWEVER CAUSED AND
 * ON ANY THEORY OF LIABILITY, WHETHER IN CONTRACT, STRICT LIABILITY, OR TORT
 * (INCLUDING NEGLIGENCE OR OTHERWISE) ARISING IN ANY WAY OUT OF THE USE OF
 * THIS SOFTWARE, EVEN IF ADVISED OF THE POSSIBILITY OF SUCH DAMAGE.
 */
// To use a test branch (i.e. PR) until it lands to master
// I.e. for testing library changes
//@Library(value="pipeline-lib@your_branch") _


def arch = ""
def sanitized_JOB_NAME = JOB_NAME.toLowerCase().replaceAll('/', '-').replaceAll('%2f', '-')

def daos_packages_version = ""
def el7_component_repos = ""
def component_repos = ""
def daos_repo = "daos@${env.BRANCH_NAME}:${env.BUILD_NUMBER}"
def el7_daos_repos = el7_component_repos + ' ' + component_repos + ' ' + daos_repo
def functional_rpms  = "--exclude openmpi openmpi3 hwloc ndctl " +
                       "ior-hpc-cart-4-daos-0 mpich-autoload-cart-4-daos-0 " +
                       "romio-tests-cart-4-daos-0 hdf5-tests-cart-4-daos-0 " +
                       "mpi4py-tests-cart-4-daos-0 testmpio-cart-4-daos-0"

def rpm_test_pre = '''if git show -s --format=%B | grep "^Skip-test: true"; then
                          exit 0
                      fi
                      nodelist=(${NODELIST//,/ })
                      scp -i ci_key src/tests/ftest/data/daos_server_baseline.yaml \
                                    jenkins@${nodelist[0]}:/tmp
                      scp -i ci_key src/tests/ftest/data/daos_agent_baseline.yaml \
                                    jenkins@${nodelist[0]}:/tmp
                      ssh -i ci_key jenkins@${nodelist[0]} "set -ex\n'''

def rpm_test_daos_test = '''me=\\\$(whoami)
                            for dir in server agent; do
                                sudo mkdir /var/run/daos_\\\$dir
                                sudo chmod 0755 /var/run/daos_\\\$dir
                                sudo chown \\\$me:\\\$me /var/run/daos_\\\$dir
                            done
                            sudo mkdir /tmp/daos_sockets
                            sudo chmod 0755 /tmp/daos_sockets
                            sudo chown \\\$me:\\\$me /tmp/daos_sockets
                            sudo mkdir -p /mnt/daos
                            sudo mount -t tmpfs -o size=16777216k tmpfs /mnt/daos
                            sed -i -e \\\"/^access_points:/s/example/\\\$(hostname -s)/\\\" /tmp/daos_server_baseline.yaml
                            sed -i -e \\\"/^access_points:/s/example/\\\$(hostname -s)/\\\" /tmp/daos_agent_baseline.yaml
                            sudo cp /tmp/daos_server_baseline.yaml /usr/etc/daos_server.yml
                            sudo cp /tmp/daos_agent_baseline.yaml /usr/etc/daos_agent.yml
                            cat /usr/etc/daos_server.yml
                            cat /usr/etc/daos_agent.yml
                            module load mpi/openmpi3-x86_64
                            coproc orterun -np 1 -H \\\$HOSTNAME --enable-recovery daos_server --debug --config /usr/etc/daos_server.yml start -t 1 -i --recreate-superblocks
                            trap 'set -x; kill -INT \\\$COPROC_PID' EXIT
                            line=\"\"
                            while [[ \"\\\$line\" != *started\\\\ on\\\\ rank\\\\ 0* ]]; do
                                read line <&\\\${COPROC[0]}
                                echo \"Server stdout: \\\$line\"
                            done
                            echo \"Server started!\"
                            daos_agent -o /usr/etc/daos_agent.yml -i &
                            AGENT_PID=\\\$!
                            trap 'set -x; kill -INT \\\$AGENT_PID \\\$COPROC_PID' EXIT
                            orterun -np 1 -x OFI_INTERFACE=eth0 daos_test -m'''

// bail out of branch builds that are not on a whitelist
if (!env.CHANGE_ID &&
    (env.BRANCH_NAME != "weekly-testing" &&
     !env.BRANCH_NAME.startsWith("release/") &&
     env.BRANCH_NAME != "master")) {
   currentBuild.result = 'SUCCESS'
   return
}

pipeline {
    agent { label 'lightweight' }

    triggers {
        cron(env.BRANCH_NAME == 'master' ? '0 0 * * *\n' : '' +
             env.BRANCH_NAME == 'weekly-testing' ? 'H 0 * * 6' : '')
    }

    environment {
        GITHUB_USER = credentials('daos-jenkins-review-posting')
        BAHTTPS_PROXY = "${env.HTTP_PROXY ? '--build-arg HTTP_PROXY="' + env.HTTP_PROXY + '" --build-arg http_proxy="' + env.HTTP_PROXY + '"' : ''}"
        BAHTTP_PROXY = "${env.HTTP_PROXY ? '--build-arg HTTPS_PROXY="' + env.HTTPS_PROXY + '" --build-arg https_proxy="' + env.HTTPS_PROXY + '"' : ''}"
        UID = sh(script: "id -u", returnStdout: true)
        BUILDARGS = "$env.BAHTTP_PROXY $env.BAHTTPS_PROXY "                   +
                    "--build-arg NOBUILD=1 --build-arg UID=$env.UID "         +
                    "--build-arg JENKINS_URL=$env.JENKINS_URL "               +
                    "--build-arg CACHEBUST=${currentBuild.startTimeInMillis}"
        QUICKBUILD = sh(script: "git show -s --format=%B | grep \"^Quick-build: true\"",
                        returnStatus: true)
        SSH_KEY_ARGS = "-ici_key"
        CLUSH_ARGS = "-o$SSH_KEY_ARGS"
        CART_COMMIT = sh(script: "sed -ne 's/CART *= *\\(.*\\)/\\1/p' utils/build.config", returnStdout: true).trim()
    }

    options {
        // preserve stashes so that jobs can be started at the test stage
        preserveStashes(buildCount: 5)
    }

    stages {
        stage('Cancel Previous Builds') {
            when { changeRequest() }
            steps {
                cancelPreviousBuilds()
            }
        }
        stage('Pre-build') {
            when {
                beforeAgent true
                allOf {
                    not { branch 'weekly-testing' }
                    expression { env.CHANGE_TARGET != 'weekly-testing' }
                    expression { return env.QUICKBUILD == '1' }
                }
            }
            parallel {
                stage('checkpatch') {
                    when {
                      beforeAgent true
                      expression {
                        ! commitPragma(pragma: 'Skip-checkpatch').contains('true')
                      }
                    }
                    agent {
                        dockerfile {
                            filename 'Dockerfile.centos.7'
                            dir 'utils/docker'
                            label 'docker_runner'
                            additionalBuildArgs "-t ${sanitized_JOB_NAME}-centos7 " + '$BUILDARGS'
                        }
                    }
                    steps {
                        checkPatch user: GITHUB_USER_USR,
                                   password: GITHUB_USER_PSW,
                                   ignored_files: "src/control/vendor/*:src/include/daos/*.pb-c.h:src/common/*.pb-c.[ch]:src/mgmt/*.pb-c.[ch]:src/iosrv/*.pb-c.[ch]:src/security/*.pb-c.[ch]:*.crt:*.pem:*_test.go"
                    }
                    post {
                        always {
                            archiveArtifacts artifacts: 'pylint.log', allowEmptyArchive: true
                            /* when JENKINS-39203 is resolved, can probably use stepResult
                               here and remove the remaining post conditions
                               stepResult name: env.STAGE_NAME,
                                          context: 'build/' + env.STAGE_NAME,
                                          result: ${currentBuild.currentResult}
                            */
                        }
                        /* temporarily moved into stepResult due to JENKINS-39203
                        success {
                            githubNotify credentialsId: 'daos-jenkins-commit-status',
                                         description: env.STAGE_NAME,
                                         context: 'pre-build/' + env.STAGE_NAME,
                                         status: 'SUCCESS'
                        }
                        unstable {
                            githubNotify credentialsId: 'daos-jenkins-commit-status',
                                         description: env.STAGE_NAME,
                                         context: 'pre-build/' + env.STAGE_NAME,
                                         status: 'FAILURE'
                        }
                        failure {
                            githubNotify credentialsId: 'daos-jenkins-commit-status',
                                         description: env.STAGE_NAME,
                                         context: 'pre-build/' + env.STAGE_NAME,
                                         status: 'ERROR'
                        }
                        */
                    }
                }
            }
        }
        stage('Build') {
            /* Don't use failFast here as whilst it avoids using extra resources
             * and gives faster results for PRs it's also on for master where we
             * do want complete results in the case of partial failure
             */
            //failFast true
            when {
                beforeAgent true
                // expression { skipTest != true }
                expression { ! commitPragma(pragma: 'Skip-build').contains('true') }
            }
            parallel {
                stage('Build RPM on CentOS 7') {
                    when {
                        beforeAgent true
                        allOf {
                            not { branch 'weekly-testing' }
                            expression { env.CHANGE_TARGET != 'weekly-testing' }
                        }
                    }
                    agent {
                        dockerfile {
                            filename 'Dockerfile.mockbuild'
                            dir 'utils/rpms/packaging'
                            label 'docker_runner'
                            additionalBuildArgs '--build-arg UID=$(id -u) --build-arg JENKINS_URL=' +
                                                env.JENKINS_URL
                            args  '--group-add mock --cap-add=SYS_ADMIN --privileged=true'
                        }
                    }
                    steps {
                         githubNotify credentialsId: 'daos-jenkins-commit-status',
                                      description: env.STAGE_NAME,
                                      context: "build" + "/" + env.STAGE_NAME,
                                      status: "PENDING"
                        checkoutScm withSubmodules: true
                        catchError(stageResult: 'UNSTABLE', buildResult: 'SUCCESS') {
                            sh label: env.STAGE_NAME,
                               script: '''rm -rf artifacts/centos7/
                                          mkdir -p artifacts/centos7/
                                          make CHROOT_NAME="epel-7-x86_64" -C utils/rpms chrootbuild'''
                        }
                    }
                    post {
                        success {
                            sh label: "Build Log",
                               script: '''mockroot=/var/lib/mock/epel-7-x86_64
                                          (cd $mockroot/result/ &&
                                           cp -r . $OLDPWD/artifacts/centos7/)
                                          createrepo artifacts/centos7/
                                          rpm --qf %{version}-%{release}.%{arch} -qp artifacts/centos7/daos-server-*.x86_64.rpm > centos7-rpm-version
                                          cat $mockroot/result/{root,build}.log'''
                            stash name: 'CentOS-rpm-version', includes: 'centos7-rpm-version'
                            publishToRepository product: 'daos',
                                                format: 'yum',
                                                maturity: 'stable',
                                                tech: 'el-7',
                                                repo_dir: 'artifacts/centos7/'
                            stepResult name: env.STAGE_NAME, context: "build",
                                       result: "SUCCESS"
                        }
                        unstable {
                            stepResult name: env.STAGE_NAME, context: "build",
                                       result: "UNSTABLE", ignore_failure: true
                        }
                        failure {
                            stepResult name: env.STAGE_NAME, context: "build",
                                       result: "FAILURE", ignore_failure: true
                        }
                        unsuccessful {
                            sh label: "Build Log",
                               script: '''mockroot=/var/lib/mock/epel-7-x86_64
                                          cat $mockroot/result/{root,build}.log \
                                              2>/dev/null || true
                                          artdir=$PWD/artifacts/centos7
                                          if srpms=$(ls _topdir/SRPMS/*); then
                                              cp -af $srpms $artdir
                                          fi
                                          (if cd $mockroot/result/; then
                                               cp -r . $artdir
                                           fi)'''
                        }
                        cleanup {
                            archiveArtifacts artifacts: 'artifacts/centos7/**'
                        }
                    }
                }
                stage('Build RPM on Leap 15') {
                    when {
                        beforeAgent true
                        allOf {
                            not { branch 'weekly-testing' }
                            expression { env.CHANGE_TARGET != 'weekly-testing' }
                        }
                    }
                    agent {
                        dockerfile {
                            filename 'Dockerfile.mockbuild'
                            dir 'utils/rpms/packaging'
                            label 'docker_runner'
                            args '--privileged=true'
                            additionalBuildArgs '--build-arg UID=$(id -u) --build-arg JENKINS_URL=' +
                                                env.JENKINS_URL
                            args  '--group-add mock --cap-add=SYS_ADMIN --privileged=true'
                        }
                    }
                    steps {
                        githubNotify credentialsId: 'daos-jenkins-commit-status',
                                      description: env.STAGE_NAME,
                                      context: "build" + "/" + env.STAGE_NAME,
                                      status: "PENDING"
                        checkoutScm withSubmodules: true
                        catchError(stageResult: 'UNSTABLE', buildResult: 'SUCCESS') {
                            sh label: env.STAGE_NAME,
                               script: '''rm -rf artifacts/leap15/
                                  mkdir -p artifacts/leap15/
                                  if git show -s --format=%B | grep "^Skip-build: true"; then
                                      exit 0
                                  fi
                                  make CHROOT_NAME="opensuse-leap-15.1-x86_64" -C utils/rpms chrootbuild'''
                        }
                    }
                    post {
                        success {
                            sh label: "Build Log",
                               script: '''mockroot=/var/lib/mock/opensuse-leap-15.1-x86_64
                                          (cd $mockroot/result/ &&
                                           cp -r . $OLDPWD/artifacts/leap15/)
                                          createrepo artifacts/leap15/
                                          rpm --qf %{version}-%{release}.%{arch} -qp artifacts/centos7/daos-server-*.x86_64.rpm > leap15-rpm-version
                                          cat $mockroot/result/{root,build}.log'''
                            stash name: 'Leap-rpm-version', includes: 'leap15-rpm-version'
                            publishToRepository product: 'daos',
                                                format: 'yum',
                                                maturity: 'stable',
                                                tech: 'leap-15',
                                                repo_dir: 'artifacts/leap15/'
                            stepResult name: env.STAGE_NAME, context: "build",
                                       result: "SUCCESS"
                        }
                        unstable {
                            stepResult name: env.STAGE_NAME, context: "build",
                                       result: "UNSTABLE"
                        }
                        failure {
                            stepResult name: env.STAGE_NAME, context: "build",
                                       result: "FAILURE"
                        }
                        unsuccessful {
                            sh label: "Build Log",
                               script: '''mockroot=/var/lib/mock/opensuse-leap-15.1-x86_64
                                          cat $mockroot/result/{root,build}.log \
                                              2>/dev/null || true
                                          artdir=$PWD/artifacts/leap15
                                          if srpms=$(ls _topdir/SRPMS/*); then
                                              cp -af $srpms $artdir
                                          fi
                                          (if cd $mockroot/result/; then
                                               cp -r . $artdir
                                           fi)'''
                        }
                        cleanup {
                            archiveArtifacts artifacts: 'artifacts/leap15/**'
                        }
                    }
                }
                stage('Build on CentOS 7') {
                    agent {
                        dockerfile {
                            filename 'Dockerfile.centos.7'
                            dir 'utils/docker'
                            label 'docker_runner'
                            additionalBuildArgs "-t ${sanitized_JOB_NAME}-centos7 " +
                                                '$BUILDARGS ' +
                                                '--build-arg QUICKBUILD=' + env.QUICKBUILD +
                                                ' --build-arg CART_COMMIT=-' + env.CART_COMMIT +
                                                ' --build-arg REPOS="' + component_repos + '"'
                        }
                    }
                    steps {
                        sconsBuild clean: "_build.external${arch}",
                                   failure_artifacts: 'config.log-centos7-gcc'
                        stash name: 'CentOS-install', includes: 'install/**'
                        stash name: 'CentOS-build-vars', includes: ".build_vars${arch}.*"
                        stash name: 'CentOS-tests',
                                    includes: '''build/src/rdb/raft/src/tests_main,
                                                 build/src/common/tests/btree_direct,
                                                 build/src/common/tests/btree,
                                                 build/src/common/tests/sched,
                                                 build/src/common/tests/drpc_tests,
                                                 build/src/common/tests/acl_api_tests,
                                                 build/src/common/tests/acl_valid_tests,
                                                 build/src/common/tests/acl_util_tests,
                                                 build/src/common/tests/acl_principal_tests,
                                                 build/src/common/tests/acl_real_tests,
                                                 build/src/common/tests/prop_tests,
                                                 build/src/iosrv/tests/drpc_progress_tests,
                                                 build/src/control/src/github.com/daos-stack/daos/src/control/mgmt,
                                                 build/src/client/api/tests/eq_tests,
                                                 build/src/iosrv/tests/drpc_handler_tests,
                                                 build/src/iosrv/tests/drpc_listener_tests,
                                                 build/src/mgmt/tests/srv_drpc_tests,
                                                 build/src/security/tests/cli_security_tests,
                                                 build/src/security/tests/srv_acl_tests,
                                                 build/src/vos/vea/tests/vea_ut,
                                                 build/src/common/tests/umem_test,
                                                 build/src/bio/smd/tests/smd_ut,
                                                 scons_local/build_info/**,
                                                 src/common/tests/btree.sh,
                                                 src/control/run_go_tests.sh,
                                                 src/rdb/raft_tests/raft_tests.py,
                                                 src/vos/tests/evt_ctl.sh
                                                 src/control/lib/netdetect/netdetect.go'''
                    }
                    post {
                        always {
                            node('lightweight') {
                                recordIssues enabledForFailure: true,
                                             aggregatingResults: true,
                                             id: "analysis-centos7",
                                             tools: [ gcc4(), cppCheck() ],
                                             filters: [excludeFile('.*\\/_build\\.external\\/.*'),
                                                       excludeFile('_build\\.external\\/.*')]
                            }
                            /* when JENKINS-39203 is resolved, can probably use stepResult
                               here and remove the remaining post conditions
                               stepResult name: env.STAGE_NAME,
                                          context: 'build/' + env.STAGE_NAME,
                                          result: ${currentBuild.currentResult}
                            */
                        }
                        success {
                            sh "rm -rf _build.external${arch}"
                            /* temporarily moved into stepResult due to JENKINS-39203
                            githubNotify credentialsId: 'daos-jenkins-commit-status',
                                         description: env.STAGE_NAME,
                                         context: 'build/' + env.STAGE_NAME,
                                         status: 'SUCCESS'
                            */
                        }
                        unsuccessful {
                            sh """if [ -f config${arch}.log ]; then
                                      mv config${arch}.log config.log-centos7-gcc
                                  fi"""
                            archiveArtifacts artifacts: 'config.log-centos7-gcc',
                                             allowEmptyArchive: true
                            /* temporarily moved into stepResult due to JENKINS-39203
                            githubNotify credentialsId: 'daos-jenkins-commit-status',
                                         description: env.STAGE_NAME,
                                         context: 'build/' + env.STAGE_NAME,
                                         status: 'FAILURE'
                            */
                        }
                    }
                }
                stage('Build on CentOS 7 with Clang') {
                    when {
                        beforeAgent true
                        allOf {
                            branch 'master'
                            expression { return env.QUICKBUILD == '1' }
                        }
                    }
                    agent {
                        dockerfile {
                            filename 'Dockerfile.centos.7'
                            dir 'utils/docker'
                            label 'docker_runner'
                            additionalBuildArgs "-t ${sanitized_JOB_NAME}-centos7 " + '$BUILDARGS'
                        }
                    }
                    steps {
                        sconsBuild clean: "_build.external${arch}", COMPILER: "clang",
                                   failure_artifacts: 'config.log-centos7-clang'
                    }
                    post {
                        always {
                            node('lightweight') {
                                recordIssues enabledForFailure: true,
                                             aggregatingResults: true,
                                             id: "analysis-centos7-clang",
                                             tools: [ clang(), cppCheck() ],
                                             filters: [excludeFile('.*\\/_build\\.external\\/.*'),
                                                       excludeFile('_build\\.external\\/.*')]
                            }
                            /* when JENKINS-39203 is resolved, can probably use stepResult
                               here and remove the remaining post conditions
                               stepResult name: env.STAGE_NAME,
                                          context: 'build/' + env.STAGE_NAME,
                                          result: ${currentBuild.currentResult}
                            */
                        }
                        success {
                            /* temporarily moved into stepResult due to JENKINS-39203
                            githubNotify credentialsId: 'daos-jenkins-commit-status',
                                         description: env.STAGE_NAME,
                                         context: 'build/' + env.STAGE_NAME,
                                         status: 'SUCCESS'
                            */
                            sh "rm -rf _build.external${arch}"
                        }
                        unsuccessful {
                            sh """if [ -f config${arch}.log ]; then
                                      mv config${arch}.log config.log-centos7-clang
                                  fi"""
                            archiveArtifacts artifacts: 'config.log-centos7-clang',
                                             allowEmptyArchive: true
                            /* temporarily moved into stepResult due to JENKINS-39203
                            githubNotify credentialsId: 'daos-jenkins-commit-status',
                                         description: env.STAGE_NAME,
                                         context: 'build/' + env.STAGE_NAME,
                                         status: 'FAILURE'
                            */
                        }
                    }
                }
                stage('Build on Ubuntu 18.04') {
                    when {
                        beforeAgent true
                        allOf {
                            branch 'master'
                            expression { return env.QUICKBUILD == '1' }
                        }
                    }
                    agent {
                        dockerfile {
                            filename 'Dockerfile.ubuntu.18.04'
                            dir 'utils/docker'
                            label 'docker_runner'
                            additionalBuildArgs "-t ${sanitized_JOB_NAME}-ubuntu18.04 " + '$BUILDARGS'
                        }
                    }
                    steps {
                        sconsBuild clean: "_build.external${arch}",
                                   failure_artifacts: 'config.log-ubuntu18.04-gcc'
                    }
                    post {
                        always {
                            node('lightweight') {
                                recordIssues enabledForFailure: true,
                                             aggregatingResults: true,
                                             id: "analysis-ubuntu18",
                                             tools: [ gcc4(), cppCheck() ],
                                             filters: [excludeFile('.*\\/_build\\.external\\/.*'),
                                                       excludeFile('_build\\.external\\/.*')]
                            }
                            /* when JENKINS-39203 is resolved, can probably use stepResult
                               here and remove the remaining post conditions
                               stepResult name: env.STAGE_NAME,
                                          context: 'build/' + env.STAGE_NAME,
                                          result: ${currentBuild.currentResult}
                            */
                        }
                        success {
                            /* temporarily moved into stepResult due to JENKINS-39203
                            githubNotify credentialsId: 'daos-jenkins-commit-status',
                                         description: env.STAGE_NAME,
                                         context: 'build/' + env.STAGE_NAME,
                                         status: 'SUCCESS'
                            */
                            sh "rm -rf _build.external${arch}"
                        }
                        unsuccessful {
                            sh """if [ -f config${arch}.log ]; then
                                      mv config${arch}.log config.log-ubuntu18.04-gcc
                                  fi"""
                            archiveArtifacts artifacts: 'config.log-ubuntu18.04-gcc',
                                             allowEmptyArchive: true
                            /* temporarily moved into stepResult due to JENKINS-39203
                            githubNotify credentialsId: 'daos-jenkins-commit-status',
                                         description: env.STAGE_NAME,
                                         context: 'build/' + env.STAGE_NAME,
                                         status: 'FAILURE'
                            */
                        }
                    }
                }
                stage('Build on Ubuntu 18.04 with Clang') {
                    when {
                        beforeAgent true
                        allOf {
                            not { branch 'weekly-testing' }
                            expression { env.CHANGE_TARGET != 'weekly-testing' }
                            expression { return env.QUICKBUILD == '1' }
                        }
                    }
                    agent {
                        dockerfile {
                            filename 'Dockerfile.ubuntu.18.04'
                            dir 'utils/docker'
                            label 'docker_runner'
                            additionalBuildArgs "-t ${sanitized_JOB_NAME}-ubuntu18.04 " + '$BUILDARGS'
                        }
                    }
                    steps {
                        sconsBuild clean: "_build.external${arch}", COMPILER: "clang",
                                   failure_artifacts: 'config.log-ubuntu18.04-clag'
                    }
                    post {
                        always {
                            node('lightweight') {
                                recordIssues enabledForFailure: true,
                                             aggregatingResults: true,
                                             id: "analysis-ubuntu18-clang",
                                             tools: [ clang(), cppCheck() ],
                                             filters: [excludeFile('.*\\/_build\\.external\\/.*'),
                                                       excludeFile('_build\\.external\\/.*')]
                            }
                            /* when JENKINS-39203 is resolved, can probably use stepResult
                               here and remove the remaining post conditions
                               stepResult name: env.STAGE_NAME,
                                          context: 'build/' + env.STAGE_NAME,
                                          result: ${currentBuild.currentResult}
                            */
                        }
                        success {
                            /* temporarily moved into stepResult due to JENKINS-39203
                            githubNotify credentialsId: 'daos-jenkins-commit-status',
                                         description: env.STAGE_NAME,
                                         context: 'build/' + env.STAGE_NAME,
                                         status: 'SUCCESS'
                            */
                            sh "rm -rf _build.external${arch}"
                        }
                        unsuccessful {
                            sh """if [ -f config${arch}.log ]; then
                                      mv config${arch}.log config.log-ubuntu18.04-clang
                                  fi"""
                            archiveArtifacts artifacts: 'config.log-ubuntu18.04-clang',
                                             allowEmptyArchive: true
                            /* temporarily moved into stepResult due to JENKINS-39203
                            githubNotify credentialsId: 'daos-jenkins-commit-status',
                                         description: env.STAGE_NAME,
                                         context: 'build/' + env.STAGE_NAME,
                                         status: 'FAILURE'
                            */
                        }
                    }
                }
                stage('Build on Leap 15') {
                    when {
                        beforeAgent true
                        allOf {
                            branch 'master'
                            expression { return env.QUICKBUILD == '1' }
                        }
                    }
                    agent {
                        dockerfile {
                            filename 'Dockerfile.leap.15'
                            dir 'utils/docker'
                            label 'docker_runner'
                            additionalBuildArgs "-t ${sanitized_JOB_NAME}-leap15 " + '$BUILDARGS'
                        }
                    }
                    steps {
                        sconsBuild clean: "_build.external${arch}",
                                   failure_artifacts: 'config.log-leap15-gcc'
                    }
                    post {
                        always {
                            node('lightweight') {
                                recordIssues enabledForFailure: true,
                                             aggregatingResults: true,
                                             id: "analysis-leap15",
                                             tools: [ gcc4(), cppCheck() ],
                                             filters: [excludeFile('.*\\/_build\\.external\\/.*'),
                                                       excludeFile('_build\\.external\\/.*')]
                            }
                            /* when JENKINS-39203 is resolved, can probably use stepResult
                               here and remove the remaining post conditions
                               stepResult name: env.STAGE_NAME,
                                          context: 'build/' + env.STAGE_NAME,
                                          result: ${currentBuild.currentResult}
                            */
                        }
                        success {
                            /* temporarily moved into stepResult due to JENKINS-39203
                            githubNotify credentialsId: 'daos-jenkins-commit-status',
                                         description: env.STAGE_NAME,
                                         context: 'build/' + env.STAGE_NAME,
                                         status: 'SUCCESS'
                            */
                            sh "rm -rf _build.external${arch}"
                        }
                        unsuccessful {
                            sh """if [ -f config${arch}.log ]; then
                                      mv config${arch}.log config.log-leap15-gcc
                                  fi"""
                            archiveArtifacts artifacts: 'config.log-leap15-gcc',
                                             allowEmptyArchive: true
                            /* temporarily moved into stepResult due to JENKINS-39203
                            githubNotify credentialsId: 'daos-jenkins-commit-status',
                                         description: env.STAGE_NAME,
                                         context: 'build/' + env.STAGE_NAME,
                                         status: 'FAILURE'
                            */
                        }
                    }
                }
                stage('Build on Leap 15 with Clang') {
                    when {
                        beforeAgent true
                        allOf {
                            branch 'master'
                            expression { return env.QUICKBUILD == '1' }
                        }
                    }
                    agent {
                        dockerfile {
                            filename 'Dockerfile.leap.15'
                            dir 'utils/docker'
                            label 'docker_runner'
                            additionalBuildArgs "-t ${sanitized_JOB_NAME}-leap15 " + '$BUILDARGS'
                        }
                    }
                    steps {
                        sconsBuild clean: "_build.external${arch}", COMPILER: "clang",
                                   failure_artifacts: 'config.log-leap15-clang'
                    }
                    post {
                        always {
                            node('lightweight') {
                                recordIssues enabledForFailure: true,
                                             aggregatingResults: true,
                                             id: "analysis-leap15-clang",
                                             tools: [ clang(), cppCheck() ],
                                             filters: [excludeFile('.*\\/_build\\.external\\/.*'),
                                                       excludeFile('_build\\.external\\/.*')]
                            }
                            /* when JENKINS-39203 is resolved, can probably use stepResult
                               here and remove the remaining post conditions
                               stepResult name: env.STAGE_NAME,
                                          context: 'build/' + env.STAGE_NAME,
                                          result: ${currentBuild.currentResult}
                            */
                        }
                        success {
                            /* temporarily moved into stepResult due to JENKINS-39203
                            githubNotify credentialsId: 'daos-jenkins-commit-status',
                                         description: env.STAGE_NAME,
                                         context: 'build/' + env.STAGE_NAME,
                                         status: 'SUCCESS'
                            */
                            sh "rm -rf _build.external${arch}"
                        }
                        unsuccessful {
                            sh """if [ -f config${arch}.log ]; then
                                      mv config${arch}.log config.log-leap15-clang
                                  fi"""
                            archiveArtifacts artifacts: 'config.log-leap15-clang',
                                             allowEmptyArchive: true
                            /* temporarily moved into stepResult due to JENKINS-39203
                            githubNotify credentialsId: 'daos-jenkins-commit-status',
                                         description: env.STAGE_NAME,
                                         context: 'build/' + env.STAGE_NAME,
                                         status: 'FAILURE'
                            */
                        }
                    }
                }
                stage('Build on Leap 15 with Intel-C and TARGET_PREFIX') {
                    when {
                        beforeAgent true
                        allOf {
                            not { branch 'weekly-testing' }
                            expression { env.CHANGE_TARGET != 'weekly-testing' }
                            expression { return env.QUICKBUILD == '1' }
                        }
                    }
                    agent {
                        dockerfile {
                            filename 'Dockerfile.leap.15'
                            dir 'utils/docker'
                            label 'docker_runner'
                            additionalBuildArgs "-t ${sanitized_JOB_NAME}-leap15 " + '$BUILDARGS'
                            args '-v /opt/intel:/opt/intel'
                        }
                    }
                    steps {
                        sconsBuild clean: "_build.external${arch}", COMPILER: "icc",
                                   TARGET_PREFIX: 'install/opt', failure_artifacts: 'config.log-leap15-icc'
                    }
                    post {
                        always {
                            node('lightweight') {
                                recordIssues enabledForFailure: true,
                                             aggregatingResults: true,
                                             id: "analysis-leap15-intelc",
                                             tools: [ intel(), cppCheck() ],
                                             filters: [excludeFile('.*\\/_build\\.external\\/.*'),
                                                       excludeFile('_build\\.external\\/.*')]
                            }
                            /* when JENKINS-39203 is resolved, can probably use stepResult
                               here and remove the remaining post conditions
                               stepResult name: env.STAGE_NAME,
                                          context: 'build/' + env.STAGE_NAME,
                                          result: ${currentBuild.currentResult}
                            */
                        }
                        success {
                            /* temporarily moved into stepResult due to JENKINS-39203
                            githubNotify credentialsId: 'daos-jenkins-commit-status',
                                         description: env.STAGE_NAME,
                                         context: 'build/' + env.STAGE_NAME,
                                         status: 'SUCCESS'
                            */
                            sh "rm -rf _build.external${arch}"
                        }
                        unsuccessful {
                            sh """if [ -f config${arch}.log ]; then
                                      mv config${arch}.log config.log-leap15-intelc
                                  fi"""
                            archiveArtifacts artifacts: 'config.log-leap15-intelc',
                                             allowEmptyArchive: true
                            /* temporarily moved into stepResult due to JENKINS-39203
                            githubNotify credentialsId: 'daos-jenkins-commit-status',
                                         description: env.STAGE_NAME,
                                         context: 'build/' + env.STAGE_NAME,
                                         status: 'FAILURE'
                            */
                        }
                    }
                }
            }
        }
        stage('Unit Test') {
            when {
                beforeAgent true
                // expression { skipTest != true }
                expression { env.NO_CI_TESTING != 'true' }
                expression { ! commitPragma(pragma: 'Skip-test').contains('true') }
            }
            parallel {
                stage('run_test.sh') {
                    when {
                      beforeAgent true
                      expression {
                        ! commitPragma(pragma: 'Skip-run_test').contains('true')
                      }
                    }
                    agent {
                        label 'ci_vm1'
                    }
                    steps {
                        provisionNodes NODELIST: env.NODELIST,
                                       node_count: 1,
                                       snapshot: true,
                                       inst_repos: el7_component_repos + ' ' + component_repos,
                                       inst_rpms: 'gotestsum openmpi3 hwloc-devel argobots ' +
                                                  "cart-${env.CART_COMMIT} fuse3-libs " +
                                                  'libisa-l-devel libpmem libpmemobj protobuf-c ' +
                                                  'spdk-devel libfabric-devel pmix numactl-devel'
                        runTest stashes: [ 'CentOS-tests', 'CentOS-install', 'CentOS-build-vars' ],
                                script: '''# JENKINS-52781 tar function is breaking symlinks
                                           rm -rf test_results
                                           mkdir test_results
                                           rm -f build/src/control/src/github.com/daos-stack/daos/src/control
                                           mkdir -p build/src/control/src/github.com/daos-stack/daos/src/
                                           ln -s ../../../../../../../../src/control build/src/control/src/github.com/daos-stack/daos/src/control
                                           . ./.build_vars.sh
                                           DAOS_BASE=${SL_PREFIX%/install*}
                                           NODE=${NODELIST%%,*}
                                           ssh $SSH_KEY_ARGS jenkins@$NODE "set -x
                                               set -e
                                               sudo bash -c 'echo \"1\" > /proc/sys/kernel/sysrq'
                                               if grep /mnt/daos\\  /proc/mounts; then
                                                   sudo umount /mnt/daos
                                               else
                                                   sudo mkdir -p /mnt/daos
                                               fi
                                               sudo mount -t tmpfs -o size=16G tmpfs /mnt/daos
                                               sudo mkdir -p $DAOS_BASE
                                               sudo mount -t nfs $HOSTNAME:$PWD $DAOS_BASE

                                               # copy daos_admin binary into \$PATH and fix perms
                                               sudo cp $DAOS_BASE/install/bin/daos_admin /usr/bin/daos_admin && \
                                                   sudo chown root /usr/bin/daos_admin && \
                                                   sudo chmod 4755 /usr/bin/daos_admin && \
                                                   mv $DAOS_BASE/install/bin/daos_admin \
                                                      $DAOS_BASE/install/bin/orig_daos_admin

                                               # set CMOCKA envs here
                                               export CMOCKA_MESSAGE_OUTPUT="xml"
                                               export CMOCKA_XML_FILE="$DAOS_BASE/test_results/%g.xml"
                                               cd $DAOS_BASE
                                               IS_CI=true OLD_CI=false utils/run_test.sh"''',
                              junit_files: 'test_results/*.xml'
                    }
                    post {
                        /* temporarily moved into runTest->stepResult due to JENKINS-39203
                        success {
                            githubNotify credentialsId: 'daos-jenkins-commit-status',
                                         description: env.STAGE_NAME,
                                         context: 'test/' + env.STAGE_NAME,
                                         status: 'SUCCESS'
                        }
                        unstable {
                            githubNotify credentialsId: 'daos-jenkins-commit-status',
                                         description: env.STAGE_NAME,
                                         context: 'test/' + env.STAGE_NAME,
                                         status: 'FAILURE'
                        }
                        failure {
                            githubNotify credentialsId: 'daos-jenkins-commit-status',
                                         description: env.STAGE_NAME,
                                         context: 'test/' + env.STAGE_NAME,
                                         status: 'ERROR'
                        }
                        */
                        always {
                            /* https://issues.jenkins-ci.org/browse/JENKINS-58952
                             * label is at the end
                            sh label: "Collect artifacts and tear down",
                               script '''set -ex */
                            sh script: '''set -ex
                                      . ./.build_vars.sh
                                      DAOS_BASE=${SL_PREFIX%/install*}
                                      NODE=${NODELIST%%,*}
                                      ssh $SSH_KEY_ARGS jenkins@$NODE "set -x
                                          cd $DAOS_BASE
                                          rm -rf run_test.sh/
                                          mkdir run_test.sh/
                                          if ls /tmp/daos*.log > /dev/null; then
                                              mv /tmp/daos*.log run_test.sh/
                                          fi
                                          # servers can sometimes take a while to stop when the test is done
                                          x=0
                                          while [ \"\\\$x\" -lt \"10\" ] &&
                                                pgrep '(orterun|daos_server|daos_io_server)'; do
                                              sleep 1
                                              let x=\\\$x+1
                                          done
                                          if ! sudo umount /mnt/daos; then
                                              echo \"Failed to unmount $DAOS_BASE\"
                                              ps axf
                                          fi
                                          cd
                                          if ! sudo umount \"$DAOS_BASE\"; then
                                              echo \"Failed to unmount $DAOS_BASE\"
                                              ps axf
                                          fi"
                                      # Note that we are taking advantage of the NFS mount here and if that
                                      # should ever go away, we need to pull run_test.sh/ from $NODE
                                      python utils/fix_cmocka_xml.py''',
                            label: "Collect artifacts and tear down"
                            junit 'test_results/*.xml'
                            archiveArtifacts artifacts: 'run_test.sh/**'
                        }
                    }
                }
            }
        }
        stage('Test') {
            when {
                beforeAgent true
                allOf {
                    // expression { skipTest != true }
                    expression { env.NO_CI_TESTING != 'true' }
                    expression { ! commitPragma(pragma: 'Skip-test').contains('true') }
                }
            }
            parallel {
                stage('Coverity on CentOS 7') {
                    // Eventually this will only run on Master builds.
                    // Unfortunately for now, a PR build could break
                    // the quickbuild, which would not be detected until
                    // the master build fails.
//                    when {
//                        beforeAgent true
//                        anyOf {
//                            branch 'master'
//                            not {
//                                // expression returns false on grep match
//                                expression {
//                                    sh script: 'git show -s --format=%B |' +
//                                               ' grep "^Coverity-test: true"',
//                                    returnStatus: true
//                                }
//                            }
//                        }
//                    }
                    agent {
                        dockerfile {
                            filename 'Dockerfile.centos.7'
                            dir 'utils/docker'
                            label 'docker_runner'
                            additionalBuildArgs "-t ${sanitized_JOB_NAME}-centos7 " +
                                                '$BUILDARGS ' +
                                                '--build-arg QUICKBUILD=0' +
                                                ' --build-arg CART_COMMIT=-' + env.CART_COMMIT +
                                                ' --build-arg REPOS="' + component_repos + '"'
                        }
                    }
                    steps {
                        sh "rm -f coverity/daos_coverity.tgz"
                        sconsBuild coverity: "daos-stack/daos",
                                   clean: "_build.external${arch}",
                                   failure_artifacts: 'config.log-centos7-cov'
                    }
                    post {
                        success {
                            sh """rm -rf _build.external${arch}
                                  mkdir -p coverity
                                  rm -f coverity/*
                                  if [ -e cov-int ]; then
                                      tar czf coverity/daos_coverity.tgz cov-int
                                  fi"""
                            archiveArtifacts artifacts: 'coverity/daos_coverity.tgz',
                                             allowEmptyArchive: true
                        }
                        unsuccessful {
                            sh """mkdir -p coverity
                                  if [ -f config${arch}.log ]; then
                                      mv config${arch}.log coverity/config.log-centos7-cov
                                  fi
                                  if [ -f cov-int/build-log.txt ]; then
                                      mv cov-int/build-log.txt coverity/cov-build-log.txt
                                  fi"""
                            archiveArtifacts artifacts: 'coverity/cov-build-log.txt',
                                             allowEmptyArchive: true
                            archiveArtifacts artifacts: 'coverity/config.log-centos7-cov',
                                             allowEmptyArchive: true
                      }
                    }
                }
                stage('Functional') {
                    when {
                        beforeAgent true
                        expression {
                            ! commitPragma(pragma: 'Skip-func-test').contains('true')
                        }
                    }
                    agent {
                        label 'ci_vm9'
                    }
                    steps {
                        unstash 'CentOS-rpm-version'
                        script {
                            daos_packages_version = readFile('centos7-rpm-version').trim()
                        }
                        provisionNodes NODELIST: env.NODELIST,
                                       node_count: 9,
                                       snapshot: true,
                                       inst_repos: el7_daos_repos,
                                       inst_rpms: 'daos-' + daos_packages_version +
                                                  ' daos-client-' + daos_packages_version +
                                                  ' cart-' + env.CART_COMMIT + ' ' +
                                                  functional_rpms
                        runTest stashes: [ 'CentOS-install', 'CentOS-build-vars' ],
                                script: '''test_tag=$(git show -s --format=%B | sed -ne "/^Test-tag:/s/^.*: *//p")
                                           if [ -z "$test_tag" ]; then
                                               test_tag=pr,-hw
                                           fi
                                           tnodes=$(echo $NODELIST | cut -d ',' -f 1-9)
                                           # set DAOS_TARGET_OVERSUBSCRIBE env here
                                           export DAOS_TARGET_OVERSUBSCRIBE=0
                                           rm -rf install/lib/daos/TESTING/ftest/avocado ./*_results.xml
                                           mkdir -p install/lib/daos/TESTING/ftest/avocado/job-results
                                           ./ftest.sh "$test_tag" $tnodes''',
                                junit_files: "install/lib/daos/TESTING/ftest/avocado/*/*/*.xml install/lib/daos/TESTING/ftest/*_results.xml",
                                failure_artifacts: 'Functional'
                    }
                    post {
                        always {
                            sh '''rm -rf install/lib/daos/TESTING/ftest/avocado/*/*/html/
                                  # Remove the latest avocado symlink directory to avoid inclusion in the
                                  # jenkins build artifacts
                                  unlink install/lib/daos/TESTING/ftest/avocado/job-results/latest
<<<<<<< HEAD
                                  if [ -n "$STAGE_NAME" ]; then
                                      rm -rf "$STAGE_NAME/"
                                      mkdir "$STAGE_NAME/"
                                      # compress those potentially huge DAOS logs
                                      if daos_logs=$(ls install/lib/daos/TESTING/ftest/avocado/job-results/*/daos_logs/*); then
                                          lbzip2 $daos_logs
                                      fi
                                      arts="$arts$(ls *daos{,_agent}.log* 2>/dev/null)" && arts="$arts"$'\n'
                                      arts="$arts$(ls -d install/lib/daos/TESTING/ftest/avocado/job-results/* 2>/dev/null)" && arts="$arts"$'\n'
                                      if [ -n "$arts" ]; then
                                          mv $(echo $arts | tr '\n' ' ') "$STAGE_NAME/"
                                      fi
                                  else
                                      echo "The STAGE_NAME environment variable is missing!"
                                      false
=======
                                  rm -rf "Functional/"
                                  mkdir "Functional/"
                                  # compress those potentially huge DAOS logs
                                  if daos_logs=$(ls install/lib/daos/TESTING/ftest/avocado/job-results/*/daos_logs/*); then
                                      lbzip2 $daos_logs
                                  fi
                                  arts="$arts$(ls *daos{,_agent}.log* 2>/dev/null)" && arts="$arts"$'\n'
                                  arts="$arts$(ls -d install/lib/daos/TESTING/ftest/avocado/job-results/* 2>/dev/null)" && arts="$arts"$'\n'
                                  arts="$arts$(ls install/lib/daos/TESTING/ftest/*.stacktrace 2>/dev/null || true)"
                                  if [ -n "$arts" ]; then
                                      mv $(echo $arts | tr '\n' ' ') "Functional/"
>>>>>>> 1dde288d
                                  fi'''
                            archiveArtifacts artifacts: 'Functional/**'
                            junit 'Functional/*/results.xml, install/lib/daos/TESTING/ftest/*_results.xml'
                        }
                        /* temporarily moved into runTest->stepResult due to JENKINS-39203
                        success {
                            githubNotify credentialsId: 'daos-jenkins-commit-status',
                                         description: env.STAGE_NAME,
                                         context: 'test/' + env.STAGE_NAME,
                                         status: 'SUCCESS'
                        }
                        unstable {
                            githubNotify credentialsId: 'daos-jenkins-commit-status',
                                         description: env.STAGE_NAME,
                                         context: 'test/' + env.STAGE_NAME,
                                         status: 'FAILURE'
                        }
                        failure {
                            githubNotify credentialsId: 'daos-jenkins-commit-status',
                                         description: env.STAGE_NAME,
                                         context: 'test/' + env.STAGE_NAME,
                                         status: 'ERROR'
                        }
                        */
                    }
                }
                stage('Functional_Hardware_Small') {
                    when {
                        beforeAgent true
                        allOf {
                            expression { env.DAOS_STACK_CI_HARDWARE_SKIP != 'true' }
                            expression {
                                ! commitPragma(pragma: 'Skip-func-hw-test').contains('true')
                            }
                            expression {
                                ! commitPragma(pragma: 'Skip-func-hw-test-small').contains('true')
                            }
                        }
                    }
                    agent {
                        // 2 node cluster with 1 IB/node + 1 test control node
                        label 'ci_nvme3'
                    }
                    steps {
                        unstash 'CentOS-rpm-version'
                        script {
                            daos_packages_version = readFile('centos7-rpm-version').trim()
                        }
                        // Just reboot the physical nodes
                        provisionNodes NODELIST: env.NODELIST,
                                       node_count: 3,
                                       power_only: true,
                                       inst_repos: el7_daos_repos,
                                       inst_rpms: 'daos-' + daos_packages_version +
                                                  ' daos-client-' + daos_packages_version +
                                                  ' cart-' + env.CART_COMMIT + ' ' +
                                                  functional_rpms
                        runTest stashes: [ 'CentOS-install', 'CentOS-build-vars' ],
                                script: '''test_tag=$(git show -s --format=%B | sed -ne "/^Test-tag-hw-small:/s/^.*: *//p")
                                           if [ -z "$test_tag" ]; then
                                               test_tag=pr,hw,small
                                           fi
                                           tnodes=$(echo $NODELIST | cut -d ',' -f 1-3)
                                           # set DAOS_TARGET_OVERSUBSCRIBE env here
                                           export DAOS_TARGET_OVERSUBSCRIBE=1
                                           rm -rf install/lib/daos/TESTING/ftest/avocado ./*_results.xml
                                           mkdir -p install/lib/daos/TESTING/ftest/avocado/job-results
                                           ./ftest.sh "$test_tag" $tnodes "auto:Optane"''',
                                junit_files: "install/lib/daos/TESTING/ftest/avocado/*/*/*.xml install/lib/daos/TESTING/ftest/*_results.xml",
                                failure_artifacts: 'Functional'
                    }
                    post {
                        always {
                            sh '''rm -rf install/lib/daos/TESTING/ftest/avocado/*/*/html/
                                  # Remove the latest avocado symlink directory to avoid inclusion in the
                                  # jenkins build artifacts
                                  unlink install/lib/daos/TESTING/ftest/avocado/job-results/latest
                                  rm -rf "Functional/"
                                  mkdir "Functional/"
                                  # compress those potentially huge DAOS logs
                                  if daos_logs=$(ls install/lib/daos/TESTING/ftest/avocado/job-results/*/daos_logs/*); then
                                      lbzip2 $daos_logs
                                  fi
                                  arts="$arts$(ls *daos{,_agent}.log* 2>/dev/null)" && arts="$arts"$'\n'
                                  arts="$arts$(ls -d install/lib/daos/TESTING/ftest/avocado/job-results/* 2>/dev/null)" && arts="$arts"$'\n'
                                  arts="$arts$(ls install/lib/daos/TESTING/ftest/*.stacktrace 2>/dev/null || true)"
                                  if [ -n "$arts" ]; then
                                      mv $(echo $arts | tr '\n' ' ') "Functional/"
                                  fi'''
                            archiveArtifacts artifacts: 'Functional/**'
                            junit 'Functional/*/results.xml, install/lib/daos/TESTING/ftest/*_results.xml'
                        }
                        /* temporarily moved into runTest->stepResult due to JENKINS-39203
                        success {
                            githubNotify credentialsId: 'daos-jenkins-commit-status',
                                         description: env.STAGE_NAME,
                                         context: 'test/' + env.STAGE_NAME,
                                         status: 'SUCCESS'
                        }
                        unstable {
                            githubNotify credentialsId: 'daos-jenkins-commit-status',
                                         description: env.STAGE_NAME,
                                         context: 'test/' + env.STAGE_NAME,
                                         status: 'FAILURE'
                        }
                        failure {
                            githubNotify credentialsId: 'daos-jenkins-commit-status',
                                         description: env.STAGE_NAME,
                                         context: 'test/' + env.STAGE_NAME,
                                         status: 'ERROR'
                        }
                        */
                    }
                }
                stage('Functional_Hardware_Medium') {
                    when {
                        beforeAgent true
                        allOf {
                            expression { env.DAOS_STACK_CI_HARDWARE_SKIP != 'true' }
                            expression {
                                ! commitPragma(pragma: 'Skip-func-hw-test').contains('true')
                            }
                            expression {
                                ! commitPragma(pragma: 'Skip-func-hw-test-medium').contains('true')
                            }
                        }
                    }
                    agent {
                        // 4 node cluster with 2 IB/node + 1 test control node
                        label 'ci_nvme5'
                    }
                    steps {
                        unstash 'CentOS-rpm-version'
                        script {
                            daos_packages_version = readFile('centos7-rpm-version').trim()
                        }
                        // Just reboot the physical nodes
                        provisionNodes NODELIST: env.NODELIST,
                                       node_count: 5,
                                       power_only: true,
                                       inst_repos: el7_daos_repos,
                                       inst_rpms: 'daos-' + daos_packages_version +
                                                  ' daos-client-' + daos_packages_version +
                                                  ' cart-' + env.CART_COMMIT + ' ' +
                                                  functional_rpms
                        runTest stashes: [ 'CentOS-install', 'CentOS-build-vars' ],
                                script: '''test_tag=$(git show -s --format=%B | sed -ne "/^Test-tag-hw-medium:/s/^.*: *//p")
                                           if [ -z "$test_tag" ]; then
                                               test_tag=pr,hw,medium,ib2
                                           fi
                                           tnodes=$(echo $NODELIST | cut -d ',' -f 1-5)
                                           # set DAOS_TARGET_OVERSUBSCRIBE env here
                                           export DAOS_TARGET_OVERSUBSCRIBE=1
                                           rm -rf install/lib/daos/TESTING/ftest/avocado ./*_results.xml
                                           mkdir -p install/lib/daos/TESTING/ftest/avocado/job-results
                                           ./ftest.sh "$test_tag" $tnodes "auto:Optane"''',
                                junit_files: "install/lib/daos/TESTING/ftest/avocado/*/*/*.xml install/lib/daos/TESTING/ftest/*_results.xml",
                                failure_artifacts: 'Functional'
                    }
                    post {
                        always {
                            sh '''rm -rf install/lib/daos/TESTING/ftest/avocado/*/*/html/
                                  # Remove the latest avocado symlink directory to avoid inclusion in the
                                  # jenkins build artifacts
                                  unlink install/lib/daos/TESTING/ftest/avocado/job-results/latest
                                  rm -rf "Functional/"
                                  mkdir "Functional/"
                                  # compress those potentially huge DAOS logs
                                  if daos_logs=$(ls install/lib/daos/TESTING/ftest/avocado/job-results/*/daos_logs/*); then
                                      lbzip2 $daos_logs
                                  fi
                                  arts="$arts$(ls *daos{,_agent}.log* 2>/dev/null)" && arts="$arts"$'\n'
                                  arts="$arts$(ls -d install/lib/daos/TESTING/ftest/avocado/job-results/* 2>/dev/null)" && arts="$arts"$'\n'
                                  arts="$arts$(ls install/lib/daos/TESTING/ftest/*.stacktrace 2>/dev/null || true)"
                                  if [ -n "$arts" ]; then
                                      mv $(echo $arts | tr '\n' ' ') "Functional/"
                                  fi'''
                            archiveArtifacts artifacts: 'Functional/**'
                            junit 'Functional/*/results.xml, install/lib/daos/TESTING/ftest/*_results.xml'
                        }
                        /* temporarily moved into runTest->stepResult due to JENKINS-39203
                        success {
                            githubNotify credentialsId: 'daos-jenkins-commit-status',
                                         description: env.STAGE_NAME,
                                         context: 'test/' + env.STAGE_NAME,
                                         status: 'SUCCESS'
                        }
                        unstable {
                            githubNotify credentialsId: 'daos-jenkins-commit-status',
                                         description: env.STAGE_NAME,
                                         context: 'test/' + env.STAGE_NAME,
                                         status: 'FAILURE'
                        }
                        failure {
                            githubNotify credentialsId: 'daos-jenkins-commit-status',
                                         description: env.STAGE_NAME,
                                         context: 'test/' + env.STAGE_NAME,
                                         status: 'ERROR'
                        }
                        */
                    }
                }
                stage('Functional_Hardware_Large') {
                    when {
                        beforeAgent true
                        allOf {
                            expression { env.DAOS_STACK_CI_HARDWARE_SKIP != 'true' }
                            expression {
                                ! commitPragma(pragma: 'Skip-func-hw-test').contains('true')
                            }
                            expression {
                                ! commitPragma(pragma: 'Skip-func-hw-test-large').contains('true')
                            }
                        }
                    }
                    agent {
                        // 8+ node cluster with 1 IB/node + 1 test control node
                        label 'ci_nvme9'
                    }
                    steps {
                        unstash 'CentOS-rpm-version'
                        script {
                            daos_packages_version = readFile('centos7-rpm-version').trim()
                        }
                        // Just reboot the physical nodes
                        provisionNodes NODELIST: env.NODELIST,
                                       node_count: 9,
                                       power_only: true,
                                       inst_repos: el7_daos_repos,
                                       inst_rpms: 'daos-' + daos_packages_version +
                                                  ' daos-client-' + daos_packages_version +
                                                  ' cart-' + env.CART_COMMIT + ' ' +
                                                  functional_rpms
                        runTest stashes: [ 'CentOS-install', 'CentOS-build-vars' ],
                                script: '''test_tag=$(git show -s --format=%B | sed -ne "/^Test-tag-hw-large:/s/^.*: *//p")
                                           if [ -z "$test_tag" ]; then
                                               test_tag=pr,hw,large
                                           fi
                                           tnodes=$(echo $NODELIST | cut -d ',' -f 1-9)
                                           # set DAOS_TARGET_OVERSUBSCRIBE env here
                                           export DAOS_TARGET_OVERSUBSCRIBE=1
                                           rm -rf install/lib/daos/TESTING/ftest/avocado ./*_results.xml
                                           mkdir -p install/lib/daos/TESTING/ftest/avocado/job-results
                                           ./ftest.sh "$test_tag" $tnodes "auto:Optane"''',
                                junit_files: "install/lib/daos/TESTING/ftest/avocado/*/*/*.xml install/lib/daos/TESTING/ftest/*_results.xml",
                                failure_artifacts: 'Functional'
                    }
                    post {
                        always {
                            sh '''rm -rf install/lib/daos/TESTING/ftest/avocado/*/*/html/
                                  # Remove the latest avocado symlink directory to avoid inclusion in the
                                  # jenkins build artifacts
                                  unlink install/lib/daos/TESTING/ftest/avocado/job-results/latest
<<<<<<< HEAD
                                  if [ -n "$STAGE_NAME" ]; then
                                      rm -rf "$STAGE_NAME/"
                                      mkdir "$STAGE_NAME/"
                                      # compress those potentially huge DAOS logs
                                      if daos_logs=$(ls install/lib/daos/TESTING/ftest/avocado/job-results/*/daos_logs/*); then
                                          lbzip2 $daos_logs
                                      fi
                                      arts="$arts$(ls *daos{,_agent}.log* 2>/dev/null)" && arts="$arts"$'\n'
                                      arts="$arts$(ls -d install/lib/daos/TESTING/ftest/avocado/job-results/* 2>/dev/null)" && arts="$arts"$'\n'
                                      if [ -n "$arts" ]; then
                                          mv $(echo $arts | tr '\n' ' ') "$STAGE_NAME/"
                                      fi
                                  else
                                      echo "The STAGE_NAME environment variable is missing!"
                                      false
=======
                                  rm -rf "Functional/"
                                  mkdir "Functional/"
                                  # compress those potentially huge DAOS logs
                                  if daos_logs=$(ls install/lib/daos/TESTING/ftest/avocado/job-results/*/daos_logs/*); then
                                      lbzip2 $daos_logs
                                  fi
                                  arts="$arts$(ls *daos{,_agent}.log* 2>/dev/null)" && arts="$arts"$'\n'
                                  arts="$arts$(ls -d install/lib/daos/TESTING/ftest/avocado/job-results/* 2>/dev/null)" && arts="$arts"$'\n'
                                  arts="$arts$(ls install/lib/daos/TESTING/ftest/*.stacktrace 2>/dev/null || true)"
                                  if [ -n "$arts" ]; then
                                      mv $(echo $arts | tr '\n' ' ') "Functional/"
>>>>>>> 1dde288d
                                  fi'''
                            archiveArtifacts artifacts: 'Functional/**'
                            junit 'Functional/*/results.xml, install/lib/daos/TESTING/ftest/*_results.xml'
                        }
                        /* temporarily moved into runTest->stepResult due to JENKINS-39203
                        success {
                            githubNotify credentialsId: 'daos-jenkins-commit-status',
                                         description: env.STAGE_NAME,
                                         context: 'test/' + env.STAGE_NAME,
                                         status: 'SUCCESS'
                        }
                        unstable {
                            githubNotify credentialsId: 'daos-jenkins-commit-status',
                                         description: env.STAGE_NAME,
                                         context: 'test/' + env.STAGE_NAME,
                                         status: 'FAILURE'
                        }
                        failure {
                            githubNotify credentialsId: 'daos-jenkins-commit-status',
                                         description: env.STAGE_NAME,
                                         context: 'test/' + env.STAGE_NAME,
                                         status: 'ERROR'
                        }
                        */
                    }
                }
                stage('Test CentOS 7 RPMs') {
                    when {
                        beforeAgent true
                        allOf {
                            not { branch 'weekly-testing' }
                            expression { env.CHANGE_TARGET != 'weekly-testing' }
                            expression { return env.QUICKBUILD == '1' }
                        }
                    }
                    agent {
                        label 'ci_vm1'
                    }
                    steps {
                        provisionNodes NODELIST: env.NODELIST,
                                       node_count: 1,
                                       snapshot: true,
                                       inst_repos: el7_daos_repos
                        catchError(stageResult: 'UNSTABLE', buildResult: 'SUCCESS') {
                            runTest script: "${rpm_test_pre}" +
                                         '''sudo yum -y install daos-client
                                            sudo yum -y history rollback last-1
                                            sudo yum -y install daos-server
                                            sudo yum -y install daos-tests\n''' +
                                            "${rpm_test_daos_test}" + '"',
                                    junit_files: null,
                                    failure_artifacts: env.STAGE_NAME, ignore_failure: true
                        }
                    }
                }
            }
        }
    }
    post {
        unsuccessful {
            notifyBrokenBranch branches: "master"
        }
    }
}<|MERGE_RESOLUTION|>--- conflicted
+++ resolved
@@ -1073,23 +1073,6 @@
                                   # Remove the latest avocado symlink directory to avoid inclusion in the
                                   # jenkins build artifacts
                                   unlink install/lib/daos/TESTING/ftest/avocado/job-results/latest
-<<<<<<< HEAD
-                                  if [ -n "$STAGE_NAME" ]; then
-                                      rm -rf "$STAGE_NAME/"
-                                      mkdir "$STAGE_NAME/"
-                                      # compress those potentially huge DAOS logs
-                                      if daos_logs=$(ls install/lib/daos/TESTING/ftest/avocado/job-results/*/daos_logs/*); then
-                                          lbzip2 $daos_logs
-                                      fi
-                                      arts="$arts$(ls *daos{,_agent}.log* 2>/dev/null)" && arts="$arts"$'\n'
-                                      arts="$arts$(ls -d install/lib/daos/TESTING/ftest/avocado/job-results/* 2>/dev/null)" && arts="$arts"$'\n'
-                                      if [ -n "$arts" ]; then
-                                          mv $(echo $arts | tr '\n' ' ') "$STAGE_NAME/"
-                                      fi
-                                  else
-                                      echo "The STAGE_NAME environment variable is missing!"
-                                      false
-=======
                                   rm -rf "Functional/"
                                   mkdir "Functional/"
                                   # compress those potentially huge DAOS logs
@@ -1098,10 +1081,8 @@
                                   fi
                                   arts="$arts$(ls *daos{,_agent}.log* 2>/dev/null)" && arts="$arts"$'\n'
                                   arts="$arts$(ls -d install/lib/daos/TESTING/ftest/avocado/job-results/* 2>/dev/null)" && arts="$arts"$'\n'
-                                  arts="$arts$(ls install/lib/daos/TESTING/ftest/*.stacktrace 2>/dev/null || true)"
                                   if [ -n "$arts" ]; then
                                       mv $(echo $arts | tr '\n' ' ') "Functional/"
->>>>>>> 1dde288d
                                   fi'''
                             archiveArtifacts artifacts: 'Functional/**'
                             junit 'Functional/*/results.xml, install/lib/daos/TESTING/ftest/*_results.xml'
@@ -1355,23 +1336,6 @@
                                   # Remove the latest avocado symlink directory to avoid inclusion in the
                                   # jenkins build artifacts
                                   unlink install/lib/daos/TESTING/ftest/avocado/job-results/latest
-<<<<<<< HEAD
-                                  if [ -n "$STAGE_NAME" ]; then
-                                      rm -rf "$STAGE_NAME/"
-                                      mkdir "$STAGE_NAME/"
-                                      # compress those potentially huge DAOS logs
-                                      if daos_logs=$(ls install/lib/daos/TESTING/ftest/avocado/job-results/*/daos_logs/*); then
-                                          lbzip2 $daos_logs
-                                      fi
-                                      arts="$arts$(ls *daos{,_agent}.log* 2>/dev/null)" && arts="$arts"$'\n'
-                                      arts="$arts$(ls -d install/lib/daos/TESTING/ftest/avocado/job-results/* 2>/dev/null)" && arts="$arts"$'\n'
-                                      if [ -n "$arts" ]; then
-                                          mv $(echo $arts | tr '\n' ' ') "$STAGE_NAME/"
-                                      fi
-                                  else
-                                      echo "The STAGE_NAME environment variable is missing!"
-                                      false
-=======
                                   rm -rf "Functional/"
                                   mkdir "Functional/"
                                   # compress those potentially huge DAOS logs
@@ -1380,10 +1344,8 @@
                                   fi
                                   arts="$arts$(ls *daos{,_agent}.log* 2>/dev/null)" && arts="$arts"$'\n'
                                   arts="$arts$(ls -d install/lib/daos/TESTING/ftest/avocado/job-results/* 2>/dev/null)" && arts="$arts"$'\n'
-                                  arts="$arts$(ls install/lib/daos/TESTING/ftest/*.stacktrace 2>/dev/null || true)"
                                   if [ -n "$arts" ]; then
                                       mv $(echo $arts | tr '\n' ' ') "Functional/"
->>>>>>> 1dde288d
                                   fi'''
                             archiveArtifacts artifacts: 'Functional/**'
                             junit 'Functional/*/results.xml, install/lib/daos/TESTING/ftest/*_results.xml'
