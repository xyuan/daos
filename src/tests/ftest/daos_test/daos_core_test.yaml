# change host names to your reserved nodes, the
# required quantity is indicated by the placeholders
hosts:
  test_servers:
    - server-A
    - server-B
    - server-C
    - server-D
# Note that subtests below can set their own timeout so this
# should be a general average of all tests not including outliers
# (I'm looking at you "rebuild tests")
timeout: 600
pool:
  #This will create a pool with 8G of SCM.
  scm_size: 8G
  nvme_size: 16G
server_config:
  servers_per_host: 2
  name: daos_server
  servers:
    0:
      pinned_numa_node: 0
      nr_xs_helpers: 1
      fabric_iface: ib0
      fabric_iface_port: 31416
      log_file: daos_server0.log
      bdev_class: nvme
      bdev_list: ["0000:81:00.0"]
      scm_class: dcpm
      scm_list: ["/dev/pmem0"]
      scm_mount: /mnt/daos0
    1:
      pinned_numa_node: 1
      nr_xs_helpers: 1
      fabric_iface: ib1
      fabric_iface_port: 31417
      log_file: daos_server1.log
      bdev_class: nvme
      bdev_list: ["0000:da:00.0"]
      scm_class: dcpm
      scm_list: ["/dev/pmem1"]
      scm_mount: /mnt/daos1
  transport_config:
    allow_insecure: True
agent_config:
  transport_config:
    allow_insecure: True
dmg:
  transport_config:
    allow_insecure: True
daos_tests:
  num_clients:
    num_clients: 1
  Tests: !mux
    test_d:
      daos_test: d
      test_name: DAOS degraded-mode tests
      timeout: 450
      scalable_endpoint: True
    test_m:
      daos_test: m
      test_name: Management tests
      timeout: 110
    test_p:
      daos_test: p
      test_name: Pool tests
      timeout: 120
    test_c:
      daos_test: c
      test_name: DAOS container tests
      timeout: 135
    test_e:
      daos_test: e
      test_name: DAOS epoch tests
      timeout: 125
    test_t:
      daos_test: t
      test_name: Single RDG TX tests
    test_T:
      daos_test: T
      test_name: Distributed TX tests
    test_V:
      daos_test: V
      test_name: DAOS verify consistency tests
      test_timeout: 105
    test_i:
      daos_test: i
<<<<<<< HEAD
      test_name: IO tests
      test_timeout: 900
=======
      test_name: IO test
      test_timeout: 130
>>>>>>> fa6d7e03
    test_A:
      daos_test: A
      test_name: DAOS Object Array tests
      test_timeout: 105
    test_D:
      daos_test: D
      test_name: DAOS Array tests
      test_timeout: 106
    test_K:
      daos_test: K
      test_name: DAOS KV tests
      test_timeout: 105
    test_F:
      daos_test: F
      test_name: DAOS File System tests
      test_timeout: 140
    test_C:
      daos_test: C
      test_name: DAOS capability tests
      test_timeout: 104
    test_o:
      daos_test: o
      test_name: Epoch recovery tests
      test_timeout: 104
    test_R:
      daos_test: R
      test_name: DAOS MD replication tests
      test_timeout: 104
    test_v:
      daos_test: v
      test_name: DAOS rebuild simple tests
      test_timeout: 500
    test_b:
      daos_test: b
      test_name: DAOS drain simple tests
      test_timeout: 500
    test_O:
      daos_test: O
      test_name: OID Allocator tests
      test_timeout: 320
    test_z:
      daos_test: z
      test_name: Checksum tests
      test_timeout: 220
    test_S:
      daos_test: S 
      test_name: DAOS rebuild ec tests
      test_timeout: 900<|MERGE_RESOLUTION|>--- conflicted
+++ resolved
@@ -85,13 +85,8 @@
       test_timeout: 105
     test_i:
       daos_test: i
-<<<<<<< HEAD
-      test_name: IO tests
-      test_timeout: 900
-=======
       test_name: IO test
       test_timeout: 130
->>>>>>> fa6d7e03
     test_A:
       daos_test: A
       test_name: DAOS Object Array tests
