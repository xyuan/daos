#!/usr/bin/python
"""
  (C) Copyright 2018-2020 Intel Corporation.

  Licensed under the Apache License, Version 2.0 (the "License");
  you may not use this file except in compliance with the License.
  You may obtain a copy of the License at

     http://www.apache.org/licenses/LICENSE-2.0

  Unless required by applicable law or agreed to in writing, software
  distributed under the License is distributed on an "AS IS" BASIS,
  WITHOUT WARRANTIES OR CONDITIONS OF ANY KIND, either express or implied.
  See the License for the specific language governing permissions and
  limitations under the License.

  GOVERNMENT LICENSE RIGHTS-OPEN SOURCE SOFTWARE
  The Government's rights to use, modify, reproduce, release, perform, display,
  or disclose this software are subject to the terms of the Apache License as
  provided in Contract No. B609815.
  Any reproduction of computer software, computer software documentation, or
  portions thereof marked with this legend must also reproduce the markings.
"""
import getpass

from command_utils_base import \
    CommandFailure, FormattedParameter, YamlParameters, CommandWithParameters
from command_utils import YamlCommand, CommandWithSubCommand, SubprocessManager
from general_utils import pcmd
from dmg_utils import DmgCommand


class ServerFailed(Exception):
    """Server didn't start/stop properly."""


class DaosServerCommand(YamlCommand):
    """Defines an object representing the daos_server command."""

    NORMAL_PATTERN = "DAOS I/O server.*started"
    FORMAT_PATTERN = "(SCM format required)(?!;)"
    REFORMAT_PATTERN = "Metadata format required"

    def __init__(self, path="", yaml_cfg=None, timeout=90):
        """Create a daos_server command object.

        Args:
            path (str): path to location of daos_server binary.
            yaml_cfg (YamlParameters, optional): yaml configuration parameters.
                Defaults to None.
            timeout (int, optional): number of seconds to wait for patterns to
                appear in the subprocess output. Defaults to 90 seconds.
        """
        super(DaosServerCommand, self).__init__(
            "/run/daos_server/*", "daos_server", path, yaml_cfg, timeout)
        self.pattern = self.NORMAL_PATTERN

        # If specified use the configuration file from the YamlParameters object
        default_yaml_file = None
        if isinstance(self.yaml, YamlParameters):
            default_yaml_file = self.yaml.filename

        # Command line parameters:
        # -d, --debug        Enable debug output
        # -J, --json-logging Enable JSON logging
        # -o, --config-path= Path to agent configuration file
        self.debug = FormattedParameter("--debug", True)
        self.json_logs = FormattedParameter("--json-logging", False)
        self.config = FormattedParameter("--config={}", default_yaml_file)

        # Additional daos_server command line parameters:
        #     --allow-proxy  Allow proxy configuration via environment
        self.allow_proxy = FormattedParameter("--allow-proxy", False)

        # Used to override the sub_command.value parameter value
        self.sub_command_override = None

        # Include the daos_io_server command lauched by the daos_server command.
        self._exe_names.append("daos_io_server")

    def get_sub_command_class(self):
        # pylint: disable=redefined-variable-type
        """Get the daos_server sub command object based upon the sub-command."""
        if self.sub_command_override is not None:
            # Override the sub_command parameter
            sub_command = self.sub_command_override
        else:
            # Use the sub_command parameter from the test's yaml
            sub_command = self.sub_command.value

        # Available daos_server sub-commands:
        #   network  Perform network device scan based on fabric provider
        #   start    Start daos_server
        #   storage  Perform tasks related to locally-attached storage
        if sub_command == "network":
            self.sub_command_class = self.StartSubCommand()
        elif sub_command == "start":
            self.sub_command_class = self.StartSubCommand()
        elif sub_command == "storage":
            self.sub_command_class = self.StorageSubCommand()
        else:
            self.sub_command_class = None

    def get_params(self, test):
        """Get values for the daos command and its yaml config file.

        Args:
            test (Test): avocado Test object
        """
        super(DaosServerCommand, self).get_params(test)

        # Run daos_server with test variant specific log file names if specified
        self.yaml.update_log_files(
            getattr(test, "control_log"),
            getattr(test, "helper_log"),
            getattr(test, "server_log")
        )

    def update_pattern(self, mode, host_qty):
        """Update the pattern used to determine if the daos_server started.

        Args:
            mode (str): operation mode for the 'daos_server start' command
            host_qty (int): number of hosts issuing 'daos_server start'
        """
        if mode == "format":
            self.pattern = self.FORMAT_PATTERN
        elif mode == "reformat":
            self.pattern = self.REFORMAT_PATTERN
        else:
            self.pattern = self.NORMAL_PATTERN
        self.pattern_count = host_qty * len(self.yaml.server_params)

    @property
    def using_nvme(self):
        """Is the daos command setup to use NVMe devices.

        Returns:
            bool: True if NVMe devices are configured; False otherwise

        """
<<<<<<< HEAD
        return self.yaml_params.get_value(name)

    class ServerStartSubCommand(CommandWithParameters):
        """Defines an object representing a daos_server start sub command."""

        def __init__(self):
            """Create a start subcommand object."""
            super(DaosServer.ServerStartSubCommand, self).__init__(
                "/run/daos_server/start/*", "start")
            self.port = FormattedParameter("-p {}")
            self.storage = FormattedParameter("-s {}")
            self.modules = FormattedParameter("-m {}")
            self.targets = FormattedParameter("-t {}")
            self.xshelpernr = FormattedParameter("-x {}")
            self.firstcore = FormattedParameter("-f {}")
            self.group = FormattedParameter("-g {}")
            self.sock_dir = FormattedParameter("-d {}")
            self.insecure = FormattedParameter("-i", True)
            self.recreate = FormattedParameter("--recreate-superblocks", False)


class DaosServerConfig(ObjectWithParameters):
    """Defines the daos_server configuration yaml parameters."""

    class SingleServerConfig(ObjectWithParameters):
        """Defines the configuration yaml parameters for a single server."""

        def __init__(self, index=None):
            """Create a SingleServerConfig object.

            Args:
                index (int, optional): index number for the namespace path used
                    when specifying multiple servers per host. Defaults to None.
            """
            namespace = "/run/server_config/servers/*"
            if isinstance(index, int):
                namespace = "/run/server_config/servers/{}/*".format(index)
            super(DaosServerConfig.SingleServerConfig, self).__init__(namespace)

            # Use environment variables to get default parameters
            default_interface = os.environ.get("OFI_INTERFACE", "eth0")
            default_port = os.environ.get("OFI_PORT", 31416)

            # Parameters
            #   targets:                count of VOS targets
            #   first_core:             starting index for targets
            #   nr_xs_helpers:          offload helpers per server
            #   fabric_iface:           map to OFI_INTERFACE=eth0
            #   fabric_iface_port:      map to OFI_PORT=31416
            #   log_mask:               map to D_LOG_MASK env
            #   log_file:               map to D_LOG_FILE env
            #   env_vars:               influences DAOS IO Server behaviour
            #       Add to enable scalable endpoint:
            #           - CRT_CREDIT_EP_CTX=0
            #           - CRT_CTX_SHARE_ADDR=1
            #           - CRT_CTX_NUM=8
            #       nvme options:
            #           - IO_STAT_PERIOD=10
            self.targets = BasicParameter(None, 8)
            self.first_core = BasicParameter(None, 0)
            self.nr_xs_helpers = BasicParameter(None, 16)
            self.fabric_iface = BasicParameter(None, default_interface)
            self.fabric_iface_port = BasicParameter(None, default_port)
            self.pinned_numa_node = BasicParameter(None)
            self.log_mask = BasicParameter(None, "DEBUG,RPC=ERR")
            self.log_file = BasicParameter(None, "daos_server.log")
            self.env_vars = BasicParameter(
                None,
                ["ABT_ENV_MAX_NUM_XSTREAMS=100",
                 "ABT_MAX_NUM_XSTREAMS=100",
                 "DAOS_MD_CAP=1024",
                 "CRT_CTX_SHARE_ADDR=0",
                 "CRT_TIMEOUT=30",
                 "FI_SOCKETS_MAX_CONN_RETRY=1",
                 "FI_SOCKETS_CONN_TIMEOUT=2000",
                 "DD_MASK=mgmt,io,md,epc,rebuild"]
            )

            # Storage definition parameters:
            #
            # When scm_class is set to ram, tmpfs will be used to emulate SCM.
            #   scm_mount: /mnt/daos        - map to -s /mnt/daos
            #   scm_class: ram
            #   scm_size: 6                 - size in GB units
            #
            # When scm_class is set to dcpm, scm_list is the list of device
            # paths for AppDirect pmem namespaces (currently only one per
            # server supported).
            #   scm_class: dcpm
            #   scm_list: [/dev/pmem0]
            #
            # If using NVMe SSD (will write /mnt/daos/daos_nvme.conf and start
            # I/O service with -n <path>)
            #   bdev_class: nvme
            #   bdev_list: ["0000:81:00.0"] - generate regular nvme.conf
            #
            # If emulating NVMe SSD with malloc devices
            #   bdev_class: malloc          - map to VOS_BDEV_CLASS=MALLOC
            #   bdev_size: 4                - malloc size of each device in GB.
            #   bdev_number: 1              - generate nvme.conf as follows:
            #       [Malloc]
            #       NumberOfLuns 1
            #       LunSizeInMB 4000
            #
            # If emulating NVMe SSD over kernel block device
            #   bdev_class: kdev            - map to VOS_BDEV_CLASS=AIO
            #   bdev_list: [/dev/sdc]       - generate nvme.conf as follows:
            #       [AIO]
            #       AIO /dev/sdc AIO2
            #
            # If emulating NVMe SSD with backend file
            #   bdev_class: file            - map to VOS_BDEV_CLASS=AIO
            #   bdev_size: 16               - file size in GB. Create file if
            #                                 it does not exist.
            #   bdev_list: [/tmp/daos-bdev] - generate nvme.conf as follows:
            #       [AIO]
            #       AIO /tmp/aiofile AIO1 4096
            self.scm_mount = BasicParameter(None, "/mnt/daos")
            self.scm_class = BasicParameter(None, "ram")
            self.scm_size = BasicParameter(None, 16)
            self.scm_list = BasicParameter(None)
            self.bdev_class = BasicParameter(None)
            self.bdev_list = BasicParameter(None)
            self.bdev_size = BasicParameter(None)
            self.bdev_number = BasicParameter(None)

    def __init__(self):
        """Create a DaosServerConfig object."""
        super(DaosServerConfig, self).__init__("/run/server_config/*")

        # Parameters
        self.name = BasicParameter(None, "daos_server")
        self.access_points = BasicParameter(None)       # e.g. "<host>:<port>"
        self.port = BasicParameter(None, 10001)
        if os.environ["OFI_INTERFACE"].startswith("ib"):
            default_provider = os.environ.get("CRT_PHY_ADDR_STR",
                                              "ofi+verbs;ofi_rxm")
        else:
            default_provider = os.environ.get("CRT_PHY_ADDR_STR",
                                              "ofi+sockets")
        self.provider = BasicParameter(None, default_provider)
        self.socket_dir = BasicParameter(None)          # /tmp/daos_sockets
        self.nr_hugepages = BasicParameter(None, 4096)
        self.control_log_mask = BasicParameter(None, "DEBUG")
        self.control_log_file = BasicParameter(None, "daos_control.log")
        self.helper_log_file = BasicParameter(None, "daos_admin.log")

        # Used to drop privileges before starting data plane
        # (if started as root to perform hardware provisioning)
        self.user_name = BasicParameter(None)           # e.g. 'daosuser'
        self.group_name = BasicParameter(None)          # e.g. 'daosgroup'

        # Defines the number of single server config parameters to define in
        # the yaml file
        self.servers_per_host = BasicParameter(None)

        # Single server config parameters
        self.server_params = []
=======
        value = False
        if isinstance(self.yaml, YamlParameters):
            value = self.yaml.using_nvme
        return value
>>>>>>> b3e44b00

    @property
    def using_dcpm(self):
        """Is the daos command setup to use SCM devices.

        Returns:
            bool: True if SCM devices are configured; False otherwise

        """
        value = False
        if isinstance(self.yaml, YamlParameters):
            value = self.yaml.using_dcpm
        return value

    def get_interface_envs(self, index=0):
        """Get the environment variable names and values for the interfaces.

        Args:
            index (int, optional): server index from which to obtain the
                environment variable values. Defaults to 0.

        Returns:
            EnvironmentVariables: a dictionary of environment variable names
                and their values extracted from the daos_server yaml
                configuration file.

        """
        return self.yaml.get_interface_envs(index)

    class NetworkSubCommand(CommandWithSubCommand):
        """Defines an object for the daos_server network sub command."""

        def __init__(self):
            """Create a network subcommand object."""
            super(DaosServerCommand.NetworkSubCommand, self).__init__(
                "/run/daos_server/network/*", "network")

        def get_sub_command_class(self):
            """Get the daos_server network sub command object."""
            # Available daos_server network sub-commands:
            #   list  List all known OFI providers that are understood by 'scan'
            #   scan  Scan for network interface devices on local server
            if self.sub_command.value == "scan":
                self.sub_command_class = self.ScanSubCommand()
            else:
                self.sub_command_class = None

        class ScanSubCommand(CommandWithSubCommand):
            """Defines an object for the daos_server network scan command."""

            def __init__(self):
                """Create a network scan subcommand object."""
                super(
                    DaosServerCommand.NetworkSubCommand.ScanSubCommand,
                    self).__init__(
                        "/run/daos_server/network/scan/*", "scan")

                # daos_server network scan command options:
                #   --provider=     Filter device list to those that support the
                #                   given OFI provider (default is the provider
                #                   specified in daos_server.yml)
                #   --all           Specify 'all' to see all devices on all
                #                   providers.  Overrides --provider
                self.provider = FormattedParameter("--provider={}")
                self.all = FormattedParameter("--all", False)

    class StartSubCommand(CommandWithParameters):
        """Defines an object representing a daos_server start sub command."""

        def __init__(self):
            """Create a start subcommand object."""
            super(DaosServerCommand.StartSubCommand, self).__init__(
                "/run/daos_server/start/*", "start")

            # daos_server start command options:
            #   --port=                 Port for the gRPC management interface
            #                           to listen on
            #   --storage=              Storage path
            #   --modules=              List of server modules to load
            #   --targets=              number of targets to use (default use
            #                           all cores)
            #   --xshelpernr=           number of helper XS per VOS target
            #   --firstcore=            index of first core for service thread
            #                           (default: 0)
            #   --group=                Server group name
            #   --socket_dir=           Location for all daos_server and
            #                           daos_io_server sockets
            #   --insecure              allow for insecure connections
            #   --recreate-superblocks  recreate missing superblocks rather than
            #                           failing
            self.port = FormattedParameter("--port={}")
            self.storage = FormattedParameter("--storage={}")
            self.modules = FormattedParameter("--modules={}")
            self.targets = FormattedParameter("--targets={}")
            self.xshelpernr = FormattedParameter("--xshelpernr={}")
            self.firstcore = FormattedParameter("--firstcore={}")
            self.group = FormattedParameter("--group={}")
            self.sock_dir = FormattedParameter("--socket_dir={}")
            self.insecure = FormattedParameter("--insecure", False)
            self.recreate = FormattedParameter("--recreate-superblocks", False)

    class StorageSubCommand(CommandWithSubCommand):
        """Defines an object for the daos_server storage sub command."""

        def __init__(self):
            """Create a storage subcommand object."""
            super(DaosServerCommand.StorageSubCommand, self).__init__(
                "/run/daos_server/storage/*", "storage")

        def get_sub_command_class(self):
            """Get the daos_server storage sub command object."""
            # Available sub-commands:
            #   prepare  Prepare SCM and NVMe storage attached to remote servers
            #   scan     Scan SCM and NVMe storage attached to local server
            if self.sub_command.value == "prepare":
                self.sub_command_class = self.PrepareSubCommand()
            else:
                self.sub_command_class = None

        class PrepareSubCommand(CommandWithSubCommand):
            """Defines an object for the daos_server storage prepare command."""

            def __init__(self):
                """Create a storage subcommand object."""
                super(
                    DaosServerCommand.StorageSubCommand.PrepareSubCommand,
                    self).__init__(
                        "/run/daos_server/storage/prepare/*", "prepare")

                # daos_server storage prepare command options:
                #   --pci-whitelist=    Whitespace separated list of PCI
                #                       devices (by address) to be unbound from
                #                       Kernel driver and used with SPDK
                #                       (default is all PCI devices).
                #   --hugepages=        Number of hugepages to allocate (in MB)
                #                       for use by SPDK (default 1024)
                #   --target-user=      User that will own hugepage mountpoint
                #                       directory and vfio groups.
                #   --nvme-only         Only prepare NVMe storage.
                #   --scm-only          Only prepare SCM.
                #   --reset             Reset SCM modules to memory mode after
                #                       removing namespaces. Reset SPDK
                #                       returning NVMe device bindings back to
                #                       kernel modules.
                #   --force             Perform format without prompting for
                #                       confirmation
                self.pci_whitelist = FormattedParameter("--pci-whitelist={}")
                self.hugepages = FormattedParameter("--hugepages={}")
                self.target_user = FormattedParameter("--target-user={}")
                self.nvme_only = FormattedParameter("--nvme-only", False)
                self.scm_only = FormattedParameter("--scm-only", False)
                self.reset = FormattedParameter("--reset", False)
                self.force = FormattedParameter("--force", False)


class DaosServerManager(SubprocessManager):
    """Manages the daos_server execution on one or more hosts."""

    # Mapping of environment variable names to daos_server config param names
    ENVIRONMENT_VARIABLE_MAPPING = {
        "CRT_PHY_ADDR_STR": "provider",
        "OFI_INTERFACE": "fabric_iface",
        "OFI_PORT": "fabric_iface_port",
    }

    def __init__(self, server_command, manager="Orterun", dmg_cfg=None):
        """Initialize a DaosServerManager object.

        Args:
            server_command (ServerCommand): server command object
            manager (str, optional): the name of the JobManager class used to
                manage the YamlCommand defined through the "job" attribute.
                Defaults to "OpenMpi".
            dmg_cfg (DmgYamlParameters, optional): The dmg configuration
                file parameters used to connect to this group of servers.
        """
        super(DaosServerManager, self).__init__(server_command, manager)
        self.manager.job.sub_command_override = "start"

        # Dmg command to access this group of servers which will be configured
        # to access the doas_servers when they are started
        self.dmg = DmgCommand(self.manager.job.command_path, dmg_cfg)

    def get_interface_envs(self, index=0):
        """Get the environment variable names and values for the interfaces.

        Args:
            index (int, optional): server index from which to obtain the
                environment variable values. Defaults to 0.

        Returns:
            EnvironmentVariables: a dictionary of environment variable names
                and their values extracted from the daos_server yaml
                configuration file.

        """
        return self.manager.job.get_interface_envs(index)

    def prepare(self, storage=True):
        """Prepare to start daos_server.

        Args:
            storage (bool, optional): whether or not to prepare dspm/nvme
                storage. Defaults to True.
        """
        self.log.info(
            "<SERVER> Preparing to start daos_server on %s with %s",
            self._hosts, self.manager.command)

        # Create the daos_server yaml file
        self.manager.job.create_yaml_file()

        # Prepare dmg for running storage format on all server hosts
        self.dmg.hostlist = self._hosts
        if not self.dmg.yaml:
            # If using a dmg config file, transport security was
            # already configured.
            self.dmg.insecure.update(
                self.get_config_value("allow_insecure"), "dmg.insecure")

        # Kill any daos servers running on the hosts
        self.kill()

        # Clean up any files that exist on the hosts
        self.clean_files()

        # Make sure log file has been created for ownership change
        if self.manager.job.using_nvme:
            cmd_list = []
            for server_params in self.manager.job.yaml.server_params:
                log_file = server_params.log_file.value
                if log_file is not None:
                    self.log.info("Creating log file: %s", log_file)
                    cmd_list.append("touch {}".format(log_file))
            if cmd_list:
                pcmd(self._hosts, "; ".join(cmd_list), False)

        if storage:
            # Prepare server storage
            if self.manager.job.using_nvme or self.manager.job.using_dcpm:
                self.log.info("Preparing storage in <format> mode")
                self.prepare_storage("root")
                if hasattr(self.manager, "mca"):
                    self.manager.mca.update(
                        {"plm_rsh_args": "-l root"}, "orterun.mca", True)

    def clean_files(self, verbose=True):
        """Clean up the daos server files.

        Args:
            verbose (bool, optional): display clean commands. Defaults to True.
        """
        clean_cmds = []
        for server_params in self.manager.job.yaml.server_params:
            scm_mount = server_params.get_value("scm_mount")
            self.log.info("Cleaning up the %s directory.", str(scm_mount))

            # Remove the superblocks
            cmd = "rm -fr {}/*".format(scm_mount)
            if cmd not in clean_cmds:
                clean_cmds.append(cmd)

            # Dismount the scm mount point
            cmd = "while sudo umount {}; do continue; done".format(scm_mount)
            if cmd not in clean_cmds:
                clean_cmds.append(cmd)

            if self.manager.job.using_dcpm:
                scm_list = server_params.get_value("scm_list")
                if isinstance(scm_list, list):
                    self.log.info(
                        "Cleaning up the following device(s): %s.",
                        ", ".join(scm_list))
                    # Umount and wipefs the dcpm device
                    cmd_list = [
                        "for dev in {}".format(" ".join(scm_list)),
                        "do mount=$(lsblk $dev -n -o MOUNTPOINT)",
                        "if [ ! -z $mount ]",
                        "then while sudo umount $mount",
                        "do continue",
                        "done",
                        "fi",
                        "sudo wipefs -a $dev",
                        "done"
                    ]
                    cmd = "; ".join(cmd_list)
                    if cmd not in clean_cmds:
                        clean_cmds.append(cmd)

        pcmd(self._hosts, "; ".join(clean_cmds), verbose)

    def prepare_storage(self, user, using_dcpm=None, using_nvme=None):
        """Prepare the server storage.

        Args:
            user (str): username
            using_dcpm (bool, optional): override option to prepare scm storage.
                Defaults to None, which uses the configuration file to determine
                if scm storage should be formatted.
            using_nvme (bool, optional): override option to prepare nvme
                storage. Defaults to None, which uses the configuration file to
                determine if nvme storage should be formatted.

        Raises:
            ServerFailed: if there was an error preparing the storage

        """
        cmd = DaosServerCommand(self.manager.job.command_path)
        cmd.sudo = False
        cmd.debug.value = False
        cmd.set_sub_command("storage")
        cmd.sub_command_class.set_sub_command("prepare")
        cmd.sub_command_class.sub_command_class.target_user.value = user
        cmd.sub_command_class.sub_command_class.force.value = True

        # Use the configuration file settings if no overrides specified
        if using_dcpm is None:
            using_dcpm = self.manager.job.using_dcpm
        if using_nvme is None:
            using_nvme = self.manager.job.using_nvme

        if using_dcpm and not using_nvme:
            cmd.sub_command_class.sub_command_class.scm_only.value = True
        elif not using_dcpm and using_nvme:
            cmd.sub_command_class.sub_command_class.nvme_only.value = True

        if using_nvme:
            cmd.sub_command_class.sub_command_class.hugepages.value = 4096

        self.log.info("Preparing DAOS server storage: %s", str(cmd))
        result = pcmd(self._hosts, str(cmd), timeout=120)
        if len(result) > 1 or 0 not in result:
            dev_type = "nvme"
            if using_dcpm and using_nvme:
                dev_type = "dcpm & nvme"
            elif using_dcpm:
                dev_type = "dcpm"
            raise ServerFailed("Error preparing {} storage".format(dev_type))

    def detect_format_ready(self, reformat=False):
        """Detect when all the daos_servers are ready for storage format."""
        f_type = "format" if not reformat else "reformat"
        self.log.info("<SERVER> Waiting for servers to be ready for format")
        self.manager.job.update_pattern(f_type, len(self._hosts))
        try:
            self.manager.run()
        except CommandFailure as error:
            self.kill()
            raise ServerFailed(
                "Failed to start servers before format: {}".format(error))

    def detect_io_server_start(self):
        """Detect when all the daos_io_servers have started."""
        self.log.info("<SERVER> Waiting for the daos_io_servers to start")
        self.manager.job.update_pattern("normal", len(self._hosts))
        if not self.manager.job.check_subprocess_status(self.manager.process):
            self.kill()
            raise ServerFailed("Failed to start servers after format")

        # Update the dmg command host list to work with pool create/destroy
        self.dmg.hostlist = self.get_config_value("access_points")

    def reset_storage(self):
        """Reset the server storage.

        Raises:
            ServerFailed: if there was an error resetting the storage

        """
        cmd = DaosServerCommand(self.manager.job.command_path)
        cmd.sudo = False
        cmd.debug.value = False
        cmd.set_sub_command("storage")
        cmd.sub_command_class.set_sub_command("prepare")
        cmd.sub_command_class.sub_command_class.nvme_only.value = True
        cmd.sub_command_class.sub_command_class.reset.value = True
        cmd.sub_command_class.sub_command_class.force.value = True

        self.log.info("Resetting DAOS server storage: %s", str(cmd))
        result = pcmd(self._hosts, str(cmd), timeout=120)
        if len(result) > 1 or 0 not in result:
            raise ServerFailed("Error resetting NVMe storage")

    def set_scm_mount_ownership(self, user=None, verbose=False):
        """Set the ownership to the specified user for each scm mount.

        Args:
            user (str, optional): user name. Defaults to None - current user.
            verbose (bool, optional): display commands. Defaults to False.

        """
        user = getpass.getuser() if user is None else user

        cmd_list = set()
        for server_params in self.manager.job.yaml.server_params:
            scm_mount = server_params.scm_mount.value

            # Support single or multiple scm_mount points
            if not isinstance(scm_mount, list):
                scm_mount = [scm_mount]

            self.log.info("Changing ownership to %s for: %s", user, scm_mount)
            cmd_list.add(
                "sudo chown -R {0}:{0} {1}".format(user, " ".join(scm_mount)))

        if cmd_list:
            pcmd(self._hosts, "; ".join(cmd_list), verbose)

    def start(self):
        """Start the server through the job manager."""
        # Prepare the servers
        self.prepare()

        # Start the servers and wait for them to be ready for storage format
        self.detect_format_ready()

        # Format storage and wait for server to change ownership
        self.log.info(
            "<SERVER> Formatting hosts: <%s>", self.dmg.hostlist)
        self.dmg.storage_format()

        # Wait for all the doas_io_servers to start
        self.detect_io_server_start()

        return True

    def stop(self):
        """Stop the server through the runner."""
        self.log.info(
            "<SERVER> Stopping server %s command", self.manager.command)

        # Maintain a running list of errors detected trying to stop
        messages = []

        # Stop the subprocess running the job manager command
        try:
            super(DaosServerManager, self).stop()
        except CommandFailure as error:
            messages.append(
                "Error stopping the {} subprocess: {}".format(
                    self.manager.command, error))

        # Kill any leftover processes that may not have been stopped correctly
        self.kill()

        if self.manager.job.using_nvme:
            # Reset the storage
            try:
                self.reset_storage()
            except ServerFailed as error:
                messages.append(str(error))

            # Make sure the mount directory belongs to non-root user
            self.set_scm_mount_ownership()

        # Report any errors after all stop actions have been attempted
        if messages:
            raise ServerFailed(
                "Failed to stop servers:\n  {}".format("\n  ".join(messages)))

    def get_environment_value(self, name):
        """Get the server config value associated with the env variable name.

        Args:
            name (str): environment variable name for which to get a daos_server
                configuration value

        Raises:
            ServerFailed: Unable to find a daos_server configuration value for
                the specified environment variable name

        Returns:
            str: the daos_server configuration value for the specified
                environment variable name

        """
        try:
            setting = self.ENVIRONMENT_VARIABLE_MAPPING[name]

        except IndexError:
            raise ServerFailed(
                "Unknown server config setting mapping for the {} environment "
                "variable!".format(name))

        return self.get_config_value(setting)<|MERGE_RESOLUTION|>--- conflicted
+++ resolved
@@ -139,171 +139,10 @@
             bool: True if NVMe devices are configured; False otherwise
 
         """
-<<<<<<< HEAD
-        return self.yaml_params.get_value(name)
-
-    class ServerStartSubCommand(CommandWithParameters):
-        """Defines an object representing a daos_server start sub command."""
-
-        def __init__(self):
-            """Create a start subcommand object."""
-            super(DaosServer.ServerStartSubCommand, self).__init__(
-                "/run/daos_server/start/*", "start")
-            self.port = FormattedParameter("-p {}")
-            self.storage = FormattedParameter("-s {}")
-            self.modules = FormattedParameter("-m {}")
-            self.targets = FormattedParameter("-t {}")
-            self.xshelpernr = FormattedParameter("-x {}")
-            self.firstcore = FormattedParameter("-f {}")
-            self.group = FormattedParameter("-g {}")
-            self.sock_dir = FormattedParameter("-d {}")
-            self.insecure = FormattedParameter("-i", True)
-            self.recreate = FormattedParameter("--recreate-superblocks", False)
-
-
-class DaosServerConfig(ObjectWithParameters):
-    """Defines the daos_server configuration yaml parameters."""
-
-    class SingleServerConfig(ObjectWithParameters):
-        """Defines the configuration yaml parameters for a single server."""
-
-        def __init__(self, index=None):
-            """Create a SingleServerConfig object.
-
-            Args:
-                index (int, optional): index number for the namespace path used
-                    when specifying multiple servers per host. Defaults to None.
-            """
-            namespace = "/run/server_config/servers/*"
-            if isinstance(index, int):
-                namespace = "/run/server_config/servers/{}/*".format(index)
-            super(DaosServerConfig.SingleServerConfig, self).__init__(namespace)
-
-            # Use environment variables to get default parameters
-            default_interface = os.environ.get("OFI_INTERFACE", "eth0")
-            default_port = os.environ.get("OFI_PORT", 31416)
-
-            # Parameters
-            #   targets:                count of VOS targets
-            #   first_core:             starting index for targets
-            #   nr_xs_helpers:          offload helpers per server
-            #   fabric_iface:           map to OFI_INTERFACE=eth0
-            #   fabric_iface_port:      map to OFI_PORT=31416
-            #   log_mask:               map to D_LOG_MASK env
-            #   log_file:               map to D_LOG_FILE env
-            #   env_vars:               influences DAOS IO Server behaviour
-            #       Add to enable scalable endpoint:
-            #           - CRT_CREDIT_EP_CTX=0
-            #           - CRT_CTX_SHARE_ADDR=1
-            #           - CRT_CTX_NUM=8
-            #       nvme options:
-            #           - IO_STAT_PERIOD=10
-            self.targets = BasicParameter(None, 8)
-            self.first_core = BasicParameter(None, 0)
-            self.nr_xs_helpers = BasicParameter(None, 16)
-            self.fabric_iface = BasicParameter(None, default_interface)
-            self.fabric_iface_port = BasicParameter(None, default_port)
-            self.pinned_numa_node = BasicParameter(None)
-            self.log_mask = BasicParameter(None, "DEBUG,RPC=ERR")
-            self.log_file = BasicParameter(None, "daos_server.log")
-            self.env_vars = BasicParameter(
-                None,
-                ["ABT_ENV_MAX_NUM_XSTREAMS=100",
-                 "ABT_MAX_NUM_XSTREAMS=100",
-                 "DAOS_MD_CAP=1024",
-                 "CRT_CTX_SHARE_ADDR=0",
-                 "CRT_TIMEOUT=30",
-                 "FI_SOCKETS_MAX_CONN_RETRY=1",
-                 "FI_SOCKETS_CONN_TIMEOUT=2000",
-                 "DD_MASK=mgmt,io,md,epc,rebuild"]
-            )
-
-            # Storage definition parameters:
-            #
-            # When scm_class is set to ram, tmpfs will be used to emulate SCM.
-            #   scm_mount: /mnt/daos        - map to -s /mnt/daos
-            #   scm_class: ram
-            #   scm_size: 6                 - size in GB units
-            #
-            # When scm_class is set to dcpm, scm_list is the list of device
-            # paths for AppDirect pmem namespaces (currently only one per
-            # server supported).
-            #   scm_class: dcpm
-            #   scm_list: [/dev/pmem0]
-            #
-            # If using NVMe SSD (will write /mnt/daos/daos_nvme.conf and start
-            # I/O service with -n <path>)
-            #   bdev_class: nvme
-            #   bdev_list: ["0000:81:00.0"] - generate regular nvme.conf
-            #
-            # If emulating NVMe SSD with malloc devices
-            #   bdev_class: malloc          - map to VOS_BDEV_CLASS=MALLOC
-            #   bdev_size: 4                - malloc size of each device in GB.
-            #   bdev_number: 1              - generate nvme.conf as follows:
-            #       [Malloc]
-            #       NumberOfLuns 1
-            #       LunSizeInMB 4000
-            #
-            # If emulating NVMe SSD over kernel block device
-            #   bdev_class: kdev            - map to VOS_BDEV_CLASS=AIO
-            #   bdev_list: [/dev/sdc]       - generate nvme.conf as follows:
-            #       [AIO]
-            #       AIO /dev/sdc AIO2
-            #
-            # If emulating NVMe SSD with backend file
-            #   bdev_class: file            - map to VOS_BDEV_CLASS=AIO
-            #   bdev_size: 16               - file size in GB. Create file if
-            #                                 it does not exist.
-            #   bdev_list: [/tmp/daos-bdev] - generate nvme.conf as follows:
-            #       [AIO]
-            #       AIO /tmp/aiofile AIO1 4096
-            self.scm_mount = BasicParameter(None, "/mnt/daos")
-            self.scm_class = BasicParameter(None, "ram")
-            self.scm_size = BasicParameter(None, 16)
-            self.scm_list = BasicParameter(None)
-            self.bdev_class = BasicParameter(None)
-            self.bdev_list = BasicParameter(None)
-            self.bdev_size = BasicParameter(None)
-            self.bdev_number = BasicParameter(None)
-
-    def __init__(self):
-        """Create a DaosServerConfig object."""
-        super(DaosServerConfig, self).__init__("/run/server_config/*")
-
-        # Parameters
-        self.name = BasicParameter(None, "daos_server")
-        self.access_points = BasicParameter(None)       # e.g. "<host>:<port>"
-        self.port = BasicParameter(None, 10001)
-        if os.environ["OFI_INTERFACE"].startswith("ib"):
-            default_provider = os.environ.get("CRT_PHY_ADDR_STR",
-                                              "ofi+verbs;ofi_rxm")
-        else:
-            default_provider = os.environ.get("CRT_PHY_ADDR_STR",
-                                              "ofi+sockets")
-        self.provider = BasicParameter(None, default_provider)
-        self.socket_dir = BasicParameter(None)          # /tmp/daos_sockets
-        self.nr_hugepages = BasicParameter(None, 4096)
-        self.control_log_mask = BasicParameter(None, "DEBUG")
-        self.control_log_file = BasicParameter(None, "daos_control.log")
-        self.helper_log_file = BasicParameter(None, "daos_admin.log")
-
-        # Used to drop privileges before starting data plane
-        # (if started as root to perform hardware provisioning)
-        self.user_name = BasicParameter(None)           # e.g. 'daosuser'
-        self.group_name = BasicParameter(None)          # e.g. 'daosgroup'
-
-        # Defines the number of single server config parameters to define in
-        # the yaml file
-        self.servers_per_host = BasicParameter(None)
-
-        # Single server config parameters
-        self.server_params = []
-=======
         value = False
         if isinstance(self.yaml, YamlParameters):
             value = self.yaml.using_nvme
         return value
->>>>>>> b3e44b00
 
     @property
     def using_dcpm(self):
