#!/usr/bin/python
"""
  (C) Copyright 2018-2020 Intel Corporation.

  Licensed under the Apache License, Version 2.0 (the "License");
  you may not use this file except in compliance with the License.
  You may obtain a copy of the License at

      http://www.apache.org/licenses/LICENSE-2.0

  Unless required by applicable law or agreed to in writing, software
  distributed under the License is distributed on an "AS IS" BASIS,
  WITHOUT WARRANTIES OR CONDITIONS OF ANY KIND, either express or implied.
  See the License for the specific language governing permissions and
  limitations under the License.

  GOVERNMENT LICENSE RIGHTS-OPEN SOURCE SOFTWARE
  The Government's rights to use, modify, reproduce, release, perform, display,
  or disclose this software are subject to the terms of the Apache License as
  provided in Contract No. B609815.
  Any reproduction of computer software, computer software documentation, or
  portions thereof marked with this legend must also reproduce the markings.
"""
import os
from time import sleep
import ctypes

from test_utils_base import TestDaosApiBase

from avocado import fail_on
from command_utils import BasicParameter, CommandFailure
from pydaos.raw import (DaosApiError, DaosServer, DaosPool, c_uuid_to_str,
                        daos_cref)
from general_utils import check_pool_files, DaosTestError, run_command
from env_modules import load_mpi


class TestPool(TestDaosApiBase):
    # pylint: disable=too-many-public-methods
    """A class for functional testing of DaosPools objects."""

    def __init__(self, context, log=None, cb_handler=None, dmg_command=None):
        # pylint: disable=unused-argument
        """Initialize a TestPool object.

        Note: 'log' is now a defunct argument and will be removed in the future

        Args:
            context (DaosContext): [description]
            log (logging): logging object used to report the pool status
            cb_handler (CallbackHandler, optional): callback object to use with
                the API methods. Defaults to None.
            dmg_command (DmgCommand): DmgCommand used to call dmg command. If
                control_method is set to dmg, this value needs to be set. It
                can be obtained by calling self.get_dmg_command() from a test.
                It'll return the object with -l <Access Point host:port> and
                --insecure.
        """
        super(TestPool, self).__init__("/run/pool/*", cb_handler)
        self.context = context
        self.uid = os.geteuid()
        self.gid = os.getegid()

        self.mode = BasicParameter(None)
        self.name = BasicParameter(None)            # server group name
        self.svcn = BasicParameter(None)
        self.target_list = BasicParameter(None)
        self.scm_size = BasicParameter(None)
        self.nvme_size = BasicParameter(None)
        self.prop_name = BasicParameter(None)       # name of property to be set
        self.prop_value = BasicParameter(None)      # value of property

        self.pool = None
        self.uuid = None
        self.info = None
        self.svc_ranks = None
        self.connected = False

        self.dmg = dmg_command
        self.query_data = []

    @fail_on(CommandFailure)
    @fail_on(DaosApiError)
    def create(self):
        """Create a pool with either API or dmg.

        To use dmg, the test needs to set control_method.value to USE_DMG
        prior to calling this method. The recommended way is to specify the
        pool block in yaml. For example,

            pool:
                control_method: dmg

        This tells this method to use dmg. The test also needs to set
        dmg_bin_path through the constructor if dmg is used. For example,

            self.pool = TestPool(
                self.context, dmg_bin_path=self.basepath + '/install/bin')

        If it wants to use --nsvc option, it needs to set the value to
        svcn.value. Otherwise, 1 is used. If it wants to use --group, it needs
        to set groupname.value. If it wants to use --user, it needs to set
        username.value. If it wants to add other options, directly set it
        to self.dmg.action_command. Refer dmg_utils.py pool_create method for
        more details.

        To test the negative case on create, the test needs to catch
        CommandFailure for dmg and DaosApiError for API. Thus, we need to make
        more than one line modification to the test only for this purpose.
        Currently, pool_svc is the only test that needs this change.
        """
        self.destroy()
        if self.target_list.value is not None:
            self.log.info(
                "Creating a pool on targets %s", self.target_list.value)
        else:
            self.log.info("Creating a pool")

        self.pool = DaosPool(self.context)
        kwargs = {
            "uid": self.uid,
            "gid": self.gid,
            "scm_size": self.scm_size.value,
            "group": self.name.value}
        for key in ("target_list", "svcn", "nvme_size"):
            value = getattr(self, key).value
            if value is not None:
                kwargs[key] = value

        if self.control_method.value == self.USE_API:
            # Create a pool with the API method
            kwargs["mode"] = self.mode.value
            self._call_method(self.pool.create, kwargs)

        elif self.control_method.value == self.USE_DMG and self.dmg:
            # Create a pool with the dmg command and store its CmdResult
            self._log_method("dmg.pool_create", kwargs)
            data = self.dmg.pool_create(**kwargs)

            # Populate the empty DaosPool object with the properties of the pool
            # created with dmg pool create.
            if self.name.value:
                self.pool.group = ctypes.create_string_buffer(self.name.value)

            # Convert the string of service replicas from the dmg command output
            # into an ctype array for the DaosPool object using the same
            # technique used in DaosPool.create().
            service_replicas = [int(value) for value in data["svc"].split(",")]
            rank_t = ctypes.c_uint * len(service_replicas)
            rank = rank_t(*list([svc for svc in service_replicas]))
            rl_ranks = ctypes.POINTER(ctypes.c_uint)(rank)
            self.pool.svc = daos_cref.RankList(rl_ranks, len(service_replicas))

            # Set UUID and attached to the DaosPool object
            self.pool.set_uuid_str(data["uuid"])
            self.pool.attached = 1

        elif self.control_method.value == self.USE_DMG:
            self.log.error("Error: Undefined dmg command")

        else:
            self.log.error(
                "Error: Undefined control_method: %s",
                self.control_method.value)

        # Set the TestPool attributes for the created pool
        if self.pool.attached:
            self.svc_ranks = [
                int(self.pool.svc.rl_ranks[index])
                for index in range(self.pool.svc.rl_nr)]
            self.uuid = self.pool.get_uuid_str()

    @fail_on(DaosApiError)
    def connect(self, permission=2):
        """Connect to the pool.

        Args:
            permission (int, optional): connect permission. Defaults to 2.

        Returns:
            bool: True if the pool has been connected; False if the pool was
                already connected or the pool is not defined.

        """
        if self.pool and not self.connected:
            kwargs = {"flags": permission}
            self.log.info(
                "Connecting to pool %s with permission %s (flag: %s)",
                self.uuid, permission, kwargs["flags"])
            self._call_method(self.pool.connect, kwargs)
            self.connected = True
            return True
        return False

    @fail_on(DaosApiError)
    def disconnect(self):
        """Disconnect from connected pool.

        Returns:
            bool: True if the pool has been disconnected; False if the pool was
                already disconnected or the pool is not defined.

        """
        if self.pool and self.connected:
            self.log.info("Disconnecting from pool %s", self.uuid)
            self._call_method(self.pool.disconnect, {})
            self.connected = False
            return True
        return False

    @fail_on(CommandFailure)
    @fail_on(DaosApiError)
    def destroy(self, force=1, disconnect=1):
        """Destroy the pool with either API or dmg.

        It uses control_method member previously set, so if you want to use the
        other way for some reason, update it before calling this method.

        Args:
            force (int, optional): force flag. Defaults to 1.
            disconnect (int, optional): disconnect flag. Defaults to 1.

        Returns:
            bool: True if the pool has been destroyed; False if the pool is not
                defined.

        """
        status = False
        if self.pool:
            if disconnect:
                self.disconnect()
            if self.pool.attached:
                self.log.info("Destroying pool %s", self.uuid)

                if self.control_method.value == self.USE_API:
                    # Destroy the pool with the API method
                    self._call_method(self.pool.destroy, {"force": force})
                    status = True

                elif self.control_method.value == self.USE_DMG and self.dmg:
                    # Destroy the pool with the dmg command
                    self.dmg.pool_destroy(pool=self.uuid, force=force)
                    status = True

                elif self.control_method.value == self.USE_DMG:
                    self.log.error("Error: Undefined dmg command")

                else:
                    self.log.error(
                        "Error: Undefined control_method: %s",
                        self.control_method.value)

            self.pool = None
            self.uuid = None
            self.info = None
            self.svc_ranks = None

        return status

    @fail_on(CommandFailure)
    def set_property(self, prop_name=None, prop_value=None):
        """Set Property.

        It sets property for a given pool uuid using
        dmg.

        Args:
            prop_name (str, optional): pool property name. Defaults to
                None, which uses the TestPool.prop_name.value
            prop_value (str, optional): value to be set for the property.
                Defaults to None, which uses the TestPool.prop_value.value

        Returns:
            None

        """
        if self.pool:
            self.log.info("Set-prop for Pool: %s", self.uuid)

            if self.control_method.value == self.USE_DMG and self.dmg:
                # If specific values are not provided, use the class values
                if prop_name is None:
                    prop_name = self.prop_name.value
                if prop_value is None:
                    prop_value = self.prop_value.value
                self.dmg.pool_set_prop(self.uuid, prop_name, prop_value)

            elif self.control_method.value == self.USE_DMG:
                self.log.error("Error: Undefined dmg command")

            else:
                self.log.error(
                    "Error: Undefined control_method: %s",
                    self.control_method.value)

    @fail_on(DaosApiError)
    def get_info(self):
        """Query the pool for information.

        Sets the self.info attribute.
        """
        if self.pool:
            self.connect()
            self._call_method(self.pool.pool_query, {})
            self.info = self.pool.pool_info

    def check_pool_info(self, pi_uuid=None, pi_ntargets=None, pi_nnodes=None,
                        pi_ndisabled=None, pi_map_ver=None, pi_leader=None,
                        pi_bits=None):
        # pylint: disable=unused-argument
        """Check the pool info attributes.

        Note:
            Arguments may also be provided as a string with a number preceded
            by '<', '<=', '>', or '>=' for other comparisons besides the
            default '=='.

        Args:
            pi_uuid (str, optional): pool uuid. Defaults to None.
            pi_ntargets (int, optional): number of targets. Defaults to None.
            pi_nnodes (int, optional): number of nodes. Defaults to None.
            pi_ndisabled (int, optional): number of disabled. Defaults to None.
            pi_map_ver (int, optional): pool map version. Defaults to None.
            pi_leader (int, optional): pool leader. Defaults to None.
            pi_bits (int, optional): pool bits. Defaults to None.

        Note:
            Arguments may also be provided as a string with a number preceded
            by '<', '<=', '>', or '>=' for other comparisons besides the
            default '=='.

        Returns:
            bool: True if at least one expected value is specified and all the
                specified values match; False otherwise

        """
        self.get_info()
        checks = [
            (key,
             c_uuid_to_str(getattr(self.info, key))
             if key == "pi_uuid" else getattr(self.info, key),
             val)
            for key, val in locals().items()
            if key != "self" and val is not None]
        return self._check_info(checks)

    def check_pool_space(self, ps_free_min=None, ps_free_max=None,
                         ps_free_mean=None, ps_ntargets=None, ps_padding=None):
        # pylint: disable=unused-argument
        """Check the pool info space attributes.

        Note:
            Arguments may also be provided as a string with a number preceded
            by '<', '<=', '>', or '>=' for other comparisons besides the
            default '=='.

        Args:
            ps_free_min (list, optional): minimum free space per device.
                Defaults to None.
            ps_free_max (list, optional): maximum free space per device.
                Defaults to None.
            ps_free_mean (list, optional): mean free space per device.
                Defaults to None.
            ps_ntargets (int, optional): number of targets. Defaults to None.
            ps_padding (int, optional): space padding. Defaults to None.

        Note:
            Arguments may also be provided as a string with a number preceded
            by '<', '<=', '>', or '>=' for other comparisons besides the
            default '=='.

        Returns:
            bool: True if at least one expected value is specified and all the
                specified values match; False otherwise

        """
        self.get_info()
        checks = []
        for key in ("ps_free_min", "ps_free_max", "ps_free_mean"):
            val = locals()[key]
            if isinstance(val, list):
                for index, item in val:
                    checks.append((
                        "{}[{}]".format(key, index),
                        getattr(self.info.pi_space, key)[index],
                        item))
        for key in ("ps_ntargets", "ps_padding"):
            val = locals()[key]
            if val is not None:
                checks.append(key, getattr(self.info.pi_space, key), val)
        return self._check_info(checks)

    def check_pool_daos_space(self, s_total=None, s_free=None):
        # pylint: disable=unused-argument
        """Check the pool info daos space attributes.

        Note:
            Arguments may also be provided as a string with a number preceded
            by '<', '<=', '>', or '>=' for other comparisons besides the
            default '=='.

        Args:
            s_total (list, optional): total space per device. Defaults to None.
            s_free (list, optional): free space per device. Defaults to None.

        Note:
            Arguments may also be provided as a string with a number preceded
            by '<', '<=', '>', or '>=' for other comparisons besides the
            default '=='.

        Returns:
            bool: True if at least one expected value is specified and all the
                specified values match; False otherwise

        """
        self.get_info()
        checks = [
            ("{}_{}".format(key, index),
             getattr(self.info.pi_space.ps_space, key)[index],
             item)
            for key, val in locals().items()
            if key != "self" and val is not None
            for index, item in enumerate(val)]
        return self._check_info(checks)

    def check_rebuild_status(self, rs_version=None, rs_seconds=None,
                             rs_errno=None, rs_done=None, rs_padding32=None,
                             rs_fail_rank=None, rs_toberb_obj_nr=None,
                             rs_obj_nr=None, rs_rec_nr=None, rs_size=None):
        # pylint: disable=unused-argument
        # pylint: disable=too-many-arguments
        """Check the pool info rebuild attributes.

        Note:
            Arguments may also be provided as a string with a number preceded
            by '<', '<=', '>', or '>=' for other comparisons besides the
            default '=='.

        Args:
            rs_version (int, optional): rebuild version. Defaults to None.
            rs_seconds (int, optional): rebuild seconds. Defaults to None.
            rs_errno (int, optional): rebuild error number. Defaults to None.
            rs_done (int, optional): rebuild done flag. Defaults to None.
            rs_padding32 (int, optional): padding. Defaults to None.
            rs_fail_rank (int, optional): rebuild fail target. Defaults to None.
            rs_toberb_obj_nr (int, optional): number of objects to be rebuilt.
                Defaults to None.
            rs_obj_nr (int, optional): number of rebuilt objects.
                Defaults to None.
            rs_rec_nr (int, optional): number of rebuilt records.
                Defaults to None.
            rs_size (int, optional): size of all rebuilt records.

        Note:
            Arguments may also be provided as a string with a number preceded
            by '<', '<=', '>', or '>=' for other comparisons besides the
            default '=='.

        Returns:
            bool: True if at least one expected value is specified and all the
                specified values match; False otherwise

        """
        self.get_info()
        checks = [
            (key, getattr(self.info.pi_rebuild_st, key), val)
            for key, val in locals().items()
            if key != "self" and val is not None]
        return self._check_info(checks)

    def rebuild_complete(self):
        """Determine if the pool rebuild is complete.

        Returns:
            bool: True if pool rebuild is complete; False otherwise

        """
        self.display_pool_rebuild_status()
        return self.info.pi_rebuild_st.rs_done == 1

    def wait_for_rebuild(self, to_start, interval=1):
        """Wait for the rebuild to start or end.

        Args:
            to_start (bool): whether to wait for rebuild to start or end
            interval (int): number of seconds to wait in between rebuild
                completion checks
        """
        self.log.info(
            "Waiting for rebuild to %s ...",
            "start" if to_start else "complete")
        while self.rebuild_complete() == to_start:
            self.log.info(
                "  Rebuild %s ...",
                "has not yet started" if to_start else "in progress")
            sleep(interval)
        self.log.info(
            "Rebuild %s detected", "start" if to_start else "completion")

    @fail_on(DaosApiError)
    def start_rebuild(self, ranks, daos_log):
        """Kill the specific server ranks using this pool.

        Args:
            ranks (list): a list of daos server ranks (int) to kill
            daos_log (DaosLog): object for logging messages

        Returns:
            bool: True if the server ranks have been killed and the ranks have
            been excluded from the pool; False if the pool is undefined

        """
        msg = "Killing DAOS ranks {} from server group {}".format(
            ranks, self.name.value)
        self.log.info(msg)
        daos_log.info(msg)
        for rank in ranks:
            server = DaosServer(self.context, self.name.value, rank)
            self._call_method(server.kill, {"force": 1})
        return self.exclude(ranks, daos_log)

    @fail_on(DaosApiError)
    def exclude(self, ranks, daos_log):
        """Manually exclude a rank from this pool.

        Args:
            ranks (list): a list daos server ranks (int) to exclude
            daos_log (DaosLog): object for logging messages

        Returns:
            bool: True if the ranks were excluded from the pool; False if the
                pool is undefined

        """
        if self.pool:
            msg = "Excluding server ranks {} from pool {}".format(
                ranks, self.uuid)
            self.log.info(msg)
            daos_log.info(msg)
            self._call_method(self.pool.exclude, {"rank_list": ranks})
            return True
        return False

    def check_files(self, hosts):
        """Check if pool files exist on the specified list of hosts.

        Args:
            hosts (list): list of hosts

        Returns:
            bool: True if the files for this pool exist on each host; False
                otherwise

        """
        return check_pool_files(self.log, hosts, self.uuid.lower())

    def write_file(self, orterun, processes, hostfile, size, timeout=60):
        """Write a file to the pool.

        Args:
            orterun (str): full path to the orterun command
            processes (int): number of processes to launch
            hosts (list): list of clients from which to write the file
            size (int): size of the file to create in bytes
            timeout (int, optional): number of seconds before timing out the
                command. Defaults to 60 seconds.

        Returns:
            process.CmdResult: command execution result

        """
        self.log.info("Writing %s bytes to pool %s", size, self.uuid)
        env = {
            "DAOS_POOL": self.uuid,
            "DAOS_SVCL": "1",
            "PYTHONPATH": os.getenv("PYTHONPATH", "")
        }
        load_mpi("openmpi")
        current_path = os.path.dirname(os.path.abspath(__file__))
        command = "{} --np {} --hostfile {} {} {} testfile".format(
            orterun, processes, hostfile,
            os.path.join(current_path, "write_some_data.py"), size)
        return run_command(command, timeout, True, env=env)

    def get_pool_daos_space(self):
        """Get the pool info daos space attributes as a dictionary.

        Returns:
            dict: a dictionary of lists of the daos space attributes

        """
        self.get_info()
        keys = ("s_total", "s_free")
        return {key: getattr(self.info.pi_space.ps_space, key) for key in keys}

    def get_pool_free_space(self, device="scm"):
        """Get SCM or NVME free space.

        Args:
            device (str, optional): device type, e.g. "scm" or "nvme". Defaults
                to "scm".

        Returns:
            str: free SCM or NVME space

        """
        free_space = "0"
        dev = device.lower()
        daos_space = self.get_pool_daos_space()
        if dev == "scm":
            free_space = daos_space["s_free"][0]
        elif dev == "nvme":
            free_space = daos_space["s_free"][1]
        return free_space

    def display_pool_daos_space(self, msg=None):
        """Display the pool info daos space attributes.

        Args:
            msg (str, optional): optional text to include in the output.
                Defaults to None.
        """
        daos_space = self.get_pool_daos_space()
        sizes = [
            "{}[{}]={}".format(key, index, item)
            for key in sorted(daos_space.keys())
            for index, item in enumerate(daos_space[key])]
        self.log.info(
            "Pool %s space%s:\n  %s", self.uuid,
            " " + msg if isinstance(msg, str) else "", "\n  ".join(sizes))

    def pool_percentage_used(self):
        """Get the pool storage used % for SCM and NVMe.

        Returns:
            dict: a dictionary of SCM/NVMe pool space usage in %(float)

        """
<<<<<<< HEAD
        space = self.get_pool_daos_space()
        pool_percent = {
            'scm': round(
                float(space["s_free"][0]) / float(space["s_total"][0]) * 100,
                2),
            'nvme': round(
                float(space["s_free"][1]) / float(space["s_total"][1]) * 100,
                2)
        }
=======
        daos_space = self.get_pool_daos_space()
        pool_percent = {'scm': round(float(daos_space["s_free"][0]) /
                                     float(daos_space["s_total"][0]) * 100, 2),
                        'nvme': round(float(daos_space["s_free"][1]) /
                                      float(daos_space["s_total"][1]) * 100, 2)}
>>>>>>> dee024d8
        return pool_percent

    def get_pool_rebuild_status(self):
        """Get the pool info rebuild status attributes as a dictionary.

        Returns:
            dict: a dictionary of lists of the rebuild status attributes

        """
        self.get_info()
        keys = (
            "rs_version", "rs_padding32", "rs_errno", "rs_done",
            "rs_toberb_obj_nr", "rs_obj_nr", "rs_rec_nr")
        return {key: getattr(self.info.pi_rebuild_st, key) for key in keys}

    def display_pool_rebuild_status(self):
        """Display the pool info rebuild status attributes."""
        status = self.get_pool_rebuild_status()
        self.log.info(
            "Pool rebuild status: %s",
            ", ".join(
                ["{}={}".format(key, status[key]) for key in sorted(status)]))

    def read_data_during_rebuild(self, container):
        """Read data from the container while rebuild is active.

        Args:
            container (TestContainer): container from which to read data

        Returns:
            bool: True if all the data is read successfully before rebuild
                completes; False otherwise

        """
        container.open()
        self.log.info(
            "Reading objects in container %s during rebuild", self.uuid)

        # Attempt to read all of the data from the container during rebuild
        index = 0
        status = read_incomplete = index < len(container.written_data)
        while not self.rebuild_complete() and read_incomplete:
            try:
                status &= container.written_data[index].read_object(container)
            except DaosTestError as error:
                self.log.error(str(error))
                status = False
            index += 1
            read_incomplete = index < len(container.written_data)

        # Verify that all of the container data was read successfully
        if read_incomplete:
            self.log.error(
                "Rebuild completed before all the written data could be read")
            status = False
        elif not status:
            self.log.error("Errors detected reading data during rebuild")
        return status

    @fail_on(CommandFailure)
    def set_query_data(self):
        """Execute dmg pool query and store the results.

        Only supported with the dmg control method.
        """
        self.query_data = []
        if self.pool:
            if self.dmg:
                self.query_data = self.dmg.pool_query(self.pool.get_uuid_str())
            else:
                self.log.error("Error: Undefined dmg command")<|MERGE_RESOLUTION|>--- conflicted
+++ resolved
@@ -636,23 +636,11 @@
             dict: a dictionary of SCM/NVMe pool space usage in %(float)
 
         """
-<<<<<<< HEAD
-        space = self.get_pool_daos_space()
-        pool_percent = {
-            'scm': round(
-                float(space["s_free"][0]) / float(space["s_total"][0]) * 100,
-                2),
-            'nvme': round(
-                float(space["s_free"][1]) / float(space["s_total"][1]) * 100,
-                2)
-        }
-=======
         daos_space = self.get_pool_daos_space()
         pool_percent = {'scm': round(float(daos_space["s_free"][0]) /
                                      float(daos_space["s_total"][0]) * 100, 2),
                         'nvme': round(float(daos_space["s_free"][1]) /
                                       float(daos_space["s_total"][1]) * 100, 2)}
->>>>>>> dee024d8
         return pool_percent
 
     def get_pool_rebuild_status(self):
