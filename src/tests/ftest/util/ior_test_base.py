--- conflicted
+++ resolved
@@ -34,6 +34,7 @@
 from test_utils_pool import TestPool
 from dfuse_utils import Dfuse
 import write_host_file
+
 
 class IorTestBase(TestWithServers):
     """Base IOR test class.
@@ -83,12 +84,7 @@
     def create_pool(self):
         """Create a TestPool object to use with ior."""
         # Get the pool params
-<<<<<<< HEAD
-        self.pool = TestPool(self.context)
-=======
-        self.pool = TestPool(self.context, self.log,
-                             dmg_command=self.get_dmg_command())
->>>>>>> e9d818a6
+        self.pool = TestPool(self.context, dmg=self.get_dmg_command())
         self.pool.get_params(self)
 
         # Create a pool
@@ -98,9 +94,9 @@
         """Create a TestContainer object to be used to create container."""
         # TO-DO: Enable container using TestContainer object,
         # once DAOS-3355 is resolved.
-        # Get Container params
-        #self.container = TestContainer(self.pool)
-        #self.container.get_params(self)
+        # # Get Container params
+        # self.container = TestContainer(self.pool)
+        # self.container.get_params(self)
 
         # create container
         # self.container.create()
@@ -172,8 +168,7 @@
         return out
 
     def update_ior_cmd_with_pool(self):
-        """Update ior_cmd with pool
-        """
+        """Update ior_cmd with pool."""
         # Create a pool if one does not already exist
         if self.pool is None:
             self.create_pool()
@@ -255,7 +250,7 @@
         job2.join()
 
     def get_new_job(self, clients, job_num, results, intercept=None):
-        """Create a new thread for ior run
+        """Create a new thread for ior run.
 
         Args:
             clients (lst): Number of clients the ior would run against.
@@ -271,7 +266,7 @@
 
     def run_multiple_ior(self, hostfile, num_clients,
                          results, job_num, intercept=None):
-        #pylint: disable=too-many-arguments
+        # pylint: disable=too-many-arguments
         """Run the IOR command.
 
         Args:
