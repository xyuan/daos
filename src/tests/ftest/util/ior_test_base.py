--- conflicted
+++ resolved
@@ -161,17 +161,13 @@
 
         return out
 
-<<<<<<< HEAD
     def update_ior_cmd_with_pool(self, create_cont=True, oclass=None):
-        """Update ior_cmd with pool."""
-=======
-    def update_ior_cmd_with_pool(self, create_cont=True):
         """Update ior_cmd with pool.
-
-        Args:
-            create_cont (bool, optional): create a container. Defaults to True.
-        """
->>>>>>> be2a8057
+        
+        Args:
+          create_cont (bool, optional): create a container. Defaults to True.
+          oclass (string, optional): Specify object class
+        """
         # Create a pool if one does not already exist
         if self.pool is None:
             self.create_pool()
