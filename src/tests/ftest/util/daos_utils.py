--- conflicted
+++ resolved
@@ -304,14 +304,10 @@
                 #               cksum_size: <any size>
                 #               srv_cksum:  on, off
                 #               rf:         [0-4]
-<<<<<<< HEAD
-                self.properties = FormattedParameter("--properties=cksum:crc32,{}")
-=======
                 self.properties = FormattedParameter("--properties={}")
                 #   --acl-file=PATH
                 #           input file containing ACL
                 self.acl_file = FormattedParameter("--acl-file={}", None)
->>>>>>> c5f2176d
 
         class DestroySubCommand(CommonContainerSubCommand):
             """Defines an object for the daos container destroy command."""
