#!/usr/bin/python
"""
  (C) Copyright 2018-2019 Intel Corporation.

  Licensed under the Apache License, Version 2.0 (the "License");
  you may not use this file except in compliance with the License.
  You may obtain a copy of the License at

     http://www.apache.org/licenses/LICENSE-2.0

  Unless required by applicable law or agreed to in writing, software
  distributed under the License is distributed on an "AS IS" BASIS,
  WITHOUT WARRANTIES OR CONDITIONS OF ANY KIND, either express or implied.
  See the License for the specific language governing permissions and
  limitations under the License.

  GOVERNMENT LICENSE RIGHTS-OPEN SOURCE SOFTWARE
  The Government's rights to use, modify, reproduce, release, perform, display,
  or disclose this software are subject to the terms of the Apache License as
  provided in Contract No. B609815.
  Any reproduction of computer software, computer software documentation, or
  portions thereof marked with this legend must also reproduce the markings.
"""
<<<<<<< HEAD

import write_host_file
=======
import os
>>>>>>> 75397a46

from avocado import fail_on
from avocado.utils import process
from apricot import TestWithServers
from env_modules import load_mpi
from general_utils import get_log_file
from command_utils import CommandFailure


class DaosCoreBase(TestWithServers):
    """Runs the daos_test subtests with multiple servers.

    :avocado: recursive
    """

    TEST_PATH = "/run/daos_tests/Tests/*"

    def __init__(self, *args, **kwargs):
        """Initialize the DaosCoreBase object."""
        super(DaosCoreBase, self).__init__(*args, **kwargs)
        self.subtest_name = None

        test_timeout = self.params.get("test_timeout", self.TEST_PATH)
        if test_timeout:
            self.timeout = test_timeout

    def setUp(self):
        """Set up before each test."""
        self.subtest_name = self.params.get("test_name", self.TEST_PATH)
        self.subtest_name = self.subtest_name.replace(" ", "_")

        # obtain separate logs
        self.update_log_file_names(self.subtest_name)

        super(DaosCoreBase, self).setUp()
        self.hostfile_clients_slots = None
        # single client for all tests except for 'daos_test -F'
        if not self.subtest_name == "DAOS File System tests":
            self.hostlist_clients = [self.hostlist_clients[0]]
            self.hostfile_clients = write_host_file.write_host_file(
                self.hostlist_clients, self.workdir,
                self.hostfile_clients_slots)

    @fail_on(CommandFailure)
    def start_server_managers(self):
        """Start the daos_server processes on each specified list of hosts.

        Enable scalable endpoint if requested with a test-specific
        'scalable_endpoint' yaml parameter.
        """
        # Enable scalable endpoint (if requested) prior to starting the servers
        scalable_endpoint = self.params.get("scalable_endpoint", self.TEST_PATH)
        if scalable_endpoint:
            for server_mgr in self.server_managers:
                for server_params in server_mgr.manager.job.yaml.server_params:
                    # Number of CaRT contexts should equal or be greater than
                    # the number of DAOS targets
                    targets = server_params.get_value("targets")

                    # Convert the list of variable assignments into a dictionary
                    # of variable names and their values
                    env_vars = server_params.get_value("env_vars")
                    env_dict = {
                        item.split("=")[0]: item.split("=")[1]
                        for item in env_vars}
                    env_dict["CRT_CTX_SHARE_ADDR"] = "1"
                    if "CRT_CTX_NUM" not in env_dict or \
                            int(env_dict["CRT_CTX_NUM"]) < int(targets):
                        env_dict["CRT_CTX_NUM"] = str(targets)
                    server_params.set_value("crt_ctx_share_addr", 1)
                    server_params.set_value(
                        "env_vars",
                        ["=".join(items) for items in env_dict.items()]
                    )

        # Start the servers
        super(DaosCoreBase, self).start_server_managers()

    def run_subtest(self):
        """Run daos_test with a subtest argument."""
        subtest = self.params.get("daos_test", self.TEST_PATH)
        num_clients = self.params.get("num_clients",
                                      '/run/daos_tests/num_clients/*')
        num_replicas = self.params.get("num_replicas",
                                       '/run/daos_tests/num_replicas/*')
        scm_size = self.params.get("scm_size", '/run/pool/*')
        args = self.params.get("args", self.TEST_PATH, "")
        dmg = self.get_dmg_command()
        dmg_config_file = dmg.yaml.filename

        # for 'daos_test -F' increase the number of client processes to 16
        if subtest == "F":
            num_clients = 16

        cmd = " ".join(
            [
                self.orterun,
                self.client_mca,
                "-n", str(num_clients),
                "--hostfile", self.hostfile_clients,
                "-x", "=".join(["D_LOG_FILE", get_log_file(self.client_log)]),
                "--map-by node", "-x", "D_LOG_MASK=DEBUG",
                "-x", "DD_MASK=mgmt,io,md,epc,rebuild",
                self.daos_test,
                "-s", str(num_replicas),
                "-n", dmg_config_file,
                "".join(["-", subtest]),
                str(args)
            ]
        )

        env = {}
        env['CMOCKA_XML_FILE'] = os.path.join(self.outputdir, "%g_results.xml")
        env['CMOCKA_MESSAGE_OUTPUT'] = "xml"
        env['POOL_SCM_SIZE'] = "{}".format(scm_size)

        load_mpi("openmpi")
        try:
            process.run(cmd, env=env)
        except process.CmdError as result:
            if result.result.exit_status != 0:
                # fake a JUnit failure output
                self.create_results_xml(self.subtest_name, result)
                self.fail(
                    "{0} failed with return code={1}.\n".format(
                        cmd, result.result.exit_status))

    def create_results_xml(self, testname, result):
        """Create a JUnit result.xml file for the failed command.

        Args:
            testname (str): name of the test
            result (CmdResult): result of the failed command.
        """
        filename = "".join([testname, "_results.xml"])
        filename = os.path.join(self.outputdir, filename)
        try:
            with open(filename, "w") as results_xml:
                results_xml.write('''<?xml version="1.0" encoding="UTF-8"?>
<testsuite name="{0}" errors="1" failures="0" skipped="0" tests="1" time="0.0">
  <testcase name="ALL" time="0.0" >
    <error message="Test failed to start up"/>
    <system-out>
<![CDATA[{1}]]>
    </system-out>
    <system-err>
<![CDATA[{2}]]>
    </system-err>
  </testcase>
</testsuite>'''.format(testname, result.result.stdout, result.result.stderr))
        except IOError as error:
            self.log.error("Error creating %s: %s", filename, error)<|MERGE_RESOLUTION|>--- conflicted
+++ resolved
@@ -21,12 +21,9 @@
   Any reproduction of computer software, computer software documentation, or
   portions thereof marked with this legend must also reproduce the markings.
 """
-<<<<<<< HEAD
 
 import write_host_file
-=======
 import os
->>>>>>> 75397a46
 
 from avocado import fail_on
 from avocado.utils import process
