--- conflicted
+++ resolved
@@ -771,7 +771,6 @@
                 "--mux-yaml", test_file["yaml"], "--", test_file["py"]])
             return_code |= time_command(test_command_list)
 
-<<<<<<< HEAD
             # Optionally get the size of the logs and log_dir of the tests
             if args.size_limit:
                 cur_logs_dir = os.path.join(avocado_logs_dir, "latest")
@@ -780,10 +779,7 @@
                 notify_log_size(args, cur_logs_dir, daos_logs_dir,
                                 test_file["yaml"], test_file["py"])
 
-            # Optionally store all of the doas server and client log files
-=======
             # Optionally store all of the daos server and client log files
->>>>>>> 8932341b
             # along with the test results
             if args.archive:
                 archive_logs(avocado_logs_dir, test_file["yaml"], args)
