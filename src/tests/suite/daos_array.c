/**
 * (C) Copyright 2016-2018 Intel Corporation.
 *
 * Licensed under the Apache License, Version 2.0 (the "License");
 * you may not use this file except in compliance with the License.
 * You may obtain a copy of the License at
 *
 *    http://www.apache.org/licenses/LICENSE-2.0
 *
 * Unless required by applicable law or agreed to in writing, software
 * distributed under the License is distributed on an "AS IS" BASIS,
 * WITHOUT WARRANTIES OR CONDITIONS OF ANY KIND, either express or implied.
 * See the License for the specific language governing permissions and
 * limitations under the License.
 *
 * GOVERNMENT LICENSE RIGHTS-OPEN SOURCE SOFTWARE
 * The Government's rights to use, modify, reproduce, release, perform, display,
 * or disclose this software are subject to the terms of the Apache License as
 * provided in Contract No. B609815.
 * Any reproduction of computer software, computer software documentation, or
 * portions thereof marked with this legend must also reproduce the markings.
 */
/**
 * This file is part of daos
 *
 * src/tests/suite/daos_array.c
 */

#include <daos.h>
#include "daos_test.h"

/** number of elements to write to array */
#define NUM_ELEMS	64
/** num of mem segments for strided access - Must evenly divide NUM_ELEMS */
#define NUM_SEGS	4

static daos_ofeat_t feat = DAOS_OF_DKEY_UINT64 | DAOS_OF_KV_FLAT |
	DAOS_OF_ARRAY;

static void
array_oh_share(daos_handle_t coh, int rank, daos_handle_t *oh)
{
	d_iov_t	ghdl = { NULL, 0, 0 };
	int		rc;

	if (rank == 0) {
		/** fetch size of global handle */
		rc = daos_array_local2global(*oh, &ghdl);
		assert_int_equal(rc, 0);
	}

	/** broadcast size of global handle to all peers */
	rc = MPI_Bcast(&ghdl.iov_buf_len, 1, MPI_UINT64_T, 0, MPI_COMM_WORLD);
	assert_int_equal(rc, MPI_SUCCESS);

	/** allocate buffer for global pool handle */
	D_ALLOC(ghdl.iov_buf, ghdl.iov_buf_len);
	ghdl.iov_len = ghdl.iov_buf_len;

	if (rank == 0) {
		/** generate actual global handle to share with peer tasks */
		rc = daos_array_local2global(*oh, &ghdl);
		assert_int_equal(rc, 0);
	}

	/** broadcast global handle to all peers */
	rc = MPI_Bcast(ghdl.iov_buf, ghdl.iov_len, MPI_BYTE, 0, MPI_COMM_WORLD);
	assert_int_equal(rc, MPI_SUCCESS);

	if (rank != 0) {
		/** unpack global handle */
		rc = daos_array_global2local(coh, ghdl, 0, oh);
		assert_int_equal(rc, 0);
	}

	D_FREE(ghdl.iov_buf);

	MPI_Barrier(MPI_COMM_WORLD);
}
#if 0
static void
simple_array_mgmt(void **state)
{
	test_arg_t	*arg = *state;
	daos_obj_id_t	oid;
	daos_handle_t	oh;
	daos_size_t	cell_size = 0, csize = 0;
	daos_size_t	size;
	int		rc;

	/** create the array with HASHED DKEY, should FAIL */
	oid = dts_oid_gen(OC_SX, 0, arg->myrank);
	rc = daos_array_create(arg->coh, oid, DAOS_TX_NONE, 4, chunk_size,
			       &oh, NULL);
	assert_int_equal(rc, -DER_INVAL);

	/** create the array with LEXICAL DKEY, should FAIL */
	oid = dts_oid_gen(OC_SX, DAOS_OF_DKEY_LEXICAL,
			  arg->myrank);
	rc = daos_array_create(arg->coh, oid, DAOS_TX_NONE, 4, chunk_size,
			       &oh, NULL);
	assert_int_equal(rc, -DER_INVAL);

	oid = dts_oid_gen(OC_SX, feat, arg->myrank);

	/** create the array */
	rc = daos_array_create(arg->coh, oid, DAOS_TX_NONE, 4, chunk_size,
			       &oh, NULL);
	assert_int_equal(rc, 0);

	rc = daos_array_get_attr(oh, &csize, &cell_size);
	assert_int_equal(rc, 0);
	assert_int_equal(4, cell_size);
	assert_int_equal(chunk_size, csize);

	rc = daos_array_set_size(oh, DAOS_TX_NONE, 265, NULL);
	assert_int_equal(rc, 0);
	rc = daos_array_get_size(oh, DAOS_TX_NONE, &size, NULL);
	assert_int_equal(rc, 0);
	if (size != 265) {
		print_error("Size = %zu, expected: 265\n", size);
		assert_int_equal(size, 265);
	}

	rc = daos_array_close(oh, NULL);
	assert_int_equal(rc, 0);

	/** open the array */
	rc = daos_array_open(arg->coh, oid, DAOS_TX_NONE, DAOS_OO_RW,
			     &cell_size, &csize, &oh, NULL);
	assert_int_equal(rc, 0);
	assert_int_equal(4, cell_size);
	assert_int_equal(chunk_size, csize);

	rc = daos_array_set_size(oh, DAOS_TX_NONE, 112, NULL);
	assert_int_equal(rc, 0);
	rc = daos_array_get_size(oh, DAOS_TX_NONE, &size, NULL);
	assert_int_equal(rc, 0);
	if (size != 112) {
		print_error("Size = %zu, expected: 112\n", size);
		assert_int_equal(size, 112);
	}

	rc = daos_array_set_size(oh, DAOS_TX_NONE, 0, NULL);
	assert_int_equal(rc, 0);
	rc = daos_array_get_size(oh, DAOS_TX_NONE, &size, NULL);
	assert_int_equal(rc, 0);
	if (size != 0) {
		print_error("Size = %zu, expected: 0\n", size);
		assert_int_equal(size, 0);
	}

	rc = daos_array_set_size(oh, DAOS_TX_NONE, 1048576, NULL);
	assert_int_equal(rc, 0);
	rc = daos_array_get_size(oh, DAOS_TX_NONE, &size, NULL);
	assert_int_equal(rc, 0);
	if (size != 1048576) {
		print_error("Size = %zu, expected: 1048576\n", size);
		assert_int_equal(size, 1048576);
	}

	rc = daos_array_destroy(oh, DAOS_TX_NONE, NULL);
	assert_int_equal(rc, 0);

	daos_handle_t temp_oh;

	rc = daos_array_open(arg->coh, oid, DAOS_TX_NONE, DAOS_OO_RW,
			     &cell_size, &csize, &temp_oh, NULL);
	assert_int_equal(rc, -DER_NO_PERM);

	rc = daos_array_close(oh, NULL);
	assert_int_equal(rc, 0);


	/** Test the open_with_attr interface */

	/** Open_with_attr with DAOS_OF_ARRAY, should fail */
	oid = dts_oid_gen(OC_SX, feat, arg->myrank);
	rc = daos_array_open_with_attr(arg->coh, oid, DAOS_TX_NONE, DAOS_OO_RW,
				       4, chunk_size, &oh, NULL);
	assert_int_equal(rc, -DER_INVAL);

	oid = dts_oid_gen(OC_SX, DAOS_OF_DKEY_UINT64 | DAOS_OF_KV_FLAT,
			  arg->myrank);
	rc = daos_array_open_with_attr(arg->coh, oid, DAOS_TX_NONE, DAOS_OO_RW,
				       4, chunk_size, &oh, NULL);
	assert_int_equal(rc, 0);

	rc = daos_array_set_size(oh, DAOS_TX_NONE, 265, NULL);
	assert_int_equal(rc, 0);
	rc = daos_array_get_size(oh, DAOS_TX_NONE, &size, NULL);
	assert_int_equal(rc, 0);
	if (size != 265) {
		print_error("Size = %zu, expected: 265\n", size);
		assert_int_equal(size, 265);
	}

	rc = daos_array_destroy(oh, DAOS_TX_NONE, NULL);
	assert_int_equal(rc, 0);

	/*
	 * even with array destroyed, array should be accessible since no
	 * metadata is stored.
	 */
	rc = daos_array_get_size(oh, DAOS_TX_NONE, &size, NULL);
	assert_int_equal(rc, 0);
	if (size != 0) {
		print_error("Size = %zu, expected: 0\n", size);
		assert_int_equal(size, 0);
	}

	rc = daos_array_close(oh, NULL);
	assert_int_equal(rc, 0);

	MPI_Barrier(MPI_COMM_WORLD);
} /* End simple_array_mgmt */

#define BUFLEN 80

static void
small_io(void **state)
{
	test_arg_t	*arg = *state;
	daos_obj_id_t	oid;
	daos_handle_t	oh;
	daos_array_iod_t iod;
	d_sg_list_t	sgl;
	daos_range_t	rg;
	d_iov_t		iov;
	char		buf[BUFLEN], rbuf[BUFLEN];
	daos_size_t	array_size;
	int		rc;

	MPI_Barrier(MPI_COMM_WORLD);
	oid = dts_oid_gen(OC_SX, feat, arg->myrank);

	/** create the array */
	rc = daos_array_create(arg->coh, oid, DAOS_TX_NONE, 1, 1048576, &oh,
			       NULL);
	assert_int_equal(rc, 0);

	memset(buf, 'A', BUFLEN);

	/** set array location */
	iod.arr_nr = 1;
	rg.rg_len = BUFLEN;
	rg.rg_idx = 0;
	iod.arr_rgs = &rg;

	/** set memory location */
	sgl.sg_nr = 1;
	d_iov_set(&iov, buf, BUFLEN);
	sgl.sg_iovs = &iov;

	/** Write */
	rc = daos_array_write(oh, DAOS_TX_NONE, &iod, &sgl, NULL, NULL);
	assert_int_equal(rc, 0);

	rc = daos_array_get_size(oh, DAOS_TX_NONE, &array_size, NULL);
	assert_int_equal(rc, 0);
	assert_int_equal(array_size, BUFLEN);

	d_iov_set(&iov, rbuf, BUFLEN);
	sgl.sg_iovs = &iov;
	rc = daos_array_read(oh, DAOS_TX_NONE, &iod, &sgl, NULL, NULL);
	assert_int_equal(rc, 0);

	rc = memcmp(buf, rbuf, BUFLEN);
	assert_int_equal(rc, 0);

	rc = daos_array_close(oh, NULL);
	assert_int_equal(rc, 0);
	MPI_Barrier(MPI_COMM_WORLD);
} /* End str_mem_str_arr_io */

static int
change_array_size(test_arg_t *arg, daos_handle_t oh, daos_size_t array_size)
{
	daos_size_t expected_size;
	daos_size_t new_size, i;
	int rc;

	MPI_Barrier(MPI_COMM_WORLD);

	if (arg->myrank != 0)
		goto out;

	expected_size = array_size*2;
	rc = daos_array_set_size(oh, DAOS_TX_NONE, expected_size, NULL);
	assert_int_equal(rc, 0);
	rc = daos_array_get_size(oh, DAOS_TX_NONE, &new_size, NULL);
	assert_int_equal(rc, 0);
	if (new_size != expected_size) {
		print_error("(%d) Size = %zu, expected: %zu\n",
			    arg->myrank, new_size, expected_size);
		rc = -1;
		goto out;
	}

	expected_size = array_size/2;
	rc = daos_array_set_size(oh, DAOS_TX_NONE, expected_size, NULL);
	assert_int_equal(rc, 0);
	rc = daos_array_get_size(oh, DAOS_TX_NONE, &new_size, NULL);
	assert_int_equal(rc, 0);
	if (new_size != expected_size) {
		print_error("(%d) Size = %zu, expected: %zu\n",
			    arg->myrank, new_size, expected_size);
		rc = -1;
		goto out;
	}

	for (i = 0; i < 5; i++) {
		rc = daos_array_set_size(oh, DAOS_TX_NONE, 0, NULL);
		assert_int_equal(rc, 0);
		rc = daos_array_get_size(oh, DAOS_TX_NONE, &array_size, NULL);
		assert_int_equal(rc, 0);
		if (array_size != 0) {
			print_error("Size = %zu, expected: 0\n", array_size);
			assert_int_equal(array_size, 0);
		}

		rc = daos_array_set_size(oh, DAOS_TX_NONE, 265 + i, NULL);
		assert_int_equal(rc, 0);
		rc = daos_array_get_size(oh, DAOS_TX_NONE, &array_size, NULL);
		assert_int_equal(rc, 0);
		if (array_size != 265 + i) {
			print_error("Size = %zu, expected: %zu\n",
				    array_size, 265 + i);
			assert_int_equal(array_size, 265 + i);
		}

		rc = daos_array_set_size(oh, DAOS_TX_NONE, 0, NULL);
		assert_int_equal(rc, 0);
		rc = daos_array_get_size(oh, DAOS_TX_NONE, &array_size, NULL);
		assert_int_equal(rc, 0);
		if (array_size != 0) {
			print_error("Size = %zu, expected: 0\n", array_size);
			assert_int_equal(array_size, 0);
		}
	}

out:
	MPI_Bcast(&rc, 1, MPI_INT, 0, MPI_COMM_WORLD);
	return rc;
}

static void
contig_mem_contig_arr_io_helper(void **state, daos_size_t cell_size)
{
	test_arg_t	*arg = *state;
	daos_obj_id_t	oid;
	daos_handle_t	oh;
	daos_array_iod_t iod;
	daos_range_t	rg;
	d_sg_list_t	sgl;
	d_iov_t	iov;
	int		*wbuf = NULL, *rbuf = NULL;
	daos_size_t	i;
	daos_event_t	ev, *evp;
	int		rc;

	MPI_Barrier(MPI_COMM_WORLD);
	/** create the array on rank 0 and share the oh. */
	if (arg->myrank == 0) {
		oid = dts_oid_gen(OC_SX, feat, 0);
		rc = daos_array_create(arg->coh, oid, DAOS_TX_NONE, cell_size,
				       chunk_size, &oh, NULL);
		assert_int_equal(rc, 0);
	}
	array_oh_share(arg->coh, arg->myrank, &oh);

	/** Allocate and set buffer */
	D_ALLOC_ARRAY(wbuf, NUM_ELEMS);
	assert_non_null(wbuf);
	D_ALLOC_ARRAY(rbuf, NUM_ELEMS);
	assert_non_null(rbuf);
	for (i = 0; i < NUM_ELEMS; i++)
		wbuf[i] = i+1;

	/** set array location */
	iod.arr_nr = 1;
	rg.rg_len = NUM_ELEMS * sizeof(int) / cell_size;
	rg.rg_idx = arg->myrank * rg.rg_len;
	iod.arr_rgs = &rg;

	/** set memory location */
	sgl.sg_nr = 1;
	d_iov_set(&iov, wbuf, NUM_ELEMS * sizeof(int));
	sgl.sg_iovs = &iov;

	/** Write */
	if (arg->async) {
		rc = daos_event_init(&ev, arg->eq, NULL);
		assert_int_equal(rc, 0);
	}
	rc = daos_array_write(oh, DAOS_TX_NONE, &iod, &sgl, NULL,
			      arg->async ? &ev : NULL);
	assert_int_equal(rc, 0);
	if (arg->async) {
		/** Wait for completion */
		rc = daos_eq_poll(arg->eq, 0, DAOS_EQ_WAIT, 1, &evp);
		assert_int_equal(rc, 1);
		assert_ptr_equal(evp, &ev);
		assert_int_equal(evp->ev_error, 0);

		rc = daos_event_fini(&ev);
		assert_int_equal(rc, 0);
	}

	/** Read */
	if (arg->async) {
		rc = daos_event_init(&ev, arg->eq, NULL);
		assert_int_equal(rc, 0);
	}
	d_iov_set(&iov, rbuf, NUM_ELEMS * sizeof(int));
	sgl.sg_iovs = &iov;
	rc = daos_array_read(oh, DAOS_TX_NONE, &iod, &sgl, NULL,
			     arg->async ? &ev : NULL);
	assert_int_equal(rc, 0);
	if (arg->async) {
		/** Wait for completion */
		rc = daos_eq_poll(arg->eq, 0, DAOS_EQ_WAIT, 1, &evp);
		assert_int_equal(rc, 1);
		assert_ptr_equal(evp, &ev);
		assert_int_equal(evp->ev_error, 0);

		rc = daos_event_fini(&ev);
		assert_int_equal(rc, 0);
	}

	/** Verify data */
	for (i = 0; i < NUM_ELEMS; i++) {
		if (wbuf[i] != rbuf[i]) {
			printf("Data verification failed\n");
			printf("%zu: written %d != read %d\n",
				i, wbuf[i], rbuf[i]);
		}
		assert_int_equal(wbuf[i], rbuf[i]);
	}

	D_FREE(rbuf);
	D_FREE(wbuf);

	MPI_Barrier(MPI_COMM_WORLD);

	daos_size_t array_size;
	daos_size_t expected_size;

	expected_size = arg->rank_size * (NUM_ELEMS * sizeof(int) / cell_size);

	rc = daos_array_get_size(oh, DAOS_TX_NONE, &array_size, NULL);
	assert_int_equal(rc, 0);

	if (array_size != expected_size)
		print_error("(%d) Size = %zu, expected: %zu\n",
			arg->myrank, array_size, expected_size);
	assert_int_equal(array_size, expected_size);

	/** punch holes in the array, but do not change the size */
	iod.arr_nr = 1;
	rg.rg_len = (NUM_ELEMS / 2) * (sizeof(int) / cell_size);
	rg.rg_idx = arg->myrank * rg.rg_len;
	iod.arr_rgs = &rg;

	rc = daos_array_punch(oh, DAOS_TX_NONE, &iod, NULL);
	assert_int_equal(rc, 0);

	MPI_Barrier(MPI_COMM_WORLD);

	/** Verify size is still the same */
	rc = daos_array_get_size(oh, DAOS_TX_NONE, &array_size, NULL);
	assert_int_equal(rc, 0);

	if (array_size != expected_size)
		fprintf(stderr, "(%d) Size = %zu, expected: %zu\n",
			arg->myrank, array_size, expected_size);
	assert_int_equal(array_size, expected_size);

	/** TODO - punch at the end to shrink the size and verify. */

	rc = change_array_size(arg, oh, array_size);
	assert_int_equal(rc, 0);

	rc = daos_array_close(oh, NULL);
	assert_int_equal(rc, 0);

	if (arg->async) {
		rc = daos_event_fini(&ev);
		assert_int_equal(rc, 0);
	}
	MPI_Barrier(MPI_COMM_WORLD);
} /* End contig_mem_contig_arr_io_helper */

static void
contig_mem_contig_arr_io(void **state) {
	print_message("Testing with cell size = 1B\n");
	contig_mem_contig_arr_io_helper(state, 1);
	print_message("Testing with cell size = 4B\n");
	contig_mem_contig_arr_io_helper(state, 4);
}

static void
contig_mem_str_arr_io_helper(void **state, daos_size_t cell_size)
{
	test_arg_t	*arg = *state;
	daos_obj_id_t	oid;
	daos_handle_t	oh;
	daos_array_iod_t iod;
	d_sg_list_t	sgl;
	d_iov_t	iov;
	int		*wbuf = NULL, *rbuf = NULL;
	daos_size_t	len, i;
	daos_event_t	ev, *evp;
	int		rc;

	MPI_Barrier(MPI_COMM_WORLD);

	/** create the array on rank 0 and share the oh. */
	if (arg->myrank == 0) {
		oid = dts_oid_gen(OC_SX, feat, 0);
		rc = daos_array_create(arg->coh, oid, DAOS_TX_NONE, cell_size,
				       chunk_size, &oh, NULL);
		assert_int_equal(rc, 0);
	}
	array_oh_share(arg->coh, arg->myrank, &oh);

	/** Allocate and set buffer */
	D_ALLOC_ARRAY(wbuf, NUM_ELEMS);
	assert_non_null(wbuf);
	D_ALLOC_ARRAY(rbuf, NUM_ELEMS);
	assert_non_null(rbuf);
	for (i = 0; i < NUM_ELEMS; i++)
		wbuf[i] = i+1;

	/** set array location */
	iod.arr_nr = NUM_ELEMS;
	D_ALLOC_ARRAY(iod.arr_rgs, NUM_ELEMS);
	assert_non_null(iod.arr_rgs);

	len = sizeof(int) / cell_size;
	for (i = 0; i < NUM_ELEMS; i++) {
		iod.arr_rgs[i].rg_len = len;
		iod.arr_rgs[i].rg_idx = i * arg->rank_size * len +
			arg->myrank * len;
	}

	/** set memory location */
	sgl.sg_nr = 1;
	d_iov_set(&iov, wbuf, NUM_ELEMS * sizeof(int));
	sgl.sg_iovs = &iov;

	/** Write */
	if (arg->async) {
		rc = daos_event_init(&ev, arg->eq, NULL);
		assert_int_equal(rc, 0);
	}
	rc = daos_array_write(oh, DAOS_TX_NONE, &iod, &sgl, NULL,
			      arg->async ? &ev : NULL);
	assert_int_equal(rc, 0);
	if (arg->async) {
		/** Wait for completion */
		rc = daos_eq_poll(arg->eq, 0, DAOS_EQ_WAIT, 1, &evp);
		assert_int_equal(rc, 1);
		assert_ptr_equal(evp, &ev);
		assert_int_equal(evp->ev_error, 0);

		rc = daos_event_fini(&ev);
		assert_int_equal(rc, 0);
	}

	/** Read */
	if (arg->async) {
		rc = daos_event_init(&ev, arg->eq, NULL);
		assert_int_equal(rc, 0);
	}
	d_iov_set(&iov, rbuf, NUM_ELEMS * sizeof(int));
	rc = daos_array_read(oh, DAOS_TX_NONE, &iod, &sgl, NULL,
			     arg->async ? &ev : NULL);
	assert_int_equal(rc, 0);
	if (arg->async) {
		/** Wait for completion */
		rc = daos_eq_poll(arg->eq, 0, DAOS_EQ_WAIT, 1, &evp);
		assert_int_equal(rc, 1);
		assert_ptr_equal(evp, &ev);
		assert_int_equal(evp->ev_error, 0);

		rc = daos_event_fini(&ev);
		assert_int_equal(rc, 0);
	}

	/** Verify data */
	for (i = 0; i < NUM_ELEMS; i++) {
		if (wbuf[i] != rbuf[i]) {
			printf("Data verification failed\n");
			printf("%zu: written %d != read %d\n",
				i, wbuf[i], rbuf[i]);
		}
		assert_int_equal(wbuf[i], rbuf[i]);
	}

	D_FREE(rbuf);
	D_FREE(wbuf);

	MPI_Barrier(MPI_COMM_WORLD);

	daos_size_t expected_size;
	daos_size_t array_size = 0;

	expected_size = NUM_ELEMS * arg->rank_size * len;
	rc = daos_array_get_size(oh, DAOS_TX_NONE, &array_size, NULL);
	assert_int_equal(rc, 0);

	if (array_size != expected_size) {
		print_error("(%d) Size = %zu, expected: %zu\n",
			arg->myrank, array_size, expected_size);
	}
	assert_int_equal(array_size, expected_size);

	/** punch holes in the array, but do not change the size */
	iod.arr_nr = NUM_ELEMS / 2;
	rc = daos_array_punch(oh, DAOS_TX_NONE, &iod, NULL);
	assert_int_equal(rc, 0);

	/** Verify size is still the same */
	rc = daos_array_get_size(oh, DAOS_TX_NONE, &array_size, NULL);
	assert_int_equal(rc, 0);

	if (array_size != expected_size)
		fprintf(stderr, "(%d) Size = %zu, expected: %zu\n",
			arg->myrank, array_size, expected_size);
	assert_int_equal(array_size, expected_size);

	/** TODO - punch at the end to shrink the size and verify. */

	rc = change_array_size(arg, oh, array_size);
	assert_int_equal(rc, 0);

	rc = daos_array_close(oh, NULL);
	assert_int_equal(rc, 0);

	if (arg->async) {
		rc = daos_event_fini(&ev);
		assert_int_equal(rc, 0);
	}

	D_FREE(iod.arr_rgs);
	MPI_Barrier(MPI_COMM_WORLD);
} /* End contig_mem_str_arr_io_helper */

static void
contig_mem_str_arr_io(void **state) {
	print_message("Testing with cell size = 1B\n");
	contig_mem_str_arr_io_helper(state, 1);
	print_message("Testing with cell size = 4B\n");
	contig_mem_str_arr_io_helper(state, 4);
}

static void
str_mem_str_arr_io_helper(void **state, daos_size_t cell_size)
{
	test_arg_t	*arg = *state;
	daos_obj_id_t	oid;
	daos_handle_t	oh;
	daos_array_iod_t iod;
	d_sg_list_t	sgl;
	int		*wbuf[NUM_SEGS], *rbuf[NUM_SEGS];
	daos_size_t	i, j, len;
	daos_event_t	ev, *evp;
	int		rc;

	MPI_Barrier(MPI_COMM_WORLD);
	/** create the array on rank 0 and share the oh. */
	if (arg->myrank == 0) {
		oid = dts_oid_gen(OC_SX, feat, 0);
		rc = daos_array_create(arg->coh, oid, DAOS_TX_NONE, cell_size,
				       chunk_size, &oh, NULL);
		assert_int_equal(rc, 0);
	}
	array_oh_share(arg->coh, arg->myrank, &oh);

	/** Allocate and set buffer */
	for (i = 0; i < NUM_SEGS; i++) {
		D_ALLOC_ARRAY(wbuf[i], (NUM_ELEMS/NUM_SEGS));
		assert_non_null(wbuf[i]);
		for (j = 0; j < NUM_ELEMS/NUM_SEGS; j++)
			wbuf[i][j] = (i * NUM_ELEMS) + j;
		D_ALLOC_ARRAY(rbuf[i], (NUM_ELEMS/NUM_SEGS));
		assert_non_null(rbuf[i]);
	}

	/** set array location */
	iod.arr_nr = NUM_ELEMS;
	D_ALLOC_ARRAY(iod.arr_rgs, NUM_ELEMS);
	assert_non_null(iod.arr_rgs);

	len = sizeof(int) / cell_size;
	for (i = 0; i < NUM_ELEMS; i++) {
		iod.arr_rgs[i].rg_len = len;
		iod.arr_rgs[i].rg_idx = i * arg->rank_size * len +
			arg->myrank * len;
	}

	/** set memory location */
	sgl.sg_nr = NUM_SEGS;
	D_ALLOC_ARRAY(sgl.sg_iovs, NUM_SEGS);
	assert_non_null(sgl.sg_iovs);

	for (i = 0; i < NUM_SEGS; i++) {
		d_iov_set(&sgl.sg_iovs[i], wbuf[i],
			     (NUM_ELEMS/NUM_SEGS) * sizeof(int));
	}

	/** Write */
	if (arg->async) {
		rc = daos_event_init(&ev, arg->eq, NULL);
		assert_int_equal(rc, 0);
	}
	rc = daos_array_write(oh, DAOS_TX_NONE, &iod, &sgl, NULL,
			      arg->async ? &ev : NULL);
	assert_int_equal(rc, 0);
	if (arg->async) {
		/** Wait for completion */
		rc = daos_eq_poll(arg->eq, 0, DAOS_EQ_WAIT, 1, &evp);
		assert_int_equal(rc, 1);
		assert_ptr_equal(evp, &ev);
		assert_int_equal(evp->ev_error, 0);

		rc = daos_event_fini(&ev);
		assert_int_equal(rc, 0);
	}

	/** Read */
	for (i = 0; i < NUM_SEGS; i++) {
		d_iov_set(&sgl.sg_iovs[i], rbuf[i],
			     (NUM_ELEMS/NUM_SEGS) * sizeof(int));
	}
	if (arg->async) {
		rc = daos_event_init(&ev, arg->eq, NULL);
		assert_int_equal(rc, 0);
	}
	rc = daos_array_read(oh, DAOS_TX_NONE, &iod, &sgl, NULL,
			     arg->async ? &ev : NULL);
	assert_int_equal(rc, 0);
	if (arg->async) {
		/** Wait for completion */
		rc = daos_eq_poll(arg->eq, 0, DAOS_EQ_WAIT, 1, &evp);
		assert_int_equal(rc, 1);
		assert_ptr_equal(evp, &ev);
		assert_int_equal(evp->ev_error, 0);

		rc = daos_event_fini(&ev);
		assert_int_equal(rc, 0);
	}

	/** Verify data */
	for (i = 0; i < NUM_SEGS; i++) {
		for (j = 0; j < NUM_ELEMS/NUM_SEGS; j++) {
			if (wbuf[i][j] != rbuf[i][j]) {
				printf("Data verification failed\n");
				printf("%zu: written %d != read %d\n",
				       i, wbuf[i][j], rbuf[i][j]);
			}
			assert_int_equal(wbuf[i][j], rbuf[i][j]);
		}
	}

	for (i = 0; i < NUM_SEGS; i++) {
		D_FREE(rbuf[i]);
		D_FREE(wbuf[i]);
	}
	D_FREE(iod.arr_rgs);
	D_FREE(sgl.sg_iovs);

	MPI_Barrier(MPI_COMM_WORLD);

	daos_size_t array_size;
	daos_size_t expected_size;

	expected_size = NUM_ELEMS * arg->rank_size * len;
	rc = daos_array_get_size(oh, DAOS_TX_NONE, &array_size, NULL);
	assert_int_equal(rc, 0);

	if (array_size != expected_size) {
		print_error("(%d) Size = %zu, expected: %zu\n",
			    arg->myrank, array_size, expected_size);
	}
	assert_int_equal(array_size, expected_size);

	rc = change_array_size(arg, oh, array_size);
	assert_int_equal(rc, 0);

	rc = daos_array_close(oh, NULL);
	assert_int_equal(rc, 0);

	if (arg->async) {
		rc = daos_event_fini(&ev);
		assert_int_equal(rc, 0);
	}
	MPI_Barrier(MPI_COMM_WORLD);
} /* End str_mem_str_arr_io */

static void
str_mem_str_arr_io(void **state) {
	print_message("Testing with cell size = 1B\n");
	str_mem_str_arr_io_helper(state, 1);
	print_message("Testing with cell size = 4B\n");
	str_mem_str_arr_io_helper(state, 4);
}

static void
read_empty_records(void **state)
{
	test_arg_t	*arg = *state;
	daos_obj_id_t	oid;
	daos_handle_t	oh;
	daos_array_iod_t iod;
	d_sg_list_t	sgl;
	d_iov_t	iov;
	int		*wbuf = NULL, *rbuf = NULL;
	daos_size_t	i;
	daos_event_t	ev;
	int		rc;

	MPI_Barrier(MPI_COMM_WORLD);
	oid = dts_oid_gen(OC_SX, feat, arg->myrank);

	if (arg->async) {
		rc = daos_event_init(&ev, arg->eq, NULL);
		assert_int_equal(rc, 0);
	}

	/** create the array */
	rc = daos_array_create(arg->coh, oid, DAOS_TX_NONE, 1, chunk_size,
			       &oh, NULL);
	assert_int_equal(rc, 0);

	/** Allocate and set buffer */
	D_ALLOC_ARRAY(wbuf, NUM_ELEMS);
	assert_non_null(wbuf);
	D_ALLOC_ARRAY(rbuf, NUM_ELEMS);
	assert_non_null(rbuf);
	for (i = 0; i < NUM_ELEMS; i++) {
		wbuf[i] = i+1;
		rbuf[i] = wbuf[i];
	}

	/** set memory location */
	sgl.sg_nr = 1;
	d_iov_set(&iov, wbuf, NUM_ELEMS * sizeof(int));
	sgl.sg_iovs = &iov;

	/** set array location */
	iod.arr_nr = NUM_ELEMS;
	D_ALLOC_ARRAY(iod.arr_rgs, NUM_ELEMS);
	assert_non_null(iod.arr_rgs);

	/** Read from empty array */
	for (i = 0; i < NUM_ELEMS; i++) {
		iod.arr_rgs[i].rg_len = sizeof(int);
		iod.arr_rgs[i].rg_idx = i * arg->rank_size * sizeof(int) +
			arg->myrank * sizeof(int);
	}
	d_iov_set(&iov, rbuf, NUM_ELEMS * sizeof(int));
	rc = daos_array_read(oh, DAOS_TX_NONE, &iod, &sgl, NULL, NULL);
	assert_int_equal(rc, 0);

	MPI_Barrier(MPI_COMM_WORLD);

	/** Verify data */
	for (i = 0; i < NUM_ELEMS; i++) {
		if (wbuf[i] != rbuf[i]) {
			printf("Data verification failed\n");
			printf("%zu: written %d != read %d\n",
				i, wbuf[i], rbuf[i]);
		}
		assert_int_equal(wbuf[i], rbuf[i]);
	}

	/** Write segmented */
	for (i = 0; i < NUM_ELEMS; i++) {
		iod.arr_rgs[i].rg_len = sizeof(int);
		iod.arr_rgs[i].rg_idx = i * arg->rank_size * sizeof(int) +
			arg->myrank * sizeof(int) +
			i * NUM_ELEMS * sizeof(int);
	}
	rc = daos_array_write(oh, DAOS_TX_NONE, &iod, &sgl, NULL, NULL);
	assert_int_equal(rc, 0);

	MPI_Barrier(MPI_COMM_WORLD);

	/** Read from empty records */
	for (i = 0; i < NUM_ELEMS; i++) {
		iod.arr_rgs[i].rg_len = sizeof(int);
		iod.arr_rgs[i].rg_idx = i * sizeof(int) +
			arg->myrank * sizeof(int);
	}
	d_iov_set(&iov, rbuf, NUM_ELEMS * sizeof(int));
	rc = daos_array_read(oh, DAOS_TX_NONE, &iod, &sgl, NULL, NULL);
	assert_int_equal(rc, 0);

	/** Verify data */
	assert_int_equal(wbuf[0], rbuf[0]);
	for (i = 1; i < NUM_ELEMS; i++)
		assert_int_equal(rbuf[i], wbuf[i]);

	D_FREE(rbuf);
	D_FREE(wbuf);
	D_FREE(iod.arr_rgs);

	rc = daos_array_close(oh, NULL);
	assert_int_equal(rc, 0);

	if (arg->async) {
		rc = daos_event_fini(&ev);
		assert_int_equal(rc, 0);
	}
	MPI_Barrier(MPI_COMM_WORLD);
} /* End read_empty_records */

#define NUM 5000

static void
strided_array(void **state)
{
	test_arg_t	*arg = *state;
	daos_obj_id_t	oid;
	daos_handle_t	oh;
	daos_array_iod_t iod;
	d_sg_list_t	sgl;
	int		*buf;
	daos_size_t	i, j, nerrors = 0;
	int		rc;

	MPI_Barrier(MPI_COMM_WORLD);
	oid = dts_oid_gen(OC_SX, feat, arg->myrank);

	/** create the array */
	rc = daos_array_create(arg->coh, oid, DAOS_TX_NONE, 1, 1048576, &oh,
			       NULL);
	assert_int_equal(rc, 0);

	/** Allocate and set buffer */
	D_ALLOC_ARRAY(buf, (NUM * 2));
	assert_non_null(buf);

	for (i = 0; i < NUM * 2; i++)
		buf[i] = i+1;

	/** set array location */
	iod.arr_nr = NUM;
	D_ALLOC_ARRAY(iod.arr_rgs, NUM);
	assert_non_null(iod.arr_rgs);

	j = 0;
	for (i = 0; i < NUM; i++) {
		j = 2 * sizeof(int) * i;
		iod.arr_rgs[i].rg_len = sizeof(int);
		iod.arr_rgs[i].rg_idx = j;
	}

	/** set memory location */
	sgl.sg_nr = NUM;
	D_ALLOC_ARRAY(sgl.sg_iovs, NUM);
	j = 0;
	for (i = 0 ; i < NUM; i++) {
		d_iov_set(&sgl.sg_iovs[i], &buf[j], sizeof(int));
		j += 2;
	}

	/** Write */
	rc = daos_array_write(oh, DAOS_TX_NONE, &iod, &sgl, NULL, NULL);
	assert_int_equal(rc, 0);

	for (i = 0; i < NUM * 2; i++)
		buf[i] = -1;

	/** Read */
	rc = daos_array_read(oh, DAOS_TX_NONE, &iod, &sgl, NULL, NULL);
	assert_int_equal(rc, 0);

	/** Verify data */
	for (i = 0; i < NUM * 2; i++) {
		if (i%2 == 0) {
			if (buf[i] != i+1) {
				printf("Data verification failed\n");
				printf("%zu: written %zu != read %d\n",
				       i, i+1, buf[i]);
				nerrors++;
			}
		} else {
			if (buf[i] != -1)
				nerrors++;
		}
	}

	if (nerrors)
		print_message("Data verification found %zu errors\n", nerrors);

	D_FREE(buf);
	D_FREE(iod.arr_rgs);

	assert_int_equal(nerrors, 0);
	MPI_Barrier(MPI_COMM_WORLD);
} /* End str_mem_str_arr_io */
#endif

#define NUM_RECS 1048576

static void
large_io(void **state) {
	test_arg_t		*arg = *state;
	daos_obj_id_t		oid;
	daos_handle_t		oh;
	daos_array_iod_t	iod;
	daos_range_t		rg;
	d_sg_list_t		sgl;
	d_iov_t			iov;
	int			*wbuf = NULL;
	int			i;
	uuid_t			uuid;
	daos_handle_t		coh;
	daos_cont_info_t	info;
	int			rc;

	/** create the array on rank 0 and share the oh. */
	if (arg->myrank == 0) {
		/** container uuid */
		uuid_generate(uuid);

		rc = daos_cont_create(arg->pool.poh, uuid, NULL, NULL);
		assert_int_equal(rc, 0);

		rc = daos_cont_open(arg->pool.poh, uuid, DAOS_COO_RW, &coh,
				    &info, NULL);
		assert_int_equal(rc, 0);
	}
	handle_share(&coh, HANDLE_CO, arg->myrank, arg->pool.poh, 0);

	if (arg->myrank == 0) {
		oid = dts_oid_gen(OC_SX, feat, 0);
		rc = daos_array_create(coh, oid, DAOS_TX_NONE, 1, NUM_RECS,
				       &oh, NULL);
		assert_int_equal(rc, 0);
	}
	array_oh_share(coh, arg->myrank, &oh);

	/** Allocate and set buffer */
	D_ALLOC_ARRAY(wbuf, NUM_RECS);
	assert_non_null(wbuf);
	for (i = 0; i < NUM_RECS; i++)
		wbuf[i] = i+1;

	/** set memory location */
	sgl.sg_nr = 1;
	d_iov_set(&iov, wbuf, NUM_RECS);
	sgl.sg_iovs = &iov;

	double start, end, total = 0;

	for (i = 0; i < 100; i++) {
		/** set array location */
		iod.arr_nr = 1;
		rg.rg_len = NUM_RECS;
		rg.rg_idx = (uint64_t)arg->myrank * NUM_RECS +
			(uint64_t)i * NUM_RECS * arg->rank_size;
		iod.arr_rgs = &rg;

		start = MPI_Wtime();
		rc = daos_array_write(oh, DAOS_TX_NONE, &iod, &sgl, NULL, NULL);
		if (rc)
			printf("%d: Rank %d (%d: idx %"PRIu64")\n", rc,
			       arg->myrank, i, rg.rg_idx);
		assert_int_equal(rc, 0);
		end = MPI_Wtime();
		total += (end - start);
		if (end - start > 1)
			printf("Rank %d - idx %"PRIu64": took %f seconds\n",
			       arg->myrank, rg.rg_idx, end - start);
	}
	if (total > 10)
		printf("rank %d had a timeout. total time = %f seconds\n",
		       arg->myrank, total);

	D_FREE(wbuf);
	rc = daos_array_close(oh, NULL);
	assert_int_equal(rc, 0);

	MPI_Barrier(MPI_COMM_WORLD);

	rc = daos_cont_close(coh, NULL);
	assert_int_equal(rc, 0);

	/** Barrier to make sure everyone is done and closed coh */
	MPI_Barrier(MPI_COMM_WORLD);

	if (arg->myrank == 0) {
		rc = daos_cont_destroy(arg->pool.poh, uuid, 1, NULL);
		if (rc != 0)
			printf("FAILED DAOS CONT destroy (%d)\n", rc);
	}
	MPI_Bcast(&rc, 1, MPI_INT, 0, MPI_COMM_WORLD);
	if (rc)
		MPI_Abort(MPI_COMM_WORLD, 1);
	assert_int_equal(rc, 0);

	MPI_Barrier(MPI_COMM_WORLD);
	if (arg->myrank == 0)
		printf("IOR replicator passed.");
	MPI_Barrier(MPI_COMM_WORLD);
}

static void
truncate_array(void **state)
{
	test_arg_t	*arg = *state;
	daos_obj_id_t	oid;
	daos_handle_t	oh;
	daos_array_iod_t iod = {};
	daos_range_t	rg = {};
	d_iov_t		iov = {};
	d_sg_list_t	sgl = {};
	void		*buf;
	int		rc;
	daos_size_t	size;

	MPI_Barrier(MPI_COMM_WORLD);
	oid = dts_oid_gen(OC_SX, feat, arg->myrank);

	/** create the array */
	rc = daos_array_create(arg->coh, oid, DAOS_TX_NONE, 1, 1048576, &oh,
			       NULL);
	assert_int_equal(rc, 0);

	/* Set array size to be large */
	rc = daos_array_set_size(oh, DAOS_TX_NONE, 1024 * 1024, NULL);
	assert_int_equal(rc, 0);

	rc = daos_array_get_size(oh, DAOS_TX_NONE, &size, NULL);
	assert_int_equal(rc, 0);
	assert_int_equal(size, 1024 * 1024);

	/* Set array size to zero */
	rc = daos_array_set_size(oh, DAOS_TX_NONE, 0, NULL);
	assert_int_equal(rc, 0);

	rc = daos_array_get_size(oh, DAOS_TX_NONE, &size, NULL);
	assert_int_equal(rc, 0);
	assert_int_equal(size, 0);

	D_ALLOC(buf, 1024);
	assert_non_null(buf);

	iod.arr_nr = 1;
	iod.arr_rgs = &rg;
	rg.rg_len = 6;

	sgl.sg_nr = 1;
	sgl.sg_iovs = &iov;
	d_iov_set(&iov, buf, 6);

	/* perform small write */
	rc = daos_array_write(oh, DAOS_TX_NONE, &iod, &sgl, NULL, NULL);
	assert_int_equal(rc, 0);

	/* check array size */
	size = 0;
	rc = daos_array_get_size(oh, DAOS_TX_NONE, &size, NULL);
	assert_int_equal(rc, 0);
	assert_int_equal(size, 6);

	D_FREE(buf);

	MPI_Barrier(MPI_COMM_WORLD);
} /* End str_mem_str_arr_io */

static const struct CMUnitTest array_api_tests[] = {
	{"Array I/O: Large IO",
	 large_io, async_disable, NULL},
#if 0
	{"Array API: create/open/close (blocking)",
	 simple_array_mgmt, async_disable, NULL},
	{"Array API: small/simple array IO (blocking)",
	 small_io, async_disable, NULL},
	{"Array API: Contiguous memory and array (blocking)",
	 contig_mem_contig_arr_io, async_disable, NULL},
	{"Array API: Contiguous memory and array (non-blocking)",
	 contig_mem_contig_arr_io, async_enable, NULL},
	{"Array API: Contiguous memory Strided array (blocking)",
	 contig_mem_str_arr_io, async_disable, NULL},
	{"Array API: Contiguous memory Strided array (non-blocking)",
	 contig_mem_str_arr_io, async_enable, NULL},
	{"Array API: Strided memory and array (blocking)",
	 str_mem_str_arr_io, async_disable, NULL},
	{"Array API: Strided memory and array (non-blocking)",
	 str_mem_str_arr_io, async_enable, NULL},
	{"Array API: Read from Empty array and records (blocking)",
	 read_empty_records, async_disable, NULL},
	{"Array API: strided_array (blocking)",
	 strided_array, async_disable, NULL},
<<<<<<< HEAD
#endif
=======
	{"Array API: write after truncate",
	 truncate_array, async_disable, NULL},
>>>>>>> 980d3e3b
};

static int
daos_array_setup(void **state)
{
	return test_setup(state, SETUP_CONT_CONNECT, true, DEFAULT_POOL_SIZE,
			  NULL);
}

int
run_daos_array_test(int rank, int size)
{
	int rc = 0;

	rc = cmocka_run_group_tests_name("DAOS Array API tests",
					 array_api_tests, daos_array_setup,
					 test_teardown);

	MPI_Barrier(MPI_COMM_WORLD);
	return rc;
}<|MERGE_RESOLUTION|>--- conflicted
+++ resolved
@@ -1002,6 +1002,70 @@
 	assert_int_equal(nerrors, 0);
 	MPI_Barrier(MPI_COMM_WORLD);
 } /* End str_mem_str_arr_io */
+
+static void
+truncate_array(void **state)
+{
+	test_arg_t	*arg = *state;
+	daos_obj_id_t	oid;
+	daos_handle_t	oh;
+	daos_array_iod_t iod = {};
+	daos_range_t	rg = {};
+	d_iov_t		iov = {};
+	d_sg_list_t	sgl = {};
+	void		*buf;
+	int		rc;
+	daos_size_t	size;
+
+	MPI_Barrier(MPI_COMM_WORLD);
+	oid = dts_oid_gen(OC_SX, feat, arg->myrank);
+
+	/** create the array */
+	rc = daos_array_create(arg->coh, oid, DAOS_TX_NONE, 1, 1048576, &oh,
+			       NULL);
+	assert_int_equal(rc, 0);
+
+	/* Set array size to be large */
+	rc = daos_array_set_size(oh, DAOS_TX_NONE, 1024 * 1024, NULL);
+	assert_int_equal(rc, 0);
+
+	rc = daos_array_get_size(oh, DAOS_TX_NONE, &size, NULL);
+	assert_int_equal(rc, 0);
+	assert_int_equal(size, 1024 * 1024);
+
+	/* Set array size to zero */
+	rc = daos_array_set_size(oh, DAOS_TX_NONE, 0, NULL);
+	assert_int_equal(rc, 0);
+
+	rc = daos_array_get_size(oh, DAOS_TX_NONE, &size, NULL);
+	assert_int_equal(rc, 0);
+	assert_int_equal(size, 0);
+
+	D_ALLOC(buf, 1024);
+	assert_non_null(buf);
+
+	iod.arr_nr = 1;
+	iod.arr_rgs = &rg;
+	rg.rg_len = 6;
+
+	sgl.sg_nr = 1;
+	sgl.sg_iovs = &iov;
+	d_iov_set(&iov, buf, 6);
+
+	/* perform small write */
+	rc = daos_array_write(oh, DAOS_TX_NONE, &iod, &sgl, NULL, NULL);
+	assert_int_equal(rc, 0);
+
+	/* check array size */
+	size = 0;
+	rc = daos_array_get_size(oh, DAOS_TX_NONE, &size, NULL);
+	assert_int_equal(rc, 0);
+	assert_int_equal(size, 6);
+
+	D_FREE(buf);
+
+	MPI_Barrier(MPI_COMM_WORLD);
+} /* End str_mem_str_arr_io */
 #endif
 
 #define NUM_RECS 1048576
@@ -1108,70 +1172,6 @@
 		printf("IOR replicator passed.");
 	MPI_Barrier(MPI_COMM_WORLD);
 }
-
-static void
-truncate_array(void **state)
-{
-	test_arg_t	*arg = *state;
-	daos_obj_id_t	oid;
-	daos_handle_t	oh;
-	daos_array_iod_t iod = {};
-	daos_range_t	rg = {};
-	d_iov_t		iov = {};
-	d_sg_list_t	sgl = {};
-	void		*buf;
-	int		rc;
-	daos_size_t	size;
-
-	MPI_Barrier(MPI_COMM_WORLD);
-	oid = dts_oid_gen(OC_SX, feat, arg->myrank);
-
-	/** create the array */
-	rc = daos_array_create(arg->coh, oid, DAOS_TX_NONE, 1, 1048576, &oh,
-			       NULL);
-	assert_int_equal(rc, 0);
-
-	/* Set array size to be large */
-	rc = daos_array_set_size(oh, DAOS_TX_NONE, 1024 * 1024, NULL);
-	assert_int_equal(rc, 0);
-
-	rc = daos_array_get_size(oh, DAOS_TX_NONE, &size, NULL);
-	assert_int_equal(rc, 0);
-	assert_int_equal(size, 1024 * 1024);
-
-	/* Set array size to zero */
-	rc = daos_array_set_size(oh, DAOS_TX_NONE, 0, NULL);
-	assert_int_equal(rc, 0);
-
-	rc = daos_array_get_size(oh, DAOS_TX_NONE, &size, NULL);
-	assert_int_equal(rc, 0);
-	assert_int_equal(size, 0);
-
-	D_ALLOC(buf, 1024);
-	assert_non_null(buf);
-
-	iod.arr_nr = 1;
-	iod.arr_rgs = &rg;
-	rg.rg_len = 6;
-
-	sgl.sg_nr = 1;
-	sgl.sg_iovs = &iov;
-	d_iov_set(&iov, buf, 6);
-
-	/* perform small write */
-	rc = daos_array_write(oh, DAOS_TX_NONE, &iod, &sgl, NULL, NULL);
-	assert_int_equal(rc, 0);
-
-	/* check array size */
-	size = 0;
-	rc = daos_array_get_size(oh, DAOS_TX_NONE, &size, NULL);
-	assert_int_equal(rc, 0);
-	assert_int_equal(size, 6);
-
-	D_FREE(buf);
-
-	MPI_Barrier(MPI_COMM_WORLD);
-} /* End str_mem_str_arr_io */
 
 static const struct CMUnitTest array_api_tests[] = {
 	{"Array I/O: Large IO",
@@ -1197,12 +1197,9 @@
 	 read_empty_records, async_disable, NULL},
 	{"Array API: strided_array (blocking)",
 	 strided_array, async_disable, NULL},
-<<<<<<< HEAD
-#endif
-=======
 	{"Array API: write after truncate",
 	 truncate_array, async_disable, NULL},
->>>>>>> 980d3e3b
+#endif
 };
 
 static int
