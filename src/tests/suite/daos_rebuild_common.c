/**
 * (C) Copyright 2016-2020 Intel Corporation.
 *
 * Licensed under the Apache License, Version 2.0 (the "License");
 * you may not use this file except in compliance with the License.
 * You may obtain a copy of the License at
 *
 *    http://www.apache.org/licenses/LICENSE-2.0
 *
 * Unless required by applicable law or agreed to in writing, software
 * distributed under the License is distributed on an "AS IS" BASIS,
 * WITHOUT WARRANTIES OR CONDITIONS OF ANY KIND, either express or implied.
 * See the License for the specific language governing permissions and
 * limitations under the License.
 *
 * GOVERNMENT LICENSE RIGHTS-OPEN SOURCE SOFTWARE
 * The Government's rights to use, modify, reproduce, release, perform, display,
 * or disclose this software are subject to the terms of the Apache License as
 * provided in Contract No. B609815.
 * Any reproduction of computer software, computer software documentation, or
 * portions thereof marked with this legend must also reproduce the markings.
 */
/**
 * This file is part of daos
 *
 * tests/suite/daos_rebuild.c
 *
 *
 */
#define D_LOGFAC	DD_FAC(tests)

#include "daos_iotest.h"
#include <daos/pool.h>
#include <daos/mgmt.h>
#include <daos/container.h>

static test_arg_t *save_arg;

#define REBUILD_SUBTEST_POOL_SIZE (1ULL << 30)
#define REBUILD_SMALL_POOL_SIZE (1ULL << 28)
#define NUM_ADD_START_RANKS 4

enum REBUILD_TEST_OP_TYPE {
	RB_OP_TYPE_FAIL,
	RB_OP_TYPE_DRAIN,
	RB_OP_TYPE_ADD,
};

static void
rebuild_exclude_tgt(test_arg_t **args, int arg_cnt, d_rank_t rank,
		    int tgt_idx, bool kill)
{
	int i;

	if (kill) {
		daos_kill_server(args[0], args[0]->pool.pool_uuid,
				 args[0]->group, args[0]->pool.alive_svc,
				 rank);
		print_message("sleep 120 seconds for rebuild to start\n");
		sleep(120);
		/* If one rank is killed, then it has to exclude all
		 * targets on this rank.
		 **/
		D_ASSERT(tgt_idx == -1);
		return;
	}

	for (i = 0; i < arg_cnt; i++) {
		daos_exclude_target(args[i]->pool.pool_uuid,
				    args[i]->group, args[i]->dmg_config,
				    args[i]->pool.svc,
				    rank, tgt_idx);
		sleep(2);
	}
}

static void
rebuild_add_tgt(test_arg_t **args, int args_cnt, d_rank_t rank,
		int tgt_idx)
{
	int i;

	for (i = 0; i < args_cnt; i++) {
		if (!args[i]->pool.destroyed)
<<<<<<< HEAD
			daos_reint_target(args[i]->pool.pool_uuid,
					  args[i]->group,
					  args[i]->dmg_config,
					  &args[i]->pool.svc,
					  rank, tgt_idx);
=======
			daos_add_target(args[i]->pool.pool_uuid,
					args[i]->group,
					args[i]->dmg_config,
					args[i]->pool.svc,
					rank, tgt_idx);
>>>>>>> a7f0cbe8
		sleep(2);
	}
}

static void
rebuild_drain_tgt(test_arg_t **args, int args_cnt, d_rank_t rank,
		int tgt_idx)
{
	int i;

	for (i = 0; i < args_cnt; i++) {
		if (!args[i]->pool.destroyed)
			daos_drain_target(args[i]->pool.pool_uuid,
					args[i]->group,
					args[i]->dmg_config,
					args[i]->pool.svc,
					rank, tgt_idx);
		sleep(2);
	}
}

static void
rebuild_extend_rank(test_arg_t **args, int args_cnt, d_rank_t rank)
{
	int i;

	for (i = 0; i < args_cnt; i++) {
		if (!args[i]->pool.destroyed)
			daos_extend_server(args[i]->pool.pool_uuid,
					   args[i]->group,
					args[i]->dmg_config,
					&args[i]->pool.svc,
					rank);
		sleep(2);
	}
}

static void
rebuild_targets(test_arg_t **args, int args_cnt, d_rank_t *ranks,
		int *tgts, int rank_nr, bool kill,
		enum REBUILD_TEST_OP_TYPE op_type)
{
	int i;

	for (i = 0; i < args_cnt; i++)
		if (args[i]->rebuild_pre_cb)
			args[i]->rebuild_pre_cb(args[i]);

	MPI_Barrier(MPI_COMM_WORLD);
	/** include or exclude the target from the pool */
	if (args[0]->myrank == 0) {
		for (i = 0; i < rank_nr; i++) {
			switch (op_type) {
			case RB_OP_TYPE_FAIL:
				rebuild_exclude_tgt(args, args_cnt,
						ranks[i], tgts ? tgts[i] : -1,
						kill);
				break;
			case RB_OP_TYPE_ADD:
				rebuild_add_tgt(args, args_cnt, ranks[i],
						tgts ? tgts[i] : -1);
				break;
			case RB_OP_TYPE_DRAIN:
				rebuild_drain_tgt(args, args_cnt, ranks[i],
						tgts ? tgts[i] : -1);
				break;
			}
			/* Sleep 5 seconds to make sure the rebuild start */
			sleep(5);
		}
	}
	MPI_Barrier(MPI_COMM_WORLD);

	for (i = 0; i < args_cnt; i++)
		if (args[i]->rebuild_cb)
			args[i]->rebuild_cb(args[i]);

	sleep(10); /* make sure the rebuild happens after exclude/add/kill */
	if (args[0]->myrank == 0)
		test_rebuild_wait(args, args_cnt);

	MPI_Barrier(MPI_COMM_WORLD);
	for (i = 0; i < args_cnt; i++)
		if (args[i]->rebuild_post_cb)
			args[i]->rebuild_post_cb(args[i]);
}

static void
add_server_ranks(test_arg_t **args, int args_cnt, d_rank_t *ranks, int rank_nr)
{
	int i;

	for (i = 0; i < args_cnt; i++)
		if (args[i]->rebuild_pre_cb)
			args[i]->rebuild_pre_cb(args[i]);

	MPI_Barrier(MPI_COMM_WORLD);
	/* Add new rank to pool */
	if (args[0]->myrank == 0) {
		for (i = 0; i < rank_nr; i++) {
			rebuild_extend_rank(args, args_cnt, ranks[i]);
			/* Sleep 5 seconds to make sure the rebuild start */
			sleep(5);
		}
	}
	MPI_Barrier(MPI_COMM_WORLD);

	for (i = 0; i < args_cnt; i++)
		if (args[i]->rebuild_cb)
			args[i]->rebuild_cb(args[i]);

	sleep(10); /* make sure the rebuild happens after exclude/add/kill */
	if (args[0]->myrank == 0)
		test_rebuild_wait(args, args_cnt);

	MPI_Barrier(MPI_COMM_WORLD);
	for (i = 0; i < args_cnt; i++)
		if (args[i]->rebuild_post_cb)
			args[i]->rebuild_post_cb(args[i]);
}

void
rebuild_single_pool_rank(test_arg_t *arg, d_rank_t failed_rank, bool kill)
{
	rebuild_targets(&arg, 1, &failed_rank, NULL, 1, kill, RB_OP_TYPE_FAIL);
}

void
rebuild_pools_ranks(test_arg_t **args, int args_cnt, d_rank_t *failed_ranks,
		    int ranks_nr, bool kill)
{
	rebuild_targets(args, args_cnt, failed_ranks, NULL, ranks_nr,
			kill, RB_OP_TYPE_FAIL);
}

void
rebuild_single_pool_target(test_arg_t *arg, d_rank_t failed_rank,
			   int failed_tgt, bool kill)
{
	rebuild_targets(&arg, 1, &failed_rank, &failed_tgt, 1, kill,
			RB_OP_TYPE_FAIL);
}

void
drain_single_pool_target(test_arg_t *arg, d_rank_t failed_rank,
			   int failed_tgt, bool kill)
{
	rebuild_targets(&arg, 1, &failed_rank, &failed_tgt, 1, kill,
			RB_OP_TYPE_DRAIN);
}

void
addition_single_pool_rank(test_arg_t *arg, d_rank_t *ranks, int rank_nr)
{
	add_server_ranks(&arg, 1, ranks, rank_nr);
}

void
drain_single_pool_rank(test_arg_t *arg, d_rank_t failed_rank, bool kill)
{
	rebuild_targets(&arg, 1, &failed_rank, NULL, 1, kill, RB_OP_TYPE_DRAIN);
}

void
drain_pools_ranks(test_arg_t **args, int args_cnt, d_rank_t *failed_ranks,
		    int ranks_nr, bool kill)
{
	rebuild_targets(args, args_cnt, failed_ranks, NULL, ranks_nr, kill,
			RB_OP_TYPE_DRAIN);
}

int
rebuild_pool_disconnect_internal(void *data)
{
	test_arg_t      *arg = data;
	int             rc = 0;
	int             rc_reduce = 0;

	/* Close cont and disconnect pool */
	rc = daos_cont_close(arg->coh, NULL);
	if (arg->multi_rank) {
		MPI_Allreduce(&rc, &rc_reduce, 1, MPI_INT, MPI_MIN,
		MPI_COMM_WORLD);
		rc = rc_reduce;
	}
	print_message("container close "DF_UUIDF"\n",
	DP_UUID(arg->co_uuid));
	if (rc) {
		print_message("failed to close container "DF_UUIDF
		": %d\n", DP_UUID(arg->co_uuid), rc);
		return rc;
	}

	arg->coh = DAOS_HDL_INVAL;
	rc = daos_pool_disconnect(arg->pool.poh, NULL /* ev */);
	if (rc)
		print_message("failed to disconnect pool "DF_UUIDF
			": %d\n", DP_UUID(arg->pool.pool_uuid), rc);

	print_message("pool disconnect "DF_UUIDF"\n",
	DP_UUID(arg->pool.pool_uuid));

	arg->pool.poh = DAOS_HDL_INVAL;
	MPI_Barrier(MPI_COMM_WORLD);
	return rc;
}

int
rebuild_pool_connect_internal(void *data)
{
	test_arg_t      *arg = data;
	int             rc = 0;

	MPI_Barrier(MPI_COMM_WORLD);
	if (arg->myrank == 0) {
		rc = daos_pool_connect(arg->pool.pool_uuid, arg->group,
				       arg->pool.svc, DAOS_PC_RW,
				       &arg->pool.poh, &arg->pool.pool_info,
				       NULL /* ev */);
		if (rc)
			print_message("daos_pool_connect failed, rc: %d\n", rc);

		print_message("pool connect "DF_UUIDF"\n",
		DP_UUID(arg->pool.pool_uuid));
	}
	MPI_Barrier(MPI_COMM_WORLD);
	if (arg->multi_rank)
		MPI_Bcast(&rc, 1, MPI_INT, 0, MPI_COMM_WORLD);
	if (rc)
		return rc;

	/** broadcast pool info */
	if (arg->multi_rank) {
		MPI_Bcast(&arg->pool.pool_info, sizeof(arg->pool.pool_info),
		MPI_CHAR, 0, MPI_COMM_WORLD);
		handle_share(&arg->pool.poh, HANDLE_POOL, arg->myrank,
		arg->pool.poh, 0);
	}

	/** open container */
	MPI_Barrier(MPI_COMM_WORLD);
	if (arg->myrank == 0) {
		rc = daos_cont_open(arg->pool.poh, arg->co_uuid, DAOS_COO_RW,
		&arg->coh, &arg->co_info, NULL);
		if (rc)
			print_message("daos_cont_open failed, rc: %d\n", rc);

		print_message("container open "DF_UUIDF"\n",
		DP_UUID(arg->co_uuid));
	}
	MPI_Barrier(MPI_COMM_WORLD);
	if (arg->multi_rank)
		MPI_Bcast(&rc, 1, MPI_INT, 0, MPI_COMM_WORLD);
	if (rc)
		return rc;

	/** broadcast container info */
	if (arg->multi_rank) {
		MPI_Bcast(&rc, 1, MPI_INT, 0, MPI_COMM_WORLD);
		handle_share(&arg->coh, HANDLE_CO, arg->myrank, arg->pool.poh,
		0);
	}

	return 0;
}


void
reintegrate_single_pool_target(test_arg_t *arg, d_rank_t failed_rank,
			       int failed_tgt)
{
	/* XXX: Disconnecting and reconnecting is necessary for the time being
	 * while reintegration only supports "offline" mode and without
	 * incremental reintegration. Disconnecting from the pool allows the
	 * containers to be deleted before reintegration occurs
	 *
	 * Once incremental reintegration support is added, this should be
	 * removed
	 */
	rebuild_pool_disconnect_internal(arg);
	rebuild_targets(&arg, 1, &failed_rank, &failed_tgt, 1, false,
			RB_OP_TYPE_ADD);
	rebuild_pool_connect_internal(arg);
}

void
reintegrate_single_pool_rank(test_arg_t *arg, d_rank_t failed_rank)
{

	/* XXX: Disconnecting and reconnecting is necessary for the time being
	 * while reintegration only supports "offline" mode and without
	 * incremental reintegration. Disconnecting from the pool allows the
	 * containers to be deleted before reintegration occurs
	 *
	 * Once incremental reintegration support is added, this should be
	 * removed
	 */
	rebuild_pool_disconnect_internal(arg);
	rebuild_targets(&arg, 1, &failed_rank, NULL, 1, false, RB_OP_TYPE_ADD);
	rebuild_pool_connect_internal(arg);
}

void
reintegrate_pools_ranks(test_arg_t **args, int args_cnt, d_rank_t *failed_ranks,
			int ranks_nr)
{
	int i;

	/* XXX: Disconnecting and reconnecting is necessary for the time being
	 * while reintegration only supports "offline" mode and without
	 * incremental reintegration. Disconnecting from the pool allows the
	 * containers to be deleted before reintegration occurs
	 *
	 * Once incremental reintegration support is added, this should be
	 * removed
	 */
	for (i = 0; i < args_cnt; i++)
		rebuild_pool_disconnect_internal(args[i]);
	rebuild_targets(args, args_cnt, failed_ranks, NULL, ranks_nr,
			false, RB_OP_TYPE_ADD);
	for (i = 0; i < args_cnt; i++)
		rebuild_pool_connect_internal(args[i]);
}


void
rebuild_add_back_tgts(test_arg_t *arg, d_rank_t failed_rank, int *failed_tgts,
		      int nr)
{
	MPI_Barrier(MPI_COMM_WORLD);
	/* Add back the target if it is not being killed */
	if (arg->myrank == 0 && !arg->pool.destroyed) {
		int i;

		for (i = 0; i < nr; i++)
<<<<<<< HEAD
			daos_reint_target(arg->pool.pool_uuid, arg->group,
					  arg->dmg_config, &arg->pool.svc,
					  failed_rank,
					  failed_tgts ? failed_tgts[i] : -1);
=======
			daos_add_target(arg->pool.pool_uuid, arg->group,
					arg->dmg_config, arg->pool.svc,
					failed_rank,
					failed_tgts ? failed_tgts[i] : -1);
>>>>>>> a7f0cbe8
	}
	MPI_Barrier(MPI_COMM_WORLD);
}

static int
rebuild_io_obj_internal(struct ioreq *req, bool validate, daos_epoch_t eph,
			daos_epoch_t validate_eph, int index)
{
#define BULK_SIZE	5000
#define REC_SIZE	64
#define LARGE_KEY_SIZE	(512 * 1024)
#define DKEY_LOOP	3
#define AKEY_LOOP	3
#define REC_LOOP	10
	char	dkey[32];
	char	akey[32];
	char	data[REC_SIZE];
	char	data_verify[REC_SIZE];
	char	*large_key;
	int	akey_punch_idx = 1;
	int	dkey_punch_idx = 1;
	int	rec_punch_idx = 2;
	int	j;
	int	k;
	int	l;

	D_ALLOC(large_key, LARGE_KEY_SIZE);
	if (large_key == NULL)
		return -DER_NOMEM;
	memset(large_key, 'L', LARGE_KEY_SIZE - 1);

	for (j = 0; j < DKEY_LOOP; j++) {
		req->iod_type = DAOS_IOD_ARRAY;
		/* small records */
		sprintf(dkey, "dkey_%d_%d", index, j);
		sprintf(data, "%s_"DF_U64, "data", eph);
		sprintf(data_verify, "%s_"DF_U64, "data", validate_eph);
		for (k = 0; k < AKEY_LOOP; k++) {
			sprintf(akey, "akey_%d_%d", index, k);
			for (l = 0; l < REC_LOOP; l++) {
				if (validate) {
					/* How to verify punch? XXX */
					if (k == akey_punch_idx ||
					    j == dkey_punch_idx ||
					    l == rec_punch_idx)
						continue;
					memset(data, 0, REC_SIZE);
					if (l == 7)
						lookup_single(large_key, akey,
							      l, data, REC_SIZE,
							      DAOS_TX_NONE,
							      req);
					else
						lookup_single(dkey, akey, l,
							      data, REC_SIZE,
							      DAOS_TX_NONE,
							      req);
					assert_memory_equal(data, data_verify,
						    strlen(data_verify));
				} else {
					if (l == 7)
						insert_single(large_key, akey,
							l, data,
							strlen(data) + 1,
							DAOS_TX_NONE, req);
					else if (l == rec_punch_idx)
						punch_single(dkey, akey, l,
							     DAOS_TX_NONE,
							     req);
					else
						insert_single(dkey, akey, l,
							data, strlen(data) + 1,
							DAOS_TX_NONE, req);
				}
			}

			/* Punch akey */
			if (k == akey_punch_idx && !validate)
				punch_akey(dkey, akey, DAOS_TX_NONE, req);
		}

		/* large records */
		for (k = 0; k < 2; k++) {
			char bulk[BULK_SIZE+10];
			char compare[BULK_SIZE];

			sprintf(akey, "akey_bulk_%d_%d", index, k);
			memset(compare, 'a', BULK_SIZE);
			for (l = 0; l < 5; l++) {
				if (validate) {
					/* How to verify punch? XXX */
					if (k == akey_punch_idx ||
					    j == dkey_punch_idx)
						continue;
					memset(bulk, 0, BULK_SIZE);
					lookup_single(dkey, akey, l,
						      bulk, BULK_SIZE + 10,
						      DAOS_TX_NONE, req);
					assert_memory_equal(bulk, compare,
							    BULK_SIZE);
				} else {
					memset(bulk, 'a', BULK_SIZE);
					insert_single(dkey, akey, l,
						      bulk, BULK_SIZE,
						      DAOS_TX_NONE, req);
				}
			}

			/* Punch akey */
			if (k == akey_punch_idx && !validate)
				punch_akey(dkey, akey, DAOS_TX_NONE, req);
		}

		/* Punch dkey */
		if (j == dkey_punch_idx && !validate)
			punch_dkey(dkey, DAOS_TX_NONE, req);

		/* single record */
		sprintf(data, "%s_"DF_U64, "single_data", eph);
		sprintf(data_verify, "%s_"DF_U64, "single_data",
			validate_eph);
		req->iod_type = DAOS_IOD_SINGLE;
		sprintf(dkey, "dkey_single_%d_%d", index, j);
		if (validate) {
			memset(data, 0, REC_SIZE);
			lookup_single(dkey, "akey_single", 0, data, REC_SIZE,
				      DAOS_TX_NONE, req);
			assert_memory_equal(data, data_verify,
					    strlen(data_verify));
		} else {
			insert_single(dkey, "akey_single", 0, data,
				      strlen(data) + 1, DAOS_TX_NONE, req);
		}
	}

	D_FREE(large_key);
	return 0;
}

void
rebuild_io(test_arg_t *arg, daos_obj_id_t *oids, int oids_nr)
{
	struct ioreq	req;
	daos_epoch_t	eph = arg->hce + arg->index * 2 + 1;
	int		i;
	int		punch_idx = 1;

	print_message("update obj %d eph "DF_U64" before rebuild\n", oids_nr,
		      eph);

	for (i = 0; i < oids_nr; i++) {
		ioreq_init(&req, arg->coh, oids[i], DAOS_IOD_ARRAY, arg);
		if (i == punch_idx) {
			punch_obj(DAOS_TX_NONE, &req);
		} else {
			rebuild_io_obj_internal((&req), false, eph, -1,
						 arg->index);
		}
		ioreq_fini(&req);
	}
}

void
rebuild_io_validate(test_arg_t *arg, daos_obj_id_t *oids, int oids_nr,
		    bool discard)
{
	int	rc;
	int	i;

	for (i = 0; i < oids_nr; i++) {
		/* XXX: skip punch object. */
		if (i == 1)
			continue;

		rc = daos_obj_verify(arg->coh, oids[i], DAOS_EPOCH_MAX);
		assert_int_equal(rc, 0);
	}
}

/* Create a new pool for the sub_test */
int
rebuild_pool_create(test_arg_t **new_arg, test_arg_t *old_arg, int flag,
		    struct test_pool *pool)
{
	int rc;

	/* create/connect another pool */
	rc = test_setup((void **)new_arg, flag, old_arg->multi_rank,
			REBUILD_SUBTEST_POOL_SIZE, pool, NULL);
	if (rc) {
		print_message("open/connect another pool failed: rc %d\n", rc);
		return rc;
	}

	(*new_arg)->index = old_arg->index;
	return 0;
}

/* Destroy the pool for the sub test */
void
rebuild_pool_destroy(test_arg_t *arg)
{
	test_teardown((void **)&arg);
	/* make sure IV and GC release refcount on pool and free space,
	* otherwise rebuild test might run into ENOSPACE
	*/
	sleep(1);
}

static void
save_group_state(void **state)
{
	if (state != NULL && *state != NULL) {
		save_arg = *state;
		*state = NULL;
	}
}

static void
restore_group_state(void **state)
{
	if (state != NULL && save_arg != NULL) {
		*state = save_arg;
		save_arg = NULL;
	}
}

int
rebuild_sub_setup(void **state)
{
	test_arg_t	*arg;
	int		rc;

	save_group_state(state);
<<<<<<< HEAD
	return test_setup(state, SETUP_CONT_CONNECT, true,
			REBUILD_SUBTEST_POOL_SIZE, NULL, NULL);
=======
	rc = test_setup(state, SETUP_CONT_CONNECT, true,
			REBUILD_SUBTEST_POOL_SIZE, NULL);
	if (rc)
		return rc;

	arg = *state;
	if (dt_obj_class != DAOS_OC_UNKNOWN)
		arg->obj_class = dt_obj_class;
	else
		arg->obj_class = DAOS_OC_R3S_SPEC_RANK;

	return 0;
>>>>>>> a7f0cbe8
}

int
rebuild_small_sub_setup(void **state)
{
	test_arg_t	*arg;
	int rc;

	save_group_state(state);
<<<<<<< HEAD
	return test_setup(state, SETUP_CONT_CONNECT, true,
			REBUILD_SMALL_POOL_SIZE, NULL, NULL);
}

	int
addition_small_sub_setup(void **state)
{
	d_rank_list_t rank_list;
	int i;

	save_group_state(state);

	D_ALLOC_ARRAY(rank_list.rl_ranks, NUM_ADD_START_RANKS);
	rank_list.rl_nr = NUM_ADD_START_RANKS;

	for (i = 0; i < NUM_ADD_START_RANKS; ++i)
		rank_list.rl_ranks[i] = i;

	return test_setup(state, SETUP_CONT_CONNECT, true,
			REBUILD_SMALL_POOL_SIZE, NULL, &rank_list);
=======
	rc = test_setup(state, SETUP_CONT_CONNECT, true,
			REBUILD_SMALL_POOL_SIZE, NULL);
	if (rc)
		return rc;

	arg = *state;
	if (dt_obj_class != DAOS_OC_UNKNOWN)
		arg->obj_class = dt_obj_class;
	else
		arg->obj_class = DAOS_OC_R3S_SPEC_RANK;

	return 0;
>>>>>>> a7f0cbe8
}

int
rebuild_sub_teardown(void **state)
{
	int rc;

	rc = test_teardown(state);
	restore_group_state(state);

	return rc;
}<|MERGE_RESOLUTION|>--- conflicted
+++ resolved
@@ -82,19 +82,11 @@
 
 	for (i = 0; i < args_cnt; i++) {
 		if (!args[i]->pool.destroyed)
-<<<<<<< HEAD
 			daos_reint_target(args[i]->pool.pool_uuid,
 					  args[i]->group,
 					  args[i]->dmg_config,
-					  &args[i]->pool.svc,
+					  args[i]->pool.svc,
 					  rank, tgt_idx);
-=======
-			daos_add_target(args[i]->pool.pool_uuid,
-					args[i]->group,
-					args[i]->dmg_config,
-					args[i]->pool.svc,
-					rank, tgt_idx);
->>>>>>> a7f0cbe8
 		sleep(2);
 	}
 }
@@ -125,9 +117,9 @@
 		if (!args[i]->pool.destroyed)
 			daos_extend_server(args[i]->pool.pool_uuid,
 					   args[i]->group,
-					args[i]->dmg_config,
-					&args[i]->pool.svc,
-					rank);
+					   args[i]->dmg_config,
+					   args[i]->pool.svc,
+					   rank);
 		sleep(2);
 	}
 }
@@ -430,17 +422,10 @@
 		int i;
 
 		for (i = 0; i < nr; i++)
-<<<<<<< HEAD
 			daos_reint_target(arg->pool.pool_uuid, arg->group,
-					  arg->dmg_config, &arg->pool.svc,
+					  arg->dmg_config, arg->pool.svc,
 					  failed_rank,
 					  failed_tgts ? failed_tgts[i] : -1);
-=======
-			daos_add_target(arg->pool.pool_uuid, arg->group,
-					arg->dmg_config, arg->pool.svc,
-					failed_rank,
-					failed_tgts ? failed_tgts[i] : -1);
->>>>>>> a7f0cbe8
 	}
 	MPI_Barrier(MPI_COMM_WORLD);
 }
@@ -675,12 +660,8 @@
 	int		rc;
 
 	save_group_state(state);
-<<<<<<< HEAD
-	return test_setup(state, SETUP_CONT_CONNECT, true,
+	rc = test_setup(state, SETUP_CONT_CONNECT, true,
 			REBUILD_SUBTEST_POOL_SIZE, NULL, NULL);
-=======
-	rc = test_setup(state, SETUP_CONT_CONNECT, true,
-			REBUILD_SUBTEST_POOL_SIZE, NULL);
 	if (rc)
 		return rc;
 
@@ -691,40 +672,17 @@
 		arg->obj_class = DAOS_OC_R3S_SPEC_RANK;
 
 	return 0;
->>>>>>> a7f0cbe8
 }
 
 int
 rebuild_small_sub_setup(void **state)
 {
 	test_arg_t	*arg;
-	int rc;
+	int		rc;
 
 	save_group_state(state);
-<<<<<<< HEAD
-	return test_setup(state, SETUP_CONT_CONNECT, true,
+	rc = test_setup(state, SETUP_CONT_CONNECT, true,
 			REBUILD_SMALL_POOL_SIZE, NULL, NULL);
-}
-
-	int
-addition_small_sub_setup(void **state)
-{
-	d_rank_list_t rank_list;
-	int i;
-
-	save_group_state(state);
-
-	D_ALLOC_ARRAY(rank_list.rl_ranks, NUM_ADD_START_RANKS);
-	rank_list.rl_nr = NUM_ADD_START_RANKS;
-
-	for (i = 0; i < NUM_ADD_START_RANKS; ++i)
-		rank_list.rl_ranks[i] = i;
-
-	return test_setup(state, SETUP_CONT_CONNECT, true,
-			REBUILD_SMALL_POOL_SIZE, NULL, &rank_list);
-=======
-	rc = test_setup(state, SETUP_CONT_CONNECT, true,
-			REBUILD_SMALL_POOL_SIZE, NULL);
 	if (rc)
 		return rc;
 
@@ -735,7 +693,36 @@
 		arg->obj_class = DAOS_OC_R3S_SPEC_RANK;
 
 	return 0;
->>>>>>> a7f0cbe8
+}
+
+int
+addition_small_sub_setup(void **state)
+{
+	test_arg_t	*arg;
+	int		rc;
+	d_rank_list_t	rank_list;
+	int		i;
+
+	save_group_state(state);
+
+	D_ALLOC_ARRAY(rank_list.rl_ranks, NUM_ADD_START_RANKS);
+	rank_list.rl_nr = NUM_ADD_START_RANKS;
+
+	for (i = 0; i < NUM_ADD_START_RANKS; ++i)
+		rank_list.rl_ranks[i] = i;
+
+	rc = test_setup(state, SETUP_CONT_CONNECT, true,
+			REBUILD_SMALL_POOL_SIZE, NULL, &rank_list);
+	if (rc)
+		return rc;
+
+	arg = *state;
+	if (dt_obj_class != DAOS_OC_UNKNOWN)
+		arg->obj_class = dt_obj_class;
+	else
+		arg->obj_class = DAOS_OC_R3S_SPEC_RANK;
+
+	return 0;
 }
 
 int
@@ -747,4 +734,4 @@
 	restore_group_state(state);
 
 	return rc;
-}+}
