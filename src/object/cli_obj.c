/**
 * (C) Copyright 2016-2020 Intel Corporation.
 *
 * Licensed under the Apache License, Version 2.0 (the "License");
 * you may not use this file except in compliance with the License.
 * You may obtain a copy of the License at
 *
 *    http://www.apache.org/licenses/LICENSE-2.0
 *
 * Unless required by applicable law or agreed to in writing, software
 * distributed under the License is distributed on an "AS IS" BASIS,
 * WITHOUT WARRANTIES OR CONDITIONS OF ANY KIND, either express or implied.
 * See the License for the specific language governing permissions and
 * limitations under the License.
 *
 * GOVERNMENT LICENSE RIGHTS-OPEN SOURCE SOFTWARE
 * The Government's rights to use, modify, reproduce, release, perform, display,
 * or disclose this software are subject to the terms of the Apache License as
 * provided in Contract No. B609815.
 * Any reproduction of computer software, computer software documentation, or
 * portions thereof marked with this legend must also reproduce the markings.
 */
/**
 * This file is part of daos_sr
 *
 * src/object/cli_obj.c
 */
#define D_LOGFAC	DD_FAC(object)

#include <daos/object.h>
#include <daos/container.h>
#include <daos/cont_props.h>
#include <daos/pool.h>
#include <daos/task.h>
#include <daos_task.h>
#include <daos_types.h>
#include <daos_obj.h>
#include "obj_rpc.h"
#include "obj_internal.h"

#define CLI_OBJ_IO_PARMS	8
#define NIL_BITMAP		(NULL)

#define OBJ_TGT_INLINE_NR	(18)
struct obj_req_tgts {
	/* to save memory allocation if #targets <= OBJ_TGT_INLINE_NR */
	struct daos_shard_tgt	 ort_tgts_inline[OBJ_TGT_INLINE_NR];
	/* Shard target array, with (ort_grp_nr * ort_grp_size) targets.
	 * If #targets <= OBJ_TGT_INLINE_NR then it points to ort_tgts_inline.
	 * Within the array, [0, ort_grp_size - 1] is for the first group,
	 * [ort_grp_size, ort_grp_size * 2 - 1] is the 2nd group and so on.
	 * If (ort_srv_disp == 1) then within each group the first target is the
	 * leader shard and following (ort_grp_size - 1) targets are the forward
	 * non-leader shards.
	 * Now there is only one case for (ort_grp_nr > 1) that for object
	 * punch, all other cases with (ort_grp_nr == 1).
	 */
	struct daos_shard_tgt	*ort_shard_tgts;
	uint32_t		 ort_grp_nr;
	/* ort_grp_size is the size of the group that is sent as forwarded
	 * shards
	 */
	uint32_t		 ort_grp_size;
	/* ort_start_shard is only for EC object, it is the start shard number
	 * of the EC stripe. To facilitate calculate the offset of different
	 * shards in the stripe.
	 */
	uint32_t		 ort_start_shard;
	/* flag of server dispatch */
	uint32_t		 ort_srv_disp:1;
};

/* Auxiliary args for object I/O */
struct obj_auxi_args {
	tse_task_t			*obj_task;
	daos_handle_t			 th;
	struct dc_object		*obj;
	int				 opc;
	int				 result;
	uint32_t			 map_ver_req;
	uint32_t			 map_ver_reply;
	/* flags for the obj IO task.
	 * ec_wait_recov -- obj fetch wait another EC recovery task,
	 * ec_in_recov -- a EC recovery task
	 */
	uint32_t			 io_retry:1,
					 args_initialized:1,
					 to_leader:1,
					 spec_shard:1,
					 req_reasbed:1,
					 is_ec_obj:1,
					 csum_retry:1,
					 csum_report:1,
					 no_retry:1,
					 ec_wait_recov:1,
					 ec_in_recov:1,
					 new_shard_tasks:1;
	/* request flags. currently only: ORF_RESEND, ORF_CSUM_REPORT */
	uint32_t			 flags;
	uint32_t			 specified_shard;
	struct obj_req_tgts		 req_tgts;
	crt_bulk_t			*bulks;
	uint32_t			 iod_nr;
	uint32_t			 initial_shard;
	d_list_t			 shard_task_head;
	struct obj_reasb_req		 reasb_req;
	/* one shard_args embedded to save one memory allocation if the obj
	 * request only targets for one shard.
	 */
	union {
		struct shard_rw_args	 rw_args;
		struct shard_punch_args	 p_args;
		struct shard_list_args	 l_args;
		struct shard_sync_args	 s_args;
	};
};

/**
 * task memory space should enough to use -
 * obj API task with daos_task_args + obj_auxi_args,
 * shard sub-task with shard_auxi_args + obj_auxi_args.
 * When it exceed the limit, can reduce OBJ_TGT_INLINE_NR or enlarge tse_task.
 */
D_CASSERT(sizeof(struct obj_auxi_args) + sizeof(struct shard_auxi_args) <=
	  TSE_TASK_ARG_LEN);
D_CASSERT(sizeof(struct obj_auxi_args) + sizeof(struct daos_task_args) <=
	  TSE_TASK_ARG_LEN);

/**
 * Open an object shard (shard object), cache the open handle.
 */
int
obj_shard_open(struct dc_object *obj, unsigned int shard, unsigned int map_ver,
	       struct dc_obj_shard **shard_ptr)
{
	struct dc_obj_shard	*obj_shard;
	bool			 lock_upgraded = false;
	int			 rc = 0;

	if (shard >= obj->cob_shards_nr) {
		D_ERROR("shard %u obj_shards_nr %u\n", shard,
			obj->cob_shards_nr);
		return -DER_INVAL;
	}

	D_RWLOCK_RDLOCK(&obj->cob_lock);
open_retry:
	if (obj->cob_version != map_ver) {
		D_DEBUG(DB_IO, "ol ver %d != map ver %d\n",
			obj->cob_version, map_ver);
		D_GOTO(unlock, rc = -DER_STALE);
	}

	obj_shard = &obj->cob_shards->do_shards[shard];

	/* Skip the invalid shards and targets */
	if (obj_shard->do_shard == -1 ||
	    obj_shard->do_target_id == -1) {
		D_DEBUG(DB_IO, "shard %u does not exist.\n", shard);
		D_GOTO(unlock, rc = -DER_NONEXIST);
	}

	D_DEBUG(DB_TRACE, "Open object shard %d\n", shard);

	if (obj_shard->do_obj == NULL) {
		daos_unit_oid_t	 oid;

		/* upgrade to write lock to safely update open shard cache */
		if (!lock_upgraded) {
			D_RWLOCK_UNLOCK(&obj->cob_lock);
			D_RWLOCK_WRLOCK(&obj->cob_lock);
			lock_upgraded = true;
			goto open_retry;
		}

		memset(&oid, 0, sizeof(oid));
		oid.id_shard = shard;
		oid.id_pub   = obj->cob_md.omd_id;
		/* NB: obj open is a local operation, so it is ok to call
		 * it in sync mode, at least for now.
		 */
		rc = dc_obj_shard_open(obj, oid, obj->cob_mode, obj_shard);
		if (rc)
			D_GOTO(unlock, rc);
	}

	if (rc == 0) {
		/* hold the object shard */
		obj_shard_addref(obj_shard);
		*shard_ptr = obj_shard;
	}

unlock:
	D_RWLOCK_UNLOCK(&obj->cob_lock);
	return rc;
}

static void
obj_layout_free(struct dc_object *obj)
{
	struct dc_obj_layout	*layout = NULL;
	int			 i;

	if (obj->cob_shards == NULL)
		return;

	for (i = 0; i < obj->cob_shards_nr; i++) {
		if (obj->cob_shards->do_shards[i].do_obj != NULL)
			obj_shard_close(&obj->cob_shards->do_shards[i]);
	}

	D_SPIN_LOCK(&obj->cob_spin);
	if (obj->cob_shards->do_open_count == 0)
		layout = obj->cob_shards;
	obj->cob_shards = NULL;
	D_SPIN_UNLOCK(&obj->cob_spin);

	if (layout != NULL)
		D_FREE(layout);
}

static void
obj_free(struct d_hlink *hlink)
{
	struct dc_object *obj;

	obj = container_of(hlink, struct dc_object, cob_hlink);
	D_ASSERT(daos_hhash_link_empty(&obj->cob_hlink));
	obj_layout_free(obj);
	if (obj->cob_time_fetch_leader != NULL)
		D_FREE(obj->cob_time_fetch_leader);
	D_SPIN_DESTROY(&obj->cob_spin);
	D_RWLOCK_DESTROY(&obj->cob_lock);
	D_FREE(obj);
}

static struct d_hlink_ops obj_h_ops = {
	.hop_free	= obj_free,
};

static struct dc_object *
obj_alloc(void)
{
	struct dc_object *obj;

	D_ALLOC_PTR(obj);
	if (obj == NULL)
		return NULL;

	daos_hhash_hlink_init(&obj->cob_hlink, &obj_h_ops);
	return obj;
}

void
obj_decref(struct dc_object *obj)
{
	daos_hhash_link_putref(&obj->cob_hlink);
}

void
obj_addref(struct dc_object *obj)
{
	daos_hhash_link_getref(&obj->cob_hlink);
}

struct dc_object *
obj_hdl2ptr(daos_handle_t oh)
{
	struct d_hlink *hlink;

	hlink = daos_hhash_link_lookup(oh.cookie);
	if (hlink == NULL)
		return NULL;

	return container_of(hlink, struct dc_object, cob_hlink);
}

static void
obj_hdl_link(struct dc_object *obj)
{
	daos_hhash_link_insert(&obj->cob_hlink, DAOS_HTYPE_OBJ);
}

static void
obj_hdl_unlink(struct dc_object *obj)
{
	daos_hhash_link_delete(&obj->cob_hlink);
}

daos_handle_t
dc_obj_hdl2cont_hdl(daos_handle_t oh)
{
	struct dc_object *obj;
	daos_handle_t hdl;

	obj = obj_hdl2ptr(oh);
	if (obj == NULL)
		return DAOS_HDL_INVAL;

	hdl = obj->cob_coh;
	obj_decref(obj);
	return hdl;
}

static int
obj_layout_create(struct dc_object *obj, bool refresh)
{
	struct pl_obj_layout	*layout = NULL;
	struct dc_pool		*pool;
	struct pl_map		*map;
	int			i;
	int			rc;

	pool = dc_hdl2pool(dc_cont_hdl2pool_hdl(obj->cob_coh));
	D_ASSERT(pool != NULL);

	map = pl_map_find(pool->dp_pool, obj->cob_md.omd_id);
	dc_pool_put(pool);

	if (map == NULL) {
		D_DEBUG(DB_PL, "Cannot find valid placement map\n");
		D_GOTO(out, rc = -DER_INVAL);
	}

	rc = pl_obj_place(map, &obj->cob_md, NULL, &layout);
	pl_map_decref(map);
	if (rc != 0) {
		D_DEBUG(DB_PL, "Failed to generate object layout\n");
		D_GOTO(out, rc);
	}
	D_DEBUG(DB_PL, "Place object on %d targets ver %d\n", layout->ol_nr,
		layout->ol_ver);
	D_ASSERT(layout->ol_nr == layout->ol_grp_size * layout->ol_grp_nr);

	if (refresh)
		obj_layout_dump(obj->cob_md.omd_id, layout);

	obj->cob_version = layout->ol_ver;

	D_ASSERT(obj->cob_shards == NULL);
	D_ALLOC(obj->cob_shards, sizeof(struct dc_obj_layout) +
		sizeof(struct dc_obj_shard) * layout->ol_nr);
	if (obj->cob_shards == NULL)
		D_GOTO(out, rc = -DER_NOMEM);

	obj->cob_shards_nr = layout->ol_nr;
	obj->cob_grp_size = layout->ol_grp_size;

	if (obj->cob_grp_size > 1 && srv_io_mode == DIM_DTX_FULL_ENABLED &&
	    obj->cob_grp_nr < obj->cob_shards_nr / obj->cob_grp_size) {
		if (obj->cob_time_fetch_leader != NULL)
			D_FREE(obj->cob_time_fetch_leader);

		obj->cob_grp_nr = obj->cob_shards_nr / obj->cob_grp_size;
		D_ALLOC_ARRAY(obj->cob_time_fetch_leader, obj->cob_grp_nr);
		if (obj->cob_time_fetch_leader == NULL)
			D_GOTO(out, rc = -DER_NOMEM);
	}

	for (i = 0; i < layout->ol_nr; i++) {
		struct dc_obj_shard *obj_shard;

		obj_shard = &obj->cob_shards->do_shards[i];
		obj_shard->do_shard = layout->ol_shards[i].po_shard;
		obj_shard->do_target_id = layout->ol_shards[i].po_target;
		obj_shard->do_fseq = layout->ol_shards[i].po_fseq;
		obj_shard->do_rebuilding = layout->ol_shards[i].po_rebuilding;
	}
out:
	if (layout)
		pl_obj_layout_free(layout);
	return rc;
}

static int
obj_layout_refresh(struct dc_object *obj)
{
	int	rc;

	D_RWLOCK_WRLOCK(&obj->cob_lock);
	obj_layout_free(obj);
	rc = obj_layout_create(obj, true);
	D_RWLOCK_UNLOCK(&obj->cob_lock);

	return rc;
}

int
obj_get_replicas(struct dc_object *obj)
{
	struct daos_oclass_attr *oc_attr;

	oc_attr = daos_oclass_attr_find(obj->cob_md.omd_id);
	D_ASSERT(oc_attr != NULL);

	if (oc_attr->ca_resil != DAOS_RES_REPL)
		return 1;

	if (oc_attr->u.rp.r_num == DAOS_OBJ_REPL_MAX)
		return obj->cob_grp_size;

	return oc_attr->u.rp.r_num;
}

int
obj_get_grp_size(struct dc_object *obj)
{
	return obj->cob_grp_size;
}

/* Get a valid shard from an object group */
static int
obj_grp_valid_shard_get(struct dc_object *obj, int idx,
			unsigned int map_ver, uint32_t op)
{
	int idx_first;
	int grp_size;
	int i = 0;

	grp_size = obj_get_grp_size(obj);
	D_ASSERT(grp_size > 0);

	D_ASSERT(obj->cob_shards_nr > 0);

	D_RWLOCK_RDLOCK(&obj->cob_lock);
	if (obj->cob_version != map_ver) {
		/* Sigh, someone else change the pool map */
		D_RWLOCK_UNLOCK(&obj->cob_lock);
		return -DER_STALE;
	}

	idx_first = (idx / grp_size) * grp_size;
	idx = idx_first + random() % grp_size;

	for (i = 0; i < grp_size;
	     i++, idx = idx_first + (idx + 1 - idx_first) % grp_size) {
		/* let's skip the rebuild shard for non-update op */
		if (op != DAOS_OBJ_RPC_UPDATE &&
		    obj->cob_shards->do_shards[idx].do_rebuilding)
			continue;

		if (obj->cob_shards->do_shards[idx].do_target_id != -1)
			break;
	}

	D_RWLOCK_UNLOCK(&obj->cob_lock);

	if (i == grp_size)
		return -DER_NONEXIST;

	return idx;
}

static inline struct pl_obj_shard*
obj_get_shard(void *data, int idx)
{
	struct dc_object	*obj = data;

	return &obj->cob_shards->do_shards[idx].do_pl_shard;
}

static int
obj_grp_leader_get(struct dc_object *obj, int idx, unsigned int map_ver)
{
	int	rc = -DER_STALE;

	D_RWLOCK_RDLOCK(&obj->cob_lock);
	if (obj->cob_version == map_ver)
		rc = pl_select_leader(obj->cob_md.omd_id, idx,
				      obj->cob_grp_size, false,
				      obj_get_shard, obj);
	D_RWLOCK_UNLOCK(&obj->cob_lock);

	return rc;
}

/* If the client has been asked to fetch (list/query) from leader replica,
 * then means that related data is associated with some prepared DTX that
 * may be committable on the leader replica. According to our current DTX
 * batched commit policy, it is quite possible that such DTX is not ready
 * to be committed, or it is committable but cached on the leader replica
 * for some time. On the other hand, such DTX may contain more data update
 * than current fetch. If the subsequent fetch against the same redundancy
 * group come very soon (within the OBJ_FETCH_LEADER_INTERVAL), then it is
 * possible that related target for the next fetch is covered by the same
 * DTX that is still not committed yet. If the assumption is right, asking
 * the application to fetch from leader replica directly can avoid one RPC
 * round-trip with non-leader replica. If such assumption is wrong, it may
 * increase the server load on which the leader replica resides in a short
 * time but it will not correctness issues.
 */
#define		OBJ_FETCH_LEADER_INTERVAL	2

int
obj_dkey2grpidx(struct dc_object *obj, uint64_t hash, unsigned int map_ver)
{
	int		grp_size;
	uint64_t	grp_idx;

	grp_size = obj_get_grp_size(obj);
	D_ASSERT(grp_size > 0);

	D_RWLOCK_RDLOCK(&obj->cob_lock);
	if (obj->cob_version != map_ver) {
		D_RWLOCK_UNLOCK(&obj->cob_lock);
		return -DER_STALE;
	}

	D_ASSERT(obj->cob_shards_nr >= grp_size);

	/* XXX, consistent hash? */
	grp_idx = hash % (obj->cob_shards_nr / grp_size);
	D_RWLOCK_UNLOCK(&obj->cob_lock);

	return grp_idx;
}

static int
obj_dkey2shard(struct dc_object *obj, uint64_t hash, unsigned int map_ver,
	       uint32_t op, bool to_leader)
{
	uint64_t	time = 0;
	int		grp_idx;
	int		grp_size;
	int		idx;

	grp_idx = obj_dkey2grpidx(obj, hash, map_ver);
	if (grp_idx < 0)
		return grp_idx;

	grp_size = obj_get_grp_size(obj);
	idx = hash % grp_size + grp_idx * grp_size;

	if (!to_leader && obj->cob_time_fetch_leader != NULL &&
	    obj->cob_time_fetch_leader[grp_idx] != 0 &&
	    daos_gettime_coarse(&time) == 0 && OBJ_FETCH_LEADER_INTERVAL >=
	    time - obj->cob_time_fetch_leader[grp_idx])
		to_leader = true;

	if (to_leader)
		return obj_grp_leader_get(obj, idx, map_ver);

	return obj_grp_valid_shard_get(obj, idx, map_ver, op);
}

static int
obj_dkey2grpmemb(struct dc_object *obj, uint64_t hash, uint32_t map_ver,
		 uint32_t *start_shard, uint32_t *grp_size)
{
	int	 grp_idx;

	grp_idx = obj_dkey2grpidx(obj, hash, map_ver);
	if (grp_idx < 0)
		return grp_idx;

	*grp_size = obj_get_grp_size(obj);
	*start_shard = grp_idx * *grp_size;

	return 0;
}

static int
obj_shard2tgtid(struct dc_object *obj, uint32_t shard, uint32_t map_ver,
		uint32_t *tgt_id)
{
	D_RWLOCK_RDLOCK(&obj->cob_lock);
	if (map_ver == obj->cob_version)
		D_ASSERTF(shard < obj->cob_shards_nr, "bad shard %d exceed %d "
			  "map_ver %d\n", shard, obj->cob_shards_nr, map_ver);
	if (shard >= obj->cob_shards_nr) {
		D_RWLOCK_UNLOCK(&obj->cob_lock);
		return -DER_NONEXIST;
	}

	*tgt_id = obj->cob_shards->do_shards[shard].do_target_id;
	D_RWLOCK_UNLOCK(&obj->cob_lock);
	return 0;
}

/**
 * Create reasb_req and set iod's value, akey reuse buffer from input
 * iod, iod_type/iod_size assign as input iod, iod_kcsum/iod_nr/iod_recx/
 * iod_csums/iod_eprs array will set as 0/NULL.
 */
int
obj_reasb_req_init(struct obj_reasb_req *reasb_req, daos_iod_t *iods,
		   uint32_t iod_nr, struct daos_oclass_attr *oca)
{
	daos_size_t			 size_iod, size_sgl, size_oiod;
	daos_size_t			 size_recx, size_tgt_nr, size_singv;
	daos_size_t			 size_sorter, size_array, buf_size;
	daos_iod_t			*uiod, *riod;
	struct obj_ec_recx_array	*ec_recx;
	void				*buf;
	uint8_t				*tmp_ptr;
	int				 i;

	reasb_req->orr_oca = oca;
	size_iod = roundup(sizeof(daos_iod_t) * iod_nr, 8);
	size_sgl = roundup(sizeof(d_sg_list_t) * iod_nr, 8);
	size_oiod = roundup(sizeof(struct obj_io_desc) * iod_nr, 8);
	size_recx = roundup(sizeof(struct obj_ec_recx_array) * iod_nr, 8);
	size_sorter = roundup(sizeof(struct obj_ec_seg_sorter) * iod_nr, 8);
	size_singv = roundup(sizeof(struct dcs_layout) * iod_nr, 8);
	size_array = sizeof(daos_size_t) * obj_ec_tgt_nr(oca) * iod_nr;
	/* for oer_tgt_recx_nrs/_idxs */
	size_tgt_nr = roundup(sizeof(uint32_t) * obj_ec_tgt_nr(oca), 8);
	buf_size = size_iod + size_sgl + size_oiod + size_recx + size_sorter +
		   size_singv + size_array +
		   size_tgt_nr * iod_nr * 2 + OBJ_TGT_BITMAP_LEN;
	D_ALLOC(buf, buf_size);
	if (buf == NULL)
		return -DER_NOMEM;

	tmp_ptr = buf;
	reasb_req->orr_iods = (void *)tmp_ptr;
	tmp_ptr += size_iod;
	reasb_req->orr_sgls = (void *)tmp_ptr;
	tmp_ptr += size_sgl;
	reasb_req->orr_oiods = (void *)tmp_ptr;
	tmp_ptr += size_oiod;
	reasb_req->orr_recxs = (void *)tmp_ptr;
	tmp_ptr += size_recx;
	reasb_req->orr_sorters = (void *)tmp_ptr;
	tmp_ptr += size_sorter;
	reasb_req->orr_singv_los = (void *)tmp_ptr;
	tmp_ptr += size_singv;
	reasb_req->orr_data_sizes = (void *)tmp_ptr;
	tmp_ptr += size_array;
	reasb_req->tgt_bitmap = (void *)tmp_ptr;
	tmp_ptr += OBJ_TGT_BITMAP_LEN;

	for (i = 0; i < iod_nr; i++) {
		uiod = &iods[i];
		riod = &reasb_req->orr_iods[i];
		riod->iod_name = uiod->iod_name;
		riod->iod_type = uiod->iod_type;
		riod->iod_size = uiod->iod_size;
		ec_recx = &reasb_req->orr_recxs[i];
		ec_recx->oer_tgt_recx_nrs = (void *)tmp_ptr;
		tmp_ptr += size_tgt_nr;
		ec_recx->oer_tgt_recx_idxs = (void *)tmp_ptr;
		tmp_ptr += size_tgt_nr;
	}

	D_ASSERT((uintptr_t)(tmp_ptr - size_tgt_nr) <=
		 (uintptr_t)(buf + buf_size));

	return 0;
}

void
obj_reasb_req_fini(struct obj_reasb_req *reasb_req, uint32_t iod_nr)
{
	daos_iod_t			*iod;
	int				 i;

	for (i = 0; i < iod_nr; i++) {
		iod = reasb_req->orr_iods + i;
		if (iod == NULL)
			return;
		if (iod->iod_recxs != NULL)
			D_FREE(iod->iod_recxs);
		daos_sgl_fini(reasb_req->orr_sgls + i, false);
		obj_io_desc_fini(reasb_req->orr_oiods + i);
		obj_ec_recxs_fini(&reasb_req->orr_recxs[i]);
		obj_ec_seg_sorter_fini(&reasb_req->orr_sorters[i]);
		obj_ec_tgt_oiod_fini(reasb_req->tgt_oiods);
		reasb_req->tgt_oiods = NULL;
	}
	obj_ec_fail_info_free(reasb_req);
	D_FREE(reasb_req->orr_iods);
}

static int
obj_rw_req_reassemb(struct dc_object *obj, daos_obj_rw_t *args,
		    struct dtx_epoch *epoch, struct obj_auxi_args *obj_auxi,
		    bool spec_shard)
{
	struct obj_reasb_req	*reasb_req = &obj_auxi->reasb_req;
	daos_obj_id_t		 oid = obj->cob_md.omd_id;
	struct daos_oclass_attr	*oca;
	int			 rc = 0;

	if (epoch != NULL)
		reasb_req->orr_epoch = *epoch;
	if (obj_auxi->req_reasbed && !reasb_req->orr_size_fetch) {
		D_DEBUG(DB_TRACE, DF_OID" req reassembled (retry case).\n",
			DP_OID(oid));
		return 0;
	}
	obj_auxi->iod_nr = args->nr;

	if (args->extra_flags & DIOF_CHECK_EXISTENCE)
		return 0;

	/** XXX possible re-order/merge for both replica and EC */
	if (!daos_oclass_is_ec(oid, &oca) || spec_shard)
		return 0;

	if (!obj_auxi->req_reasbed) {
		obj_auxi->is_ec_obj = 1;
		rc = obj_reasb_req_init(&obj_auxi->reasb_req, args->iods,
					args->nr, oca);
		if (rc) {
			D_ERROR(DF_OID" obj_reasb_req_init failed %d.\n",
				DP_OID(oid), rc);
			return rc;
		}
	}

	rc = obj_ec_req_reasb(args->iods, args->sgls, oid, oca, reasb_req,
			      args->nr, obj_auxi->opc == DAOS_OBJ_RPC_UPDATE);
	if (rc == 0) {
		obj_auxi->flags |= ORF_DTX_SYNC;
		obj_auxi->flags |= ORF_EC;
		obj_auxi->req_reasbed = true;
		if (reasb_req->orr_iods != NULL)
			args->iods = reasb_req->orr_iods;
		if (reasb_req->orr_sgls != NULL &&
		    !reasb_req->orr_size_fetch &&
		    !reasb_req->orr_single_tgt)
			args->sgls = reasb_req->orr_sgls;
	} else {
		D_ERROR(DF_OID" obj_ec_req_reasb failed %d.\n",
			DP_OID(oid), rc);
		obj_reasb_req_fini(&obj_auxi->reasb_req, obj_auxi->iod_nr);
	}

	return rc;
}

bool
obj_op_is_ec_fetch(struct obj_auxi_args *obj_auxi)
{
	return obj_auxi->is_ec_obj && obj_auxi->opc == DAOS_OBJ_RPC_FETCH;
}

/**
 * Query target info. ec_tgt_idx only used for EC obj fetch.
 */
static int
obj_shard_tgts_query(struct dc_object *obj, uint32_t map_ver, uint32_t shard,
		     uint16_t ec_tgt_idx, struct daos_shard_tgt *shard_tgt,
		     struct obj_auxi_args *obj_auxi)
{
	struct dc_obj_shard	*obj_shard;
	bool			 ec_degrade = false;
	uint32_t		 ec_deg_tgt = 0, start_shard;
	int			 rc;

	shard_tgt->st_ec_tgt = ec_tgt_idx;
	start_shard = shard - ec_tgt_idx;
shard_open:
	rc = obj_shard_open(obj, shard, map_ver, &obj_shard);
	if (obj_auxi->opc == DAOS_OBJ_RPC_FETCH &&
	    DAOS_FAIL_CHECK(DAOS_FAIL_SHARD_FETCH) &&
	    daos_shard_in_fail_value(shard + 1)) {
		rc = -DER_NONEXIST;
		D_ERROR("obj_shard_open failed on shard %d, "DF_RC"\n",
			shard, DP_RC(rc));
	}

	if (rc == 0) {
		if (obj_op_is_ec_fetch(obj_auxi) && obj_shard->do_rebuilding) {
			ec_degrade = true;
			obj_shard_close(obj_shard);
		}
	} else {
		if (rc == -DER_NONEXIST) {
			if (!obj_auxi->is_ec_obj) {
				shard_tgt->st_rank = DAOS_TGT_IGNORE;
				rc = 0;
			} else {
				if (obj_auxi->opc == DAOS_OBJ_RPC_FETCH)
					ec_degrade = true;
			}
		} else {
			D_ERROR(DF_OID" obj_shard_open %u, rc "DF_RC".\n",
				DP_OID(obj->cob_md.omd_id), shard, DP_RC(rc));
		}
		if (!ec_degrade)
			D_GOTO(out, rc);
	}

	if (ec_degrade) {
		rc = obj_ec_get_degrade(&obj_auxi->reasb_req,
					shard - start_shard, &ec_deg_tgt,
					false);
		if (rc) {
			D_ERROR(DF_OID" obj_ec_get_degrade failed, rc "
				DF_RC".\n", DP_OID(obj->cob_md.omd_id),
				DP_RC(rc));
			D_GOTO(out, rc);
		}
		D_ASSERT(ec_deg_tgt >=
			 obj_ec_data_tgt_nr(obj_auxi->reasb_req.orr_oca));
		if (obj_auxi->ec_in_recov ||
		    obj_auxi->reasb_req.orr_singv_only) {
			D_DEBUG(DB_IO, DF_OID" shard %d failed in recovery(%d) "
				"or singv fetch(%d).\n",
				DP_OID(obj->cob_md.omd_id), shard,
				obj_auxi->ec_in_recov,
				obj_auxi->reasb_req.orr_singv_only);
			D_GOTO(out, rc = -DER_BAD_TARGET);
		}
		shard = start_shard + ec_deg_tgt;
		D_DEBUG(DB_IO, DF_OID" shard %d fetch re-direct to shard %d.\n",
			DP_OID(obj->cob_md.omd_id), start_shard + ec_tgt_idx,
			start_shard + ec_deg_tgt);
		ec_degrade = false;
		goto shard_open;
	}
	if (rc != 0)
		D_GOTO(out, rc);

	shard_tgt->st_rank	= obj_shard->do_target_rank;
	shard_tgt->st_shard	= shard,
	shard_tgt->st_tgt_idx	= obj_shard->do_target_idx;
	rc = obj_shard2tgtid(obj, shard, map_ver, &shard_tgt->st_tgt_id);
	obj_shard_close(obj_shard);

out:
	return rc;
}

/* a helper for debugging purpose */
void
obj_req_tgts_dump(struct obj_req_tgts *req_tgts)
{
	int	i, j;

	D_PRINT("content of obj_req_tgts %p:\n", req_tgts);
	D_PRINT("ort_srv_disp %d, ort_start_shard %d, ort_grp_nr %d, "
		"ort_grp_size %d.\n", req_tgts->ort_srv_disp,
		req_tgts->ort_start_shard, req_tgts->ort_grp_nr,
		req_tgts->ort_grp_size);
	for (i = 0; i < req_tgts->ort_grp_nr; i++) {
		struct daos_shard_tgt *tgt;

		tgt = req_tgts->ort_shard_tgts + i * req_tgts->ort_grp_size;
		D_PRINT("grp %4d - ", i);
		for (j = 0; j < req_tgts->ort_grp_size; j++) {
			if (j > 0)
				D_PRINT("           ");
			D_PRINT("[%4d] rank %4d, shard %4d, tgt_idx %4d, "
				"tgt_id %4d.\n", j, tgt->st_rank, tgt->st_shard,
				tgt->st_tgt_idx, tgt->st_tgt_id);
			tgt++;
		}
		D_PRINT("\n");
	}
}

/* only send to leader and need not forward */
#define OBJ_TGT_FLAG_LEADER_ONLY	(1U << 0)
/* client side dispatch, despite of srv_io_mode setting */
#define OBJ_TGT_FLAG_CLI_DISPATCH	(1U << 1)

static int
obj_shards_2_fwtgts(struct dc_object *obj, uint32_t map_ver, uint8_t *bit_map,
		    uint32_t start_shard, uint32_t shard_cnt, uint32_t grp_nr,
		    uint32_t flags, struct obj_auxi_args *obj_auxi)
{
	struct obj_req_tgts	*req_tgts = &obj_auxi->req_tgts;
	struct daos_shard_tgt	*tgt = NULL;
	uint32_t		 leader_shard = -1;
	uint32_t		 i, j;
	uint32_t		 shard_idx, shard_nr, grp_size;
	bool			 cli_disp = flags & OBJ_TGT_FLAG_CLI_DISPATCH;
	int			 rc;

	D_ASSERT(shard_cnt >= 1);
	grp_size = shard_cnt / grp_nr;
	D_ASSERT(grp_size * grp_nr == shard_cnt);
	if (cli_disp || bit_map != NIL_BITMAP)
		D_ASSERT(grp_nr == 1);
	req_tgts->ort_start_shard = start_shard;
	req_tgts->ort_srv_disp = (srv_io_mode != DIM_CLIENT_DISPATCH) &&
				  !cli_disp && grp_size > 1;

	if (bit_map != NIL_BITMAP) {
		shard_nr = 0;
		for (i = 0; i < shard_cnt; i++)
			if (isset(bit_map, i))
				shard_nr++;
	} else {
		shard_nr = shard_cnt;
	}

	if (shard_nr > OBJ_TGT_INLINE_NR) {
		if (req_tgts->ort_shard_tgts != NULL &&
		    req_tgts->ort_grp_nr * req_tgts->ort_grp_size != shard_nr) {
			/* shard_nr possibly changed per progressive layout */
			if (req_tgts->ort_shard_tgts !=
				req_tgts->ort_tgts_inline)
				D_FREE(req_tgts->ort_shard_tgts);
			req_tgts->ort_shard_tgts = NULL;
		}
		if (req_tgts->ort_shard_tgts == NULL) {
			D_ALLOC_ARRAY(req_tgts->ort_shard_tgts, shard_nr);
			if (req_tgts->ort_shard_tgts == NULL)
				return -DER_NOMEM;
		}
	} else {
		if (req_tgts->ort_shard_tgts != NULL &&
		    req_tgts->ort_shard_tgts != req_tgts->ort_tgts_inline)
			D_FREE(req_tgts->ort_shard_tgts);
		req_tgts->ort_shard_tgts = req_tgts->ort_tgts_inline;
	}
	req_tgts->ort_grp_nr = grp_nr;
	req_tgts->ort_grp_size = (shard_nr == shard_cnt) ? grp_size : shard_nr;
	for (i = 0; i < grp_nr; i++) {
		shard_idx = start_shard + i * grp_size;
		tgt = req_tgts->ort_shard_tgts + i * grp_size;
		if (req_tgts->ort_srv_disp) {
			rc = obj_grp_leader_get(obj, shard_idx, map_ver);
			if (rc < 0) {
				D_ERROR(DF_OID" no valid shard, rc "DF_RC".\n",
					DP_OID(obj->cob_md.omd_id),
					DP_RC(rc));
				return rc;
			}
			leader_shard = rc;
			rc = obj_shard_tgts_query(obj, map_ver, leader_shard,
						  0, tgt++, obj_auxi);
			if (rc != 0)
				return rc;

			if (flags & OBJ_TGT_FLAG_LEADER_ONLY)
				continue;
		}

		for (j = 0; j < grp_size; j++, shard_idx++) {
			if (shard_idx == leader_shard ||
			    (bit_map != NIL_BITMAP && isclr(bit_map, j)))
				continue;
			rc = obj_shard_tgts_query(obj, map_ver, shard_idx,
						  shard_idx - start_shard,
						  tgt++, obj_auxi);
			if (rc != 0)
				return rc;
		}
	}

	if (flags == 0 && bit_map == NIL_BITMAP)
		D_ASSERT(tgt == req_tgts->ort_shard_tgts + shard_nr);

	return 0;
}

static void
obj_ptr2shards(struct dc_object *obj, uint32_t *start_shard, uint32_t *shard_nr,
	       uint32_t *grp_nr)
{
	*start_shard = 0;
	*shard_nr = obj->cob_shards_nr;
	*grp_nr = obj->cob_shards_nr / obj_get_grp_size(obj);
}

static int
obj_ptr2poh(struct dc_object *obj, daos_handle_t *ph)
{
	daos_handle_t   coh;

	coh = obj->cob_coh;
	if (daos_handle_is_inval(coh))
		return -DER_NO_HDL;

	*ph = dc_cont_hdl2pool_hdl(coh);
	if (daos_handle_is_inval(*ph))
		return -DER_NO_HDL;

	return 0;
}

/* Get pool map version from object handle */
static int
obj_ptr2pm_ver(struct dc_object *obj, unsigned int *map_ver)
{
	*map_ver = obj->cob_version;
	return 0;
}

static int
obj_pool_query_cb(tse_task_t *task, void *data)
{
	struct dc_object	*obj = *((struct dc_object **)data);
	daos_pool_query_t	*args;

	if (task->dt_result != 0)
		D_DEBUG(DB_IO, "obj_pool_query_cb task=%p result=%d\n",
			task, task->dt_result);

	obj_layout_refresh(obj);
	obj_decref(obj);

	args = dc_task_get_args(task);
	D_FREE(args->info);
	return 0;
}

int
obj_pool_query_task(tse_sched_t *sched, struct dc_object *obj,
		    tse_task_t **taskp)
{
	tse_task_t		*task;
	daos_pool_query_t	*args;
	daos_handle_t		 ph;
	int			 rc = 0;

	rc = obj_ptr2poh(obj, &ph);
	if (rc != 0)
		return rc;

	rc = dc_task_create(dc_pool_query, sched, NULL, &task);
	if (rc != 0)
		return rc;

	args = dc_task_get_args(task);
	args->poh = ph;
	D_ALLOC_PTR(args->info);
	if (args->info == NULL)
		D_GOTO(err, rc = -DER_NOMEM);

	obj_addref(obj);
	rc = dc_task_reg_comp_cb(task, obj_pool_query_cb, &obj, sizeof(obj));
	if (rc != 0) {
		obj_decref(obj);
		D_GOTO(err, rc);
	}

	*taskp = task;
	return 0;
err:
	dc_task_decref(task);
	if (args->info)
		D_FREE(args->info);

	return rc;
}

int
dc_obj_register_class(tse_task_t *task)
{
	D_ERROR("Unsupported API\n");
	tse_task_complete(task, -DER_NOSYS);
	return 0;
}

int
dc_obj_query_class(tse_task_t *task)
{
	D_ERROR("Unsupported API\n");
	tse_task_complete(task, -DER_NOSYS);
	return 0;
}

int
dc_obj_list_class(tse_task_t *task)
{
	D_ERROR("Unsupported API\n");
	tse_task_complete(task, -DER_NOSYS);
	return 0;
}

int
dc_obj_open(tse_task_t *task)
{
	daos_obj_open_t		*args;
	struct dc_object	*obj;
	int			rc;

	args = dc_task_get_args(task);
	D_ASSERTF(args != NULL, "Task Argument OPC does not match DC OPC\n");

	obj = obj_alloc();
	if (obj == NULL)
		return -DER_NOMEM;

	obj->cob_coh  = args->coh;
	obj->cob_mode = args->mode;

	rc = D_SPIN_INIT(&obj->cob_spin, PTHREAD_PROCESS_PRIVATE);
	if (rc != 0)
		D_GOTO(out, rc);

	rc = D_RWLOCK_INIT(&obj->cob_lock, NULL);
	if (rc != 0)
		D_GOTO(out, rc);

	/* it is a local operation for now, does not require event */
	rc = dc_obj_fetch_md(args->oid, &obj->cob_md);
	if (rc != 0)
		D_GOTO(out, rc);

	rc = obj_ptr2pm_ver(obj, &obj->cob_md.omd_ver);
	if (rc)
		D_GOTO(out, rc);

	rc = obj_layout_create(obj, false);
	if (rc != 0)
		D_GOTO(out, rc);

	obj_hdl_link(obj);
	*args->oh = obj_ptr2hdl(obj);

out:
	obj_decref(obj);
	tse_task_complete(task, rc);
	return rc;
}

int
dc_obj_close(tse_task_t *task)
{
	daos_obj_close_t	*args;
	struct dc_object	*obj;
	int			 rc = 0;

	args = dc_task_get_args(task);
	D_ASSERTF(args != NULL, "Task Argument OPC does not match DC OPC\n");

	obj = obj_hdl2ptr(args->oh);
	if (obj == NULL)
		D_GOTO(out, rc = -DER_NO_HDL);

	obj_hdl_unlink(obj);
	obj_decref(obj);

out:
	tse_task_complete(task, rc);
	return 0;
}

int
dc_obj_fetch_md(daos_obj_id_t oid, struct daos_obj_md *md)
{
	/* For predefined object classes, do nothing at here. But for those
	 * customized classes, we need to fetch for the remote OI table.
	 */
	memset(md, 0, sizeof(*md));
	md->omd_id = oid;
	return 0;
}

int
daos_obj_layout_free(struct daos_obj_layout *layout)
{
	int i;

	for (i = 0; i < layout->ol_nr; i++) {
		if (layout->ol_shards[i] != NULL) {
			struct daos_obj_shard *shard;

			shard = layout->ol_shards[i];
			D_FREE(shard);
		}
	}

	D_FREE(layout);

	return 0;
}

int
daos_obj_layout_alloc(struct daos_obj_layout **layout, uint32_t grp_nr,
		      uint32_t grp_size)
{
	int rc = 0;
	int i;

	D_ALLOC(*layout, sizeof(struct daos_obj_layout) +
			 grp_nr * sizeof(struct daos_obj_shard *));
	if (*layout == NULL)
		return -DER_NOMEM;

	(*layout)->ol_nr = grp_nr;
	for (i = 0; i < grp_nr; i++) {
		D_ALLOC((*layout)->ol_shards[i],
			sizeof(struct daos_obj_shard) +
			grp_size * sizeof(uint32_t));
		if ((*layout)->ol_shards[i] == NULL)
			D_GOTO(free, rc = -DER_NOMEM);

		(*layout)->ol_shards[i]->os_replica_nr = grp_size;
	}
free:
	if (rc != 0) {
		daos_obj_layout_free(*layout);
		*layout = NULL;
	}

	return rc;
}

int
dc_obj_layout_get(daos_handle_t oh, struct daos_obj_layout **p_layout)
{
	struct daos_obj_layout  *layout = NULL;
	struct dc_object	*obj;
	struct daos_oclass_attr *oc_attr;
	unsigned int		grp_size;
	unsigned int		grp_nr;
	int			rc;
	int			i;
	int			j;
	int			k;

	obj = obj_hdl2ptr(oh);
	if (obj == NULL)
		return -DER_NO_HDL;

	oc_attr = daos_oclass_attr_find(obj->cob_md.omd_id);
	D_ASSERT(oc_attr != NULL);
	grp_size = daos_oclass_grp_size(oc_attr);
	grp_nr = daos_oclass_grp_nr(oc_attr, &obj->cob_md);
	if (grp_nr == DAOS_OBJ_GRP_MAX)
		grp_nr = obj->cob_shards_nr / grp_size;

	rc = daos_obj_layout_alloc(&layout, grp_nr, grp_size);
	if (rc)
		D_GOTO(out, rc);

	for (i = 0, k = 0; i < grp_nr; i++) {
		struct daos_obj_shard *shard;

		shard = layout->ol_shards[i];
		shard->os_replica_nr = grp_size;
		for (j = 0; j < grp_size; j++) {
			struct dc_obj_shard *obj_shard;
			struct pool_target *tgt;

			obj_shard = &obj->cob_shards->do_shards[k++];
			if (obj_shard->do_target_id == -1)
				continue;

			rc = dc_cont_tgt_idx2ptr(obj->cob_coh,
						 obj_shard->do_target_id, &tgt);
			if (rc != 0)
				D_GOTO(out, rc);

			shard->os_ranks[j] = tgt->ta_comp.co_rank;
		}
	}
	*p_layout = layout;
out:
	if (rc && layout != NULL)
		daos_obj_layout_free(layout);
	return rc;
}

int
dc_obj_query(tse_task_t *task)
{
	D_ERROR("Unsupported API\n");
	tse_task_complete(task, -DER_NOSYS);
	return 0;
}

int
dc_obj_layout_refresh(daos_handle_t oh)
{
	struct dc_object	*obj;
	int			 rc;

	obj = obj_hdl2ptr(oh);
	if (obj == NULL) {
		D_ERROR("failed by obj_hdl2ptr.\n");
		return -DER_NO_HDL;
	}

	rc = obj_layout_refresh(obj);

	obj_decref(obj);

	return rc;
}

static int
obj_retry_cb(tse_task_t *task, struct dc_object *obj,
	     struct obj_auxi_args *obj_auxi, bool pmap_stale)
{
	tse_sched_t	 *sched = tse_task2sched(task);
	tse_task_t	 *pool_task = NULL;
	int		  result = task->dt_result;
	int		  rc;
	bool		  keep_result = false;

	if (pmap_stale) {
		rc = obj_pool_query_task(sched, obj, &pool_task);
		if (rc != 0)
			D_GOTO(err, rc);
	}

	if (obj_auxi->io_retry) {
		/* Let's reset task result before retry */
		rc = dc_task_resched(task);
		if (rc != 0) {
			D_ERROR("Failed to re-init task (%p)\n", task);
			D_GOTO(err, rc);
		}

		if (pool_task != NULL) {
			rc = dc_task_depend(task, 1, &pool_task);
			if (rc != 0) {
				D_ERROR("Failed to add dependency on pool "
					 "query task (%p)\n", pool_task);
				D_GOTO(err, rc);
			}
		}
	} else if (obj_auxi->spec_shard) {
		/* If the RPC sponsor has specifies the shard, we will NOT
		 * reschedule the IO, but not prevent the pool map refresh.
		 * Restore the original RPC (task) result, the RPC sponsor
		 * will handle that by itself.
		 */
		keep_result = true;
	}

	D_DEBUG(DB_IO, "Retrying task=%p for err=%d, io_retry=%d\n",
		 task, result, obj_auxi->io_retry);

	if (pool_task != NULL)
		/* ignore returned value, error is reported by comp_cb */
		dc_task_schedule(pool_task, obj_auxi->io_retry);

	if (keep_result)
		task->dt_result = result;

	return 0;
err:
	if (pool_task)
		dc_task_decref(pool_task);

	task->dt_result = result; /* restore the original error */
	obj_auxi->io_retry = 0;
	D_ERROR("Failed to retry task=%p(err=%d), io_retry=%d, rc "DF_RC".\n",
		task, result, obj_auxi->io_retry, DP_RC(rc));
	return rc;
}

static int
recov_task_abort(tse_task_t *task, void *arg)
{
	int	rc = *((int *)arg);

	tse_task_complete(task, rc);
	return 0;
}

static void
obj_ec_recov_cb(tse_task_t *task, struct dc_object *obj,
		struct obj_auxi_args *obj_auxi)
{
	struct obj_reasb_req		*reasb_req = &obj_auxi->reasb_req;
	struct obj_ec_fail_info		*fail_info = reasb_req->orr_fail;
	daos_obj_fetch_t		*args = dc_task_get_args(task);
	tse_sched_t			*sched = tse_task2sched(task);
	struct obj_ec_recov_task	*recov_task;
	tse_task_t			*sub_task = NULL;
	daos_handle_t			 coh = obj->cob_coh;
	daos_handle_t			 th = DAOS_HDL_INVAL;
	d_list_t			 task_list;
	uint32_t			 i;
	int				 rc;

	rc = obj_ec_recov_prep(&obj_auxi->reasb_req, obj->cob_md.omd_id,
			       args->iods, args->nr);
	if (rc) {
		D_ERROR("task %p "DF_OID" obj_ec_recov_prep failed "DF_RC".\n",
			task, DP_OID(obj->cob_md.omd_id), DP_RC(rc));
		goto out;
	}

	D_ASSERT(fail_info->efi_recov_ntasks > 0 &&
		 fail_info->efi_recov_tasks != NULL);
	D_INIT_LIST_HEAD(&task_list);
	for (i = 0; i < fail_info->efi_recov_ntasks; i++) {
		recov_task = &fail_info->efi_recov_tasks[i];
		rc = dc_tx_local_open(coh, recov_task->ert_epoch, 0, &th);
		if (rc) {
			D_ERROR("task %p "DF_OID" dc_tx_local_open failed "
				DF_RC".\n", task, DP_OID(obj->cob_md.omd_id),
				DP_RC(rc));
			goto out;
		}
		recov_task->ert_th = th;

		rc = dc_obj_fetch_task_create(args->oh, th, 0, args->dkey, 1,
					DIOF_EC_RECOV, &recov_task->ert_iod,
					&recov_task->ert_sgl, NULL, fail_info,
					NULL, sched, &sub_task);
		if (rc) {
			D_ERROR("task %p "DF_OID" dc_obj_fetch_task_create "
				"failed "DF_RC".\n", task,
				DP_OID(obj->cob_md.omd_id), DP_RC(rc));
			goto out;
		}

		tse_task_list_add(sub_task, &task_list);

		rc = dc_task_depend(task, 1, &sub_task);
		if (rc != 0) {
			D_ERROR("task %p "DF_OID" dc_task_depend failed "DF_RC
				".\n", task, DP_OID(obj->cob_md.omd_id),
				DP_RC(rc));
			goto out;
		}
	}

	rc = dc_task_resched(task);
	if (rc != 0) {
		D_ERROR("task %p "DF_OID" dc_task_resched failed "DF_RC".\n",
			task, DP_OID(obj->cob_md.omd_id), DP_RC(rc));
		goto out;
	}

out:
	if (rc == 0) {
		obj_auxi->ec_wait_recov = 1;
		D_DEBUG(DB_IO, "scheduling %d recovery tasks for IO task %p.\n",
			fail_info->efi_recov_ntasks, task);
		tse_task_list_sched(&task_list, false);
	} else {
		task->dt_result = rc;
		tse_task_list_traverse(&task_list, recov_task_abort, &rc);
		D_ERROR("task %p "DF_OID" EC recovery failed "DF_RC".\n",
			task, DP_OID(obj->cob_md.omd_id), DP_RC(rc));
	}
}

/* prepare the bulk handle(s) for obj request */
int
obj_bulk_prep(d_sg_list_t *sgls, unsigned int nr, bool bulk_bind,
	      crt_bulk_perm_t bulk_perm, tse_task_t *task,
	      crt_bulk_t **p_bulks)
{
	crt_bulk_t	*bulks;
	int		 i = 0;
	int		 rc = 0;

	D_ASSERTF(nr >= 1, "invalid nr %d.\n", nr);
	D_ALLOC_ARRAY(bulks, nr);
	if (bulks == NULL)
		D_GOTO(out, rc = -DER_NOMEM);

	/* create bulk handles for sgls */
	for (; sgls != NULL && i < nr; i++) {
		if (sgls[i].sg_iovs != NULL &&
		    sgls[i].sg_iovs[0].iov_buf != NULL) {
			rc = crt_bulk_create(daos_task2ctx(task), &sgls[i],
					     bulk_perm, &bulks[i]);
			if (rc < 0)
				D_GOTO(out, rc);
			if (!bulk_bind)
				continue;
			rc = crt_bulk_bind(bulks[i], daos_task2ctx(task));
			if (rc != 0)
				D_GOTO(out, rc);
		}
	}

out:
	if (rc == 0) {
		*p_bulks = bulks;
	} else {
		int j;

		for (j = 0; j < i; j++)
			crt_bulk_free(bulks[j]);

		D_FREE(bulks);

		D_ERROR("%s obj_bulk_prep failed "DF_RC".\n",
			bulk_perm == CRT_BULK_RO ? "update" : "fetch",
			DP_RC(rc));
	}
	return rc;
}

static void
obj_bulk_fini(struct obj_auxi_args *obj_auxi)
{
	crt_bulk_t	*bulks = obj_auxi->bulks;
	unsigned int	 nr = obj_auxi->iod_nr;
	int		 i;

	if (bulks == NULL)
		return;

	for (i = 0; i < nr; i++)
		if (bulks[i] != CRT_BULK_NULL)
			crt_bulk_free(bulks[i]);

	D_FREE(bulks);
	obj_auxi->bulks = NULL;
}

static int
obj_rw_bulk_prep(struct dc_object *obj, daos_iod_t *iods, d_sg_list_t *sgls,
		 unsigned int nr, bool update, bool bulk_bind,
		 tse_task_t *task, struct obj_auxi_args *obj_auxi)
{
	daos_size_t		sgls_size;
	crt_bulk_perm_t		bulk_perm;
	int			rc = 0;

	if ((obj_auxi->io_retry && !obj_auxi->reasb_req.orr_size_fetched) ||
	    obj_auxi->reasb_req.orr_size_fetch)
		return 0;

	/* inline fetch needs to pack sgls buffer into RPC so uses it to check
	 * if need bulk transferring.
	 */
	sgls_size = daos_sgls_packed_size(sgls, nr, NULL);
	if (sgls_size >= OBJ_BULK_LIMIT || obj_auxi->reasb_req.orr_tgt_nr > 1) {
		bulk_perm = update ? CRT_BULK_RO : CRT_BULK_RW;
		rc = obj_bulk_prep(sgls, nr, bulk_bind, bulk_perm, task,
				   &obj_auxi->bulks);
	}
	obj_auxi->reasb_req.orr_size_fetched = 0;

	return rc;
}

static bool
obj_recx_valid(unsigned int nr, daos_recx_t *recxs, bool update)
{
	struct umem_attr	uma;
	daos_handle_t		bth;
	d_iov_t		key;
	int			idx;
	bool			overlapped;
	struct btr_root		broot = { 0 };
	int			rc;

	if (nr == 0 || recxs == NULL)
		return false;
	if (nr == 1)
		return true;

	switch (nr) {
	case 2:
		overlapped = DAOS_RECX_PTR_OVERLAP(&recxs[0], &recxs[1]);
		break;

	case 3:
		overlapped = DAOS_RECX_PTR_OVERLAP(&recxs[0], &recxs[1]) ||
			     DAOS_RECX_PTR_OVERLAP(&recxs[0], &recxs[2]) ||
			     DAOS_RECX_PTR_OVERLAP(&recxs[1], &recxs[2]);
		break;

	default:
		/* using a btree to detect overlap when nr >= 4 */
		memset(&uma, 0, sizeof(uma));
		uma.uma_id = UMEM_CLASS_VMEM;
		rc = dbtree_create_inplace(DBTREE_CLASS_RECX,
					   BTR_FEAT_DIRECT_KEY, 8,
					   &uma, &broot, &bth);
		if (rc != 0) {
			D_ERROR("failed to create recx tree: "DF_RC"\n",
				DP_RC(rc));
			return false;
		}

		overlapped = false;
		for (idx = 0; idx < nr; idx++) {
			d_iov_set(&key, &recxs[idx], sizeof(daos_recx_t));
			rc = dbtree_update(bth, &key, NULL);
			if (rc != 0) {
				overlapped = true;
				break;
			}
		}
		dbtree_destroy(bth, NULL);
		break;
	};

	return !overlapped;
}

static int
obj_req_size_valid(daos_size_t iod_size, daos_size_t sgl_size)
{
	if (iod_size > sgl_size) {
		D_ERROR("invalid req - iod size "DF_U64", sgl size "DF_U64"\n",
			iod_size, sgl_size);
		return -DER_REC2BIG;
	}
	return 0;
}

static int
obj_iod_sgl_valid(unsigned int nr, daos_iod_t *iods, d_sg_list_t *sgls,
		  bool update, bool size_fetch, bool spec_shard)
{
	int	i, j;
	int	rc;

	if (iods == NULL) {
		if (nr == 0)
			return 0;

		return -DER_INVAL;
	}

	for (i = 0; i < nr; i++) {
		if (iods[i].iod_name.iov_buf == NULL) {
			D_ERROR("Invalid argument of NULL akey\n");
			return -DER_INVAL;
		}
		for (j = 0; j < iods[i].iod_nr; j++) {
			if (iods[i].iod_recxs != NULL && (!spec_shard &&
			   (iods[i].iod_recxs[j].rx_idx & PARITY_INDICATOR)
			    != 0)) {
				D_ERROR("Invalid IOD, the bit-63 of rx_idx is "
					"reserved.\n");
				return -DER_INVAL;
			}
		}

		switch (iods[i].iod_type) {
		default:
			D_ERROR("Unknown iod type=%d\n", iods[i].iod_type);
			return -DER_INVAL;

		case DAOS_IOD_NONE:
			if (!iods[i].iod_recxs && iods[i].iod_nr == 0)
				continue;

			D_ERROR("IOD_NONE ignores value iod_nr=%d, recx=%p\n",
				 iods[i].iod_nr, iods[i].iod_recxs);
			return -DER_INVAL;

		case DAOS_IOD_ARRAY:
			if (sgls == NULL) {
				/* size query or punch */
				if (!update || iods[i].iod_size == DAOS_REC_ANY)
					continue;
				D_ERROR("invalid update req with NULL sgl\n");
				return -DER_INVAL;
			}
			if (!size_fetch &&
			    !obj_recx_valid(iods[i].iod_nr, iods[i].iod_recxs,
					    update)) {
				D_ERROR("IOD_ARRAY should have valid recxs\n");
				return -DER_INVAL;
			}
			if (iods[i].iod_size == DAOS_REC_ANY)
				continue;
			rc = obj_req_size_valid(daos_iods_len(&iods[i], 1),
						daos_sgl_buf_size(&sgls[i]));
			if (rc)
				return rc;
			break;

		case DAOS_IOD_SINGLE:
			if (iods[i].iod_nr != 1) {
				D_ERROR("IOD_SINGLE iod_nr %d != 1\n",
					iods[i].iod_nr);
				return -DER_INVAL;
			}
			if (sgls == NULL) {
				/* size query or punch */
				if (!update || iods[i].iod_size == DAOS_REC_ANY)
					continue;
				D_ERROR("invalid update req with NULL sgl\n");
				return -DER_INVAL;
			}
			if (iods[i].iod_size == DAOS_REC_ANY)
				continue;
			rc = obj_req_size_valid(iods[i].iod_size,
						daos_sgl_buf_size(&sgls[i]));
			if (rc)
				return rc;
			break;
		}
	}

	return 0;
}

static int
check_query_flags(daos_obj_id_t oid, uint32_t flags, daos_key_t *dkey,
		  daos_key_t *akey, daos_recx_t *recx)
{
	daos_ofeat_t ofeat = daos_obj_id2feat(oid);

	if (!(flags & (DAOS_GET_DKEY | DAOS_GET_AKEY | DAOS_GET_RECX))) {
		D_ERROR("Key type or recx not specified in flags.\n");
		return -DER_INVAL;
	}

	if (!(flags & (DAOS_GET_MIN | DAOS_GET_MAX))) {
		D_ERROR("Query type not specified in flags.\n");
		return -DER_INVAL;
	}

	if ((flags & DAOS_GET_MIN) && (flags & DAOS_GET_MAX)) {
		D_ERROR("Invalid Query.\n");
		return -DER_INVAL;
	}

	if (dkey == NULL) {
		D_ERROR("dkey can't be NULL.\n");
		return -DER_INVAL;
	}

	if (akey == NULL && (flags & (DAOS_GET_AKEY | DAOS_GET_RECX))) {
		D_ERROR("akey can't be NULL with query type.\n");
		return -DER_INVAL;
	}

	if (recx == NULL && flags & DAOS_GET_RECX) {
		D_ERROR("recx can't be NULL with query type.\n");
		return -DER_INVAL;
	}

	if (flags & DAOS_GET_DKEY) {
		if (!(ofeat & DAOS_OF_DKEY_UINT64)) {
			D_ERROR("Can't query non UINT64 typed Dkeys.\n");
			return -DER_INVAL;
		}
		if (dkey->iov_buf_len < sizeof(uint64_t) ||
		    dkey->iov_buf == NULL) {
			D_ERROR("Invalid Dkey iov.\n");
			return -DER_INVAL;
		}
	}

	if (flags & DAOS_GET_AKEY) {
		if (!(ofeat & DAOS_OF_AKEY_UINT64)) {
			D_ERROR("Can't query non UINT64 typed Akeys.\n");
			return -DER_INVAL;
		}
		if (akey->iov_buf_len < sizeof(uint64_t) ||
		    akey->iov_buf == NULL) {
			D_ERROR("Invalid Akey iov.\n");
			return -DER_INVAL;
		}
	}

	return 0;
}

/* check if the obj request is valid */
static int
obj_req_valid(tse_task_t *task, void *args, int opc, struct dtx_epoch *epoch,
<<<<<<< HEAD
	      uint32_t *pm_ver, struct dc_object **p_obj, bool spec_shard)
=======
	      uint32_t *pm_ver, struct dc_object **p_obj, bool check_existence)
>>>>>>> a7f0cbe8
{
	uint32_t		map_ver = *pm_ver;
	struct obj_auxi_args	*obj_auxi;
	struct dc_object	*obj = NULL;
	daos_handle_t		oh;
	daos_handle_t		th = DAOS_HDL_INVAL;
	int			rc = 0;

	obj_auxi = tse_task_stack_push(task, sizeof(*obj_auxi));
	switch (opc) {
	case DAOS_OBJ_RPC_FETCH: {
		daos_obj_fetch_t	*f_args = args;
		bool			 size_fetch;

		size_fetch = obj_auxi->reasb_req.orr_size_fetch;
		if ((!obj_auxi->io_retry && !obj_auxi->req_reasbed) ||
		    size_fetch) {
			if (f_args->dkey == NULL ||
			    f_args->dkey->iov_buf == NULL ||
			    (f_args->nr == 0 && !check_existence)) {
				D_ERROR("Invalid fetch parameter.\n");
				D_GOTO(out, rc = -DER_INVAL);
			}

			rc = obj_iod_sgl_valid(f_args->nr, f_args->iods,
					       f_args->sgls, false, size_fetch,
					       spec_shard);
			if (rc)
				goto out;
		}
		oh = f_args->oh;
		th = f_args->th;
		break;
	}
	case DAOS_OBJ_RPC_UPDATE: {
		daos_obj_update_t	*u_args = args;

		if (!obj_auxi->io_retry && !obj_auxi->req_reasbed) {
			if (u_args->dkey == NULL ||
			    u_args->dkey->iov_buf == NULL || u_args->nr == 0) {
				D_ERROR("Invalid update parameter.\n");
				D_GOTO(out, rc = -DER_INVAL);
			}

			rc = obj_iod_sgl_valid(u_args->nr, u_args->iods,
					       u_args->sgls, true, false,
					       false);
			if (rc)
				D_GOTO(out, rc);
		}

		oh = u_args->oh;
		th = u_args->th;
		break;
	}
	case DAOS_OBJ_RPC_PUNCH: {
		daos_obj_punch_t *p_args = args;

		oh = p_args->oh;
		th = p_args->th;
		break;
	}
	case DAOS_OBJ_RPC_PUNCH_DKEYS: {
		daos_obj_punch_t *p_args = args;

		if (p_args->dkey == NULL) {
			D_ERROR("NULL dkeys\n");
			D_GOTO(out, rc = -DER_INVAL);
		} else if (p_args->dkey[0].iov_buf == NULL ||
			   p_args->dkey[0].iov_len == 0) {
			D_ERROR("invalid dkey (NULL iov_buf or iov_len.\n");
			D_GOTO(out, rc = -DER_INVAL);
		}

		oh = p_args->oh;
		th = p_args->th;
		break;
	}

	case DAOS_OBJ_RPC_PUNCH_AKEYS: {
		daos_obj_punch_t *p_args = args;

		if (p_args->dkey == NULL || p_args->dkey->iov_buf == NULL ||
		    p_args->dkey->iov_len == 0) {
			D_ERROR("NULL or invalid dkey\n");
			D_GOTO(out, rc = -DER_INVAL);
		}
		oh = p_args->oh;
		th = p_args->th;
		break;
	}

	case DAOS_OBJ_DKEY_RPC_ENUMERATE:
	case DAOS_OBJ_RPC_ENUMERATE:
	case DAOS_OBJ_AKEY_RPC_ENUMERATE:
	case DAOS_OBJ_RECX_RPC_ENUMERATE: {
		daos_obj_list_t	*l_args = args;

		if (!obj_auxi->io_retry) {
			if (l_args->dkey == NULL &&
			    (opc != DAOS_OBJ_DKEY_RPC_ENUMERATE &&
			     opc != DAOS_OBJ_RPC_ENUMERATE)) {
				D_ERROR("No dkey for opc %x\n", opc);
				D_GOTO(out, rc = -DER_INVAL);
			}

			if (l_args->nr == NULL || *l_args->nr == 0) {
				D_ERROR("Invalid API parameter.\n");
				D_GOTO(out, rc = -DER_INVAL);
			}

			if (opc == DAOS_OBJ_RPC_ENUMERATE &&
			    daos_handle_is_valid(l_args->th) &&
			    l_args->eprs != NULL) {
				D_ERROR("mutually exclusive th and eprs "
					"specified for listing objects\n");
				rc = -DER_INVAL;
				goto out;
			}
		}

		obj = obj_hdl2ptr(l_args->oh);
		if (obj == NULL)
			D_GOTO(out, rc = -DER_NO_HDL);

		oh = l_args->oh;
		th = l_args->th;
		break;
	}

	case DAOS_OBJ_RPC_QUERY_KEY: {
		daos_obj_query_key_t	*q_args = args;

		obj = obj_hdl2ptr(q_args->oh);
		if (obj == NULL)
			D_GOTO(out, rc = -DER_NO_HDL);

		rc = check_query_flags(obj->cob_md.omd_id, q_args->flags,
				       q_args->dkey, q_args->akey,
				       q_args->recx);
		if (rc)
			D_GOTO(out, rc);

		th = q_args->th;
		break;
	}
	case DAOS_OBJ_RPC_SYNC: {
		struct daos_obj_sync_args *s_args = args;

		oh = s_args->oh;
		break;
	}
	default:
		D_ERROR("bad opc %d.\n", opc);
		D_GOTO(out, rc = -DER_INVAL);
		break;
	};

	if (obj == NULL) {
		obj = obj_hdl2ptr(oh);
		if (obj == NULL)
			D_GOTO(out, rc = -DER_NO_HDL);
	}

	if (daos_handle_is_valid(th)) {
		if (!obj_is_modification_opc(opc)) {
			rc = dc_tx_hdl2epoch_and_pmv(th, epoch, &map_ver);
			if (rc != 0)
				D_GOTO(out, rc);
		}
	} else {
		dc_io_epoch_set(epoch);
		D_DEBUG(DB_IO, "set fetch epoch "DF_U64"\n", epoch->oe_value);
	}

	if (map_ver == 0) {
		rc = obj_ptr2pm_ver(obj, &map_ver);
		if (rc != 0)
			D_GOTO(out, rc);
	}

	if (p_obj != NULL)
		*p_obj = obj;
	else
		obj_decref(obj);
	*pm_ver = map_ver;
out:
	if (rc && obj)
		obj_decref(obj);
	tse_task_stack_pop(task, sizeof(*obj_auxi));
	return rc;
}

/* Query the obj request's targets */
static int
obj_req_get_tgts(struct dc_object *obj, int *shard, daos_key_t *dkey,
		 uint64_t dkey_hash, uint8_t *bit_map, uint32_t map_ver,
		 bool to_leader, bool spec_shard,
		 struct obj_auxi_args *obj_auxi)
{
	struct obj_req_tgts	*req_tgts = &obj_auxi->req_tgts;
	enum obj_rpc_opc	opc = obj_auxi->opc;
	uint32_t		shard_idx;
	uint32_t		shard_cnt = 0;
	uint32_t		grp_nr;
	uint32_t		flags = 0;
	int			rc;

	switch (opc) {
	case DAOS_OBJ_RPC_FETCH:
		if (bit_map == NIL_BITMAP) {
			if (spec_shard) {
				D_ASSERT(shard != NULL);

				rc = obj_dkey2grpidx(obj, dkey_hash, map_ver);
				if (rc < 0)
					goto out;

				rc *= obj->cob_grp_size;
				if (*shard < rc ||
				    *shard >= rc + obj->cob_grp_size) {
					D_ERROR("Fetch from invalid shard, "
						"grp size %u, shard cnt %u, "
						"grp idx %u, given shard %u, "
						"dkey hash %lu, dkey %s\n",
						obj->cob_grp_size,
						obj->cob_shards_nr,
						rc / obj->cob_grp_size, *shard,
						dkey_hash,
						(char *)dkey->iov_buf);
					D_GOTO(out, rc = -DER_INVAL);
				}

				rc = *shard;
			} else {
				rc = obj_dkey2shard(obj, dkey_hash, map_ver,
						    opc, to_leader);
				if (rc < 0)
					goto out;
			}
			shard_idx = rc;
			shard_cnt = 1;
		} else {
			rc = obj_dkey2grpmemb(obj, dkey_hash, map_ver,
					      &shard_idx, &shard_cnt);
			if (rc != 0)
				goto out;
		}
		grp_nr = 1;
		flags = OBJ_TGT_FLAG_CLI_DISPATCH;
		break;
	case DAOS_OBJ_RPC_UPDATE:
	case DAOS_OBJ_RPC_PUNCH:
	case DAOS_OBJ_RPC_PUNCH_DKEYS:
	case DAOS_OBJ_RPC_PUNCH_AKEYS:
		if (opc == DAOS_OBJ_RPC_PUNCH) {
			obj_ptr2shards(obj, &shard_idx, &shard_cnt, &grp_nr);
		} else {
			grp_nr = 1;
			rc = obj_dkey2grpmemb(obj, dkey_hash, map_ver,
					      &shard_idx, &shard_cnt);
			if (rc != 0)
				goto out;
			D_DEBUG(DB_TRACE, "shard_idx %d shard_cnt %d\n",
				(int)shard_idx, (int)shard_cnt);
		}
		break;
	case DAOS_OBJ_DKEY_RPC_ENUMERATE:
	case DAOS_OBJ_RPC_ENUMERATE:
	case DAOS_OBJ_AKEY_RPC_ENUMERATE:
	case DAOS_OBJ_RECX_RPC_ENUMERATE:
		shard_cnt = 1;
		grp_nr = 1;
		D_ASSERT(shard != NULL);
		D_ASSERT((int)*shard != -1);
		shard_idx = *shard;
		if (obj_auxi->is_ec_obj && !to_leader) {
			struct daos_oclass_attr	*oca;

			/* Client dispatch for EC recx enumeration */
			flags = OBJ_TGT_FLAG_CLI_DISPATCH;
			oca = daos_oclass_attr_find(obj->cob_md.omd_id);
			D_ASSERT(oca != NULL);
			shard_cnt = obj_ec_data_tgt_nr(oca);
		}
		req_tgts->ort_shard_tgts = req_tgts->ort_tgts_inline;
		req_tgts->ort_srv_disp = 0;
		rc = obj_shard_tgts_query(obj, map_ver, *shard, 0,
					  req_tgts->ort_shard_tgts, obj_auxi);
		if (rc != 0)
			goto out;
		break;
	case DAOS_OBJ_RPC_SYNC:
		obj_ptr2shards(obj, &shard_idx, &shard_cnt, &grp_nr);
		flags = OBJ_TGT_FLAG_LEADER_ONLY;
		break;
	default:
		D_ERROR("bad opc %d.\n", opc);
		rc = -DER_INVAL;
		D_GOTO(out, rc);
	}

	rc = obj_shards_2_fwtgts(obj, map_ver, bit_map, shard_idx,
				 shard_cnt, grp_nr, flags, obj_auxi);
	if (rc != 0)
		D_ERROR("opc %d "DF_OID", obj_shards_2_fwtgts failed "
			""DF_RC".\n", opc, DP_OID(obj->cob_md.omd_id),
			DP_RC(rc));
out:
	return rc;
}

static int
shard_task_abort(tse_task_t *task, void *arg)
{
	int	rc = *((int *)arg);

	tse_task_complete(task, rc);
	tse_task_list_del(task);
	tse_task_decref(task);
	return 0;
}

static void
shard_auxi_set_param(struct shard_auxi_args *shard_arg, uint32_t map_ver,
		     uint32_t shard, uint32_t tgt_id, struct dtx_epoch *epoch,
		     uint16_t ec_tgt_idx)
{
	shard_arg->epoch = *epoch;
	shard_arg->shard = shard;
	shard_arg->target = tgt_id;
	shard_arg->map_ver = map_ver;
	shard_arg->ec_tgt_idx = ec_tgt_idx;
}

struct shard_task_sched_args {
	struct dtx_epoch	tsa_epoch;
	bool			tsa_scheded;
};

static int
shard_task_sched(tse_task_t *task, void *arg)
{
	tse_task_t			*obj_task;
	struct obj_auxi_args		*obj_auxi;
	struct shard_auxi_args		*shard_auxi;
	struct shard_task_sched_args	*sched_arg = arg;
	uint32_t			 target;
	unsigned int			 map_ver;
	int				 rc = 0;

	shard_auxi = tse_task_buf_embedded(task, sizeof(*shard_auxi));
	obj_auxi = shard_auxi->obj_auxi;
	map_ver = obj_auxi->map_ver_req;
	obj_task = obj_auxi->obj_task;
	if (obj_auxi->io_retry && !obj_auxi->new_shard_tasks) {
		/* For retried IO, check if the shard's target changed after
		 * pool map query. If match then need not do anything, if
		 * mismatch then need to re-schedule the shard IO on the new
		 * pool map.
		 * Also retry the shard IO if it got retryable error last time.
		 */
		rc = obj_shard2tgtid(shard_auxi->obj, shard_auxi->shard,
				     map_ver, &target);
		if (rc != 0) {
			D_ERROR("shard %d, obj_shard2tgtid failed "DF_RC"\n",
				shard_auxi->shard, DP_RC(rc));
			goto out;
		}
		if (obj_auxi->req_tgts.ort_srv_disp ||
		    obj_retry_error(task->dt_result) ||
		    !dtx_epoch_equal(&sched_arg->tsa_epoch,
				     &shard_auxi->epoch) ||
		    target != shard_auxi->target) {
			D_DEBUG(DB_IO, "shard %d, dt_result %d, target %d @ "
				"map_ver %d, target %d @ last_map_ver %d, "
				"shard task %p to be re-scheduled.\n",
				shard_auxi->shard, task->dt_result, target,
				map_ver, shard_auxi->target,
				shard_auxi->map_ver, task);
			rc = tse_task_reinit(task);
			if (rc != 0)
				goto out;

			rc = tse_task_register_deps(obj_task, 1, &task);
			if (rc != 0)
				goto out;

			if (!obj_auxi->req_tgts.ort_srv_disp)
				shard_auxi_set_param(shard_auxi, map_ver,
					shard_auxi->shard, target,
					&sched_arg->tsa_epoch,
					shard_auxi->ec_tgt_idx);
			sched_arg->tsa_scheded = true;
		}
	} else {
		tse_task_schedule(task, true);
		sched_arg->tsa_scheded = true;
	}

out:
	if (rc != 0)
		tse_task_complete(task, rc);
	return rc;
}

static void
obj_shard_task_sched(struct obj_auxi_args *obj_auxi, struct dtx_epoch *epoch)
{
	struct shard_task_sched_args	sched_arg;

	D_ASSERT(!d_list_empty(&obj_auxi->shard_task_head));
	sched_arg.tsa_scheded = false;
	sched_arg.tsa_epoch = *epoch;
	tse_task_list_traverse(&obj_auxi->shard_task_head, shard_task_sched,
			       &sched_arg);
	/* It is possible that the IO retried by stale pm version found, but
	 * the IO involved shards' targets not changed. No any shard task
	 * re-scheduled for this case, can complete the obj IO task.
	 */
	if (sched_arg.tsa_scheded == false)
		tse_task_complete(obj_auxi->obj_task, 0);
}

static struct shard_auxi_args *
obj_embedded_shard_arg(struct obj_auxi_args *obj_auxi)
{
	switch (obj_auxi->opc) {
	case DAOS_OBJ_RPC_UPDATE:
	case DAOS_OBJ_RPC_FETCH:
		return &obj_auxi->rw_args.auxi;
	case DAOS_OBJ_RPC_PUNCH:
	case DAOS_OBJ_RPC_PUNCH_DKEYS:
	case DAOS_OBJ_RPC_PUNCH_AKEYS:
		return &obj_auxi->p_args.pa_auxi;
	case DAOS_OBJ_DKEY_RPC_ENUMERATE:
	case DAOS_OBJ_RPC_ENUMERATE:
	case DAOS_OBJ_AKEY_RPC_ENUMERATE:
	case DAOS_OBJ_RECX_RPC_ENUMERATE:
		return &obj_auxi->l_args.la_auxi;
	case DAOS_OBJ_RPC_SYNC:
		return &obj_auxi->s_args.sa_auxi;
	default:
		D_ERROR("bad opc %d.\n", obj_auxi->opc);
		return NULL;
	};
}

static int
shard_io(tse_task_t *task, struct shard_auxi_args *shard_auxi)
{
	struct dc_object		*obj = shard_auxi->obj;
	struct obj_auxi_args		*obj_auxi = shard_auxi->obj_auxi;
	struct dc_obj_shard		*obj_shard;
	struct obj_req_tgts		*req_tgts;
	struct daos_shard_tgt		*fw_shard_tgts;
	uint32_t			 fw_cnt;
	int				 rc;

	D_ASSERT(obj != NULL);
	rc = obj_shard_open(obj, shard_auxi->shard, shard_auxi->map_ver,
			    &obj_shard);
	if (rc != 0) {
		/* skip a failed target */
		if (rc == -DER_NONEXIST)
			rc = 0;

		tse_task_complete(task, rc);
		return rc;
	}

	shard_auxi->flags = shard_auxi->obj_auxi->flags;
	req_tgts = &shard_auxi->obj_auxi->req_tgts;
	D_ASSERT(shard_auxi->grp_idx < req_tgts->ort_grp_nr);
	fw_shard_tgts = req_tgts->ort_srv_disp ?
			(req_tgts->ort_shard_tgts +
			 shard_auxi->grp_idx * req_tgts->ort_grp_size + 1) :
			 NULL;
	fw_cnt = req_tgts->ort_srv_disp ? (req_tgts->ort_grp_size - 1) : 0;
	rc = shard_auxi->shard_io_cb(obj_shard, obj_auxi->opc, shard_auxi,
				     fw_shard_tgts, fw_cnt, task);
	obj_shard_close(obj_shard);

	return rc;
}

static int
shard_io_task(tse_task_t *task)
{
	struct shard_auxi_args	*shard_auxi;
	daos_handle_t		 th;
	int			 rc;

	shard_auxi = tse_task_buf_embedded(task, sizeof(*shard_auxi));

	/*
	 * If this task belongs to a TX, and if the epoch we got earlier
	 * doesn't contain a "chosen" TX epoch, then we may need to reinit the
	 * task. (See dc_tx_get_epoch.) Because tse_task_reinit is less
	 * practical in the middle of a task, we do it here at the beginning of
	 * shard_io_task.
	 */
	th = shard_auxi->obj_auxi->th;
	if (daos_handle_is_valid(th) && !dtx_epoch_chosen(&shard_auxi->epoch)) {
		rc = dc_tx_get_epoch(task, th, &shard_auxi->epoch);
		if (rc < 0)
			return rc;
		if (rc == DC_TX_GE_REINIT)
			return tse_task_reinit(task);
	}

	return shard_io(task, shard_auxi);
}

typedef int (*shard_io_prep_cb_t)(struct shard_auxi_args *shard_auxi,
				  struct dc_object *obj,
				  struct obj_auxi_args *obj_auxi,
				  uint64_t dkey_hash, uint32_t grp_idx);

struct shard_task_reset_arg {
	struct obj_req_tgts	*req_tgts;
	struct dtx_epoch	 epoch;
};

static int
shard_task_reset_param(tse_task_t *shard_task, void *arg)
{
	struct shard_task_reset_arg	*reset_arg = arg;
	struct obj_req_tgts		*req_tgts = reset_arg->req_tgts;
	struct obj_auxi_args		*obj_auxi;
	struct shard_auxi_args		*shard_arg;
	struct daos_shard_tgt		*leader_tgt;

	shard_arg = tse_task_buf_embedded(shard_task, sizeof(*shard_arg));
	D_ASSERT(shard_arg->grp_idx < req_tgts->ort_grp_nr);
	obj_auxi = container_of(req_tgts, struct obj_auxi_args, req_tgts);
	leader_tgt = req_tgts->ort_shard_tgts +
		     shard_arg->grp_idx * req_tgts->ort_grp_size;
	shard_auxi_set_param(shard_arg, obj_auxi->map_ver_req,
			     leader_tgt->st_shard, leader_tgt->st_tgt_id,
			     &reset_arg->epoch, leader_tgt->st_ec_tgt);
	return 0;
}

static int
obj_req_fanout(struct dc_object *obj, struct obj_auxi_args *obj_auxi,
	       uint64_t dkey_hash, uint32_t map_ver, struct dtx_epoch *epoch,
	       shard_io_prep_cb_t io_prep_cb, shard_io_cb_t io_cb,
	       tse_task_t *obj_task)
{
	struct obj_req_tgts	*req_tgts = &obj_auxi->req_tgts;
	d_list_t		*task_list = &obj_auxi->shard_task_head;
	tse_task_t		*shard_task;
	struct shard_auxi_args	*shard_auxi;
	struct daos_shard_tgt	*tgt;
	uint32_t		 i, tgts_nr;
	bool			 require_shard_task = false;
	int			 rc = 0;

	tgt = req_tgts->ort_shard_tgts;
	tgts_nr = req_tgts->ort_srv_disp ? req_tgts->ort_grp_nr :
		  req_tgts->ort_grp_nr * req_tgts->ort_grp_size;

	/* See shard_io_task. */
	if (daos_handle_is_valid(obj_auxi->th) && !dtx_epoch_chosen(epoch))
		require_shard_task = true;

	/* for retried obj IO, reuse the previous shard tasks and resched it */
	if (obj_auxi->io_retry) {
		switch (obj_auxi->opc) {
		case DAOS_OBJ_RPC_FETCH:
		case DAOS_OBJ_RPC_UPDATE:
		case DAOS_OBJ_RPC_ENUMERATE:
		case DAOS_OBJ_DKEY_RPC_ENUMERATE:
		case DAOS_OBJ_AKEY_RPC_ENUMERATE:
		case DAOS_OBJ_RECX_RPC_ENUMERATE:
		case DAOS_OBJ_RPC_PUNCH:
		case DAOS_OBJ_RPC_PUNCH_DKEYS:
		case DAOS_OBJ_RPC_PUNCH_AKEYS:
			/* For distributed transaction, check whether TX pool
			 * map is stale or not, if stale, restart the TX.
			 */
			if (daos_handle_is_valid(obj_auxi->th)) {
				rc = dc_tx_check_pmv(obj_auxi->th);
				if (rc != 0)
					goto out_task;
			}
			break;
		default:
			break;
		}
	}

	/* for retried obj IO, reuse the previous shard tasks and resched it */
	if (obj_auxi->io_retry && obj_auxi->args_initialized &&
	    !obj_auxi->new_shard_tasks) {
		/* We mark the RPC as RESEND although @io_retry does not
		 * guarantee that the RPC has ever been sent. It may cause
		 * some overhead on server side, but no correctness issues.
		 *
		 * On the other hand, the client may resend the RPC to new
		 * shard if leader switched. That is why the resend logic
		 * is handled at object layer rather than shard layer.
		 */
		obj_auxi->flags |= ORF_RESEND;

		/* if with shard task list, reuse it and re-schedule */
		if (!d_list_empty(task_list)) {
			struct shard_task_reset_arg reset_arg;

			reset_arg.req_tgts = req_tgts;
			reset_arg.epoch = *epoch;
			/* For srv dispatch, the task_list non-empty is only for
			 * obj punch that with multiple RDG that each with a
			 * leader. Here reset the header for the shard task.
			 */
			if (req_tgts->ort_srv_disp) {
				D_ASSERT(obj_auxi->opc == DAOS_OBJ_RPC_PUNCH);
				tse_task_list_traverse(task_list,
					shard_task_reset_param, &reset_arg);
			}
			goto task_sched;
		} else if (require_shard_task) {
			/*
			 * The absence of shard tasks indicates that the epoch
			 * was already chosen in the previous attempt. In this
			 * attempt, since an epoch has not been chosen yet, the
			 * TX must have been restarted between the two
			 * attempts. This operation, therefore, is no longer
			 * relevant for the restarted TX.
			 *
			 * This is only a temporary workaround; we will prevent
			 * this case from happening in the first place, by
			 * aborting and waiting for associated operations when
			 * restarting a TX.
			 */
			return -DER_OP_CANCELED;
		} else {
			D_ASSERT(tgts_nr == 1);
			shard_auxi = obj_embedded_shard_arg(obj_auxi);
			D_ASSERT(shard_auxi != NULL);
			shard_auxi_set_param(shard_auxi, map_ver, tgt->st_shard,
					     tgt->st_tgt_id, epoch,
					     tgt->st_ec_tgt);
			shard_auxi->shard_io_cb = io_cb;
			rc = shard_io(obj_task, shard_auxi);
			return rc;
		}
	}

	/* if with only one target, need not to create separate shard task */
	if (tgts_nr == 1 && !require_shard_task) {
		shard_auxi = obj_embedded_shard_arg(obj_auxi);
		D_ASSERT(shard_auxi != NULL);
		shard_auxi_set_param(shard_auxi, map_ver, tgt->st_shard,
				     tgt->st_tgt_id, epoch, tgt->st_ec_tgt);
		shard_auxi->grp_idx = 0;
		shard_auxi->start_shard = req_tgts->ort_start_shard;
		shard_auxi->obj = obj;
		shard_auxi->obj_auxi = obj_auxi;
		shard_auxi->shard_io_cb = io_cb;
		rc = io_prep_cb(shard_auxi, obj, obj_auxi, dkey_hash,
				shard_auxi->grp_idx);
		if (rc)
			goto out_task;

		obj_auxi->args_initialized = 1;

		/* for fail case the obj_task will be completed in shard_io() */
		rc = shard_io(obj_task, shard_auxi);
		return rc;
	}

	D_ASSERT(d_list_empty(task_list));

	/* for multi-targets, schedule it by tse sub-shard-tasks */
	for (i = 0; i < tgts_nr; i++) {
		rc = tse_task_create(shard_io_task, tse_task2sched(obj_task),
				     NULL, &shard_task);
		if (rc != 0)
			goto out_task;

		shard_auxi = tse_task_buf_embedded(shard_task,
						   sizeof(*shard_auxi));
		shard_auxi_set_param(shard_auxi, map_ver, tgt->st_shard,
				     tgt->st_tgt_id, epoch, tgt->st_ec_tgt);
		shard_auxi->grp_idx = req_tgts->ort_srv_disp ? i :
				      (i / req_tgts->ort_grp_size);
		shard_auxi->start_shard = req_tgts->ort_start_shard;
		shard_auxi->obj = obj;
		shard_auxi->obj_auxi = obj_auxi;
		shard_auxi->shard_io_cb = io_cb;
		rc = io_prep_cb(shard_auxi, obj, obj_auxi, dkey_hash,
				shard_auxi->grp_idx);
		if (rc) {
			tse_task_complete(shard_task, rc);
			goto out_task;
		}

		rc = tse_task_register_deps(obj_task, 1, &shard_task);
		if (rc != 0) {
			tse_task_complete(shard_task, rc);
			goto out_task;
		}
		/* decref and delete from head at shard_task_remove */
		tse_task_addref(shard_task);
		tse_task_list_add(shard_task, task_list);
		if (req_tgts->ort_srv_disp)
			tgt += req_tgts->ort_grp_size;
		else
			tgt++;
	}

	obj_auxi->args_initialized = 1;

task_sched:
	obj_shard_task_sched(obj_auxi, epoch);
	return 0;

out_task:
	if (!d_list_empty(task_list)) {
		D_ASSERTF(!obj_retry_error(rc), "unexpected ret "DF_RC"\n",
			DP_RC(rc));

		tse_task_list_traverse(task_list, shard_task_abort, &rc);
	}

	tse_task_complete(obj_task, rc);

	return rc;
}

static int
shard_task_remove(tse_task_t *task, void *arg)
{
	tse_task_list_del(task);
	tse_task_decref(task);
	return 0;
}

static void
shard_task_list_init(struct obj_auxi_args *auxi)
{
	if (auxi->io_retry == 0)
		D_INIT_LIST_HEAD(&auxi->shard_task_head);
}

static void
obj_rw_csum_destroy(const struct dc_object *obj, struct obj_auxi_args *obj_auxi)
{
	struct daos_csummer	*csummer = dc_cont_hdl2csummer(obj->cob_coh);

	if (!daos_csummer_initialized(csummer))
		return;
	daos_csummer_free_ci(csummer, &obj_auxi->rw_args.dkey_csum);
	daos_csummer_free_ic(csummer, &obj_auxi->rw_args.iod_csums);
}

static int
shard_list_task_fini(tse_task_t *task, void *arg)
{
	struct obj_auxi_args	*obj_auxi = arg;
	daos_obj_list_t		*obj_arg;
	struct shard_auxi_args	*shard_auxi;
	struct shard_list_args	*shard_arg;

	obj_arg = dc_task_get_args(obj_auxi->obj_task);
	shard_auxi = tse_task_buf_embedded(task, sizeof(*shard_auxi));
	shard_arg = container_of(shard_auxi, struct shard_list_args, la_auxi);
	shard_arg->la_recxs = NULL;
	shard_arg->la_kds = NULL;
	if (shard_arg->la_sgl != NULL && shard_arg->la_sgl != obj_arg->sgl)
		daos_sgl_fini(shard_arg->la_sgl, false);

	return 0;
}

static void
obj_auxi_list_fini(struct obj_auxi_args *obj_auxi)
{
	tse_task_list_traverse(&obj_auxi->shard_task_head,
			       shard_list_task_fini, obj_auxi);
}

struct comp_cb_merge_arg {
	d_list_t	merge_list;
	int		merge_nr;
	daos_off_t	merge_sgl_off;
};

static int
merge_recx_insert(d_list_t *prev, uint64_t offset, uint64_t size)
{
	struct obj_auxi_list_recx *new;

	D_ALLOC_PTR(new);
	if (new == NULL)
		return -DER_NOMEM;

	new->recx.rx_idx = offset;
	new->recx.rx_nr = size;
	D_INIT_LIST_HEAD(&new->recx_list);
	d_list_add_tail(&new->recx_list, prev);
	return 0;
}

int
merge_recx(d_list_t *head, uint64_t offset, uint64_t size)
{
	struct obj_auxi_list_recx	*recx;
	struct obj_auxi_list_recx	*tmp;
	struct obj_auxi_list_recx	*prev = NULL;
	bool				inserted = false;
	int				rc = 0;

	d_list_for_each_entry_safe(recx, tmp, head, recx_list) {
		if (offset + size < recx->recx.rx_idx) {
			rc = merge_recx_insert(prev == NULL ?
					       head : &prev->recx_list,
					       offset, size);
			inserted = true;
			break;
		}

		if (offset + size == recx->recx.rx_idx) {
			recx->recx.rx_idx = offset;
			recx->recx.rx_nr += size;
			inserted = true;
			break;
		}

		if (recx->recx.rx_idx + recx->recx.rx_nr == offset) {
			recx->recx.rx_nr += size;
			/* Try to merge with the next */
			if (recx->recx_list.next != head) {
				struct obj_auxi_list_recx *next;

				next = d_list_entry(recx->recx_list.next,
						    struct obj_auxi_list_recx,
						    recx_list);
				if (recx->recx.rx_idx + recx->recx.rx_nr ==
				    next->recx.rx_idx) {
					recx->recx.rx_nr += next->recx.rx_nr;
					d_list_del(&next->recx_list);
					D_FREE_PTR(next);
				}
			}
			inserted = true;
			break;
		}
		prev = recx;
	}

	if (!inserted)
		rc = merge_recx_insert(prev == NULL ? head : &prev->recx_list,
				       offset, size);

	return rc;
}

static void
obj_recx_parity_to_daos(struct daos_oclass_attr *oca, daos_recx_t *recx)
{
	uint64_t cur_off = recx->rx_idx & ~PARITY_INDICATOR;

	D_ASSERT(recx->rx_idx % obj_ec_cell_rec_nr(oca) == 0);
	D_ASSERT(recx->rx_nr % obj_ec_cell_rec_nr(oca) == 0);
	recx->rx_idx = obj_ec_idx_parity2daos(cur_off,
					      obj_ec_cell_rec_nr(oca),
					      obj_ec_stripe_rec_nr(oca));
	recx->rx_nr *= obj_ec_data_tgt_nr(oca);
}

static int
obj_ec_recxs_convert(d_list_t *merge_list, daos_recx_t *recx,
		     struct shard_auxi_args *shard_auxi)
{
	struct daos_oclass_attr	*oca;
	uint64_t		total_size = recx->rx_nr;
	uint64_t		cur_off = recx->rx_idx & ~PARITY_INDICATOR;
	int			rc = 0;
	int			cell_nr;
	int			stripe_nr;

	oca = daos_oclass_attr_find(shard_auxi->obj->cob_md.omd_id);
	D_ASSERT(oca != NULL);
	/* Normally the enumeration is sent to the parity node */
	/* convert the parity off to daos off */
	if (recx->rx_idx & PARITY_INDICATOR) {
		obj_recx_parity_to_daos(oca, recx);
		return 0;
	}

	if (merge_list == NULL)
		return 0;

	cell_nr = obj_ec_cell_rec_nr(oca);
	stripe_nr = obj_ec_stripe_rec_nr(oca);
	/* If all parity nodes are down(degraded mode), then
	 * the enumeration is sent to all data nodes.
	 */
	while (total_size > 0) {
		uint64_t daos_off;
		uint64_t data_size;

		daos_off = obj_ec_idx_vos2daos(cur_off, stripe_nr, cell_nr,
					       shard_auxi->shard);
		data_size = min(roundup(cur_off + 1, cell_nr) - cur_off,
				total_size);
		rc = merge_recx(merge_list, daos_off, data_size);
		if (rc)
			break;
		D_DEBUG(DB_IO, "total "DF_U64" merge "DF_U64"/"DF_U64"\n",
			total_size, daos_off, data_size);
		total_size -= data_size;
		cur_off += data_size;
	}
	return rc;
}

static int
obj_shard_list_recx_cb(struct shard_auxi_args *shard_auxi,
		       struct obj_auxi_args *obj_auxi, void *arg)
{
	struct comp_cb_merge_arg	*merge_arg = arg;
	struct shard_list_args		*shard_arg;
	int i;

	shard_arg = container_of(shard_auxi, struct shard_list_args, la_auxi);
	/* convert recxs for EC object*/
	for (i = 0; i < shard_arg->la_nr; i++) {
		int rc;

		rc = obj_ec_recxs_convert(&merge_arg->merge_list,
					  &shard_arg->la_recxs[i],
					  shard_auxi);
		if (rc) {
			if (obj_auxi->obj_task->dt_result == 0)
				obj_auxi->obj_task->dt_result = rc;
			D_ERROR(DF_OID" recx convert failed: %d\n",
				DP_OID(obj_auxi->obj->cob_md.omd_id), rc);
			return rc;
		}
	}

	return 0;
}

static int
obj_enum_shard_process_cb(daos_key_desc_t *kds, void *ptr,
			  unsigned int size, void *arg)
{
	struct obj_enum_rec	*rec = ptr;
	struct shard_auxi_args	*shard_auxi = arg;
	int			rc;

	D_ASSERT(size >= sizeof(struct obj_enum_rec));

	rc = obj_ec_recxs_convert(NULL, &rec->rec_recx, shard_auxi);
	if (rc)
		return rc;

	return rc;
}

static int
obj_shard_list_obj_cb(struct shard_auxi_args *shard_auxi,
		      struct obj_auxi_args *obj_auxi, void *arg)
{
	struct comp_cb_merge_arg *merge_arg = arg;
	struct shard_list_args	*shard_arg;
	daos_obj_list_t		*obj_arg = dc_task_get_args(obj_auxi->obj_task);
	char			*ptr = obj_arg->sgl->sg_iovs[0].iov_buf;
	daos_key_desc_t		*kds = obj_arg->kds;
	int			rc;

	shard_arg = container_of(shard_auxi, struct shard_list_args, la_auxi);
	rc = obj_enum_iterate(shard_arg->la_kds, shard_arg->la_sgl,
			      shard_arg->la_nr, OBJ_ITER_RECX,
			      obj_enum_shard_process_cb, shard_auxi);
	ptr += merge_arg->merge_sgl_off;
	if (ptr != shard_arg->la_sgl->sg_iovs[0].iov_buf)
		memmove(ptr, shard_arg->la_sgl->sg_iovs[0].iov_buf,
			shard_arg->la_sgl->sg_iovs[0].iov_len);
	obj_arg->sgl->sg_iovs[0].iov_len +=
			shard_arg->la_sgl->sg_iovs[0].iov_len;
	merge_arg->merge_sgl_off += shard_arg->la_sgl->sg_iovs[0].iov_len;

	kds += merge_arg->merge_nr;
	if (kds != shard_arg->la_kds) {
		int i;

		for (i = 0; i < shard_arg->la_nr; i++)
			kds[i] = shard_arg->la_kds[i];
	}
	merge_arg->merge_nr += shard_arg->la_nr;

	D_DEBUG(DB_TRACE, "merge_nr %d\n", merge_arg->merge_nr);
	return rc;
}

static int
merge_key(d_list_t *head, char *key, int key_size)
{
	struct obj_auxi_list_key *key_one;

	d_list_for_each_entry(key_one, head, key_list) {
		if (key_size == key_one->key.iov_len &&
		    strncmp(key_one->key.iov_buf, key, key_size) == 0) {
			return 0;
		}
	}

	D_ALLOC_PTR(key_one);
	if (key_one == NULL)
		return -DER_NOMEM;

	D_ALLOC(key_one->key.iov_buf, key_size);
	if (key_one->key.iov_buf == NULL) {
		D_FREE(key);
		return -DER_NOMEM;
	}

	memcpy(key_one->key.iov_buf, key, key_size);
	key_one->key.iov_buf_len = key_size;
	key_one->key.iov_len = key_size;
	D_INIT_LIST_HEAD(&key_one->key_list);
	d_list_add_tail(head, &key_one->key_list);
	return 0;
}

static int
obj_shard_list_key_cb(struct shard_auxi_args *shard_auxi,
		      struct obj_auxi_args *obj_auxi, void *arg)
{
	daos_obj_list_t		*obj_args;
	struct shard_list_args  *shard_arg;
	struct comp_cb_merge_arg *merge_arg = arg;
	d_sg_list_t		*sgl;
	d_iov_t			*iov;
	int			sgl_off = 0;
	int			iov_off = 0;
	int			i;

	shard_arg = container_of(shard_auxi, struct shard_list_args, la_auxi);
	/* If there are several shards do listing all together, then
	 * let's merge the key to get rid of duplicate keys from different
	 * shards.
	 */
	obj_args = dc_task_get_args(obj_auxi->obj_task);
	sgl = shard_arg->la_sgl;
	iov = &sgl->sg_iovs[sgl_off];
	for (i = 0; i < shard_arg->la_nr; i++) {
		int key_size = obj_args->kds[i].kd_key_len;
		bool alloc_key = false;
		char *key = NULL;
		int rc;

		if (key_size <= (iov->iov_len - iov_off)) {
			key = (char *)iov->iov_buf + iov_off;
			iov_off += key_size;
			if (iov_off == iov->iov_len - 1) {
				iov_off = 0;
				iov = &sgl->sg_iovs[++sgl_off];
			}
		} else {
			int left = key_size;

			D_ALLOC(key, key_size);
			if (key == NULL)
				return -DER_NOMEM;

			alloc_key = true;
			while (left > 0) {
				int copy_size = min(left,
						    iov->iov_len - iov_off);
				char *ptr = (char *)iov->iov_buf + iov_off;

				memcpy(key, ptr, copy_size);
				iov_off += copy_size;
				key += copy_size;
				left -= copy_size;
				if (iov_off == iov->iov_len - 1) {
					iov_off = 0;
					iov = &sgl->sg_iovs[++sgl_off];
				}
			}
		}

		rc = merge_key(&merge_arg->merge_list, key, key_size);
		if (rc)
			return rc;

		if (alloc_key)
			D_FREE(key);
	}

	return 0;
}

static int
obj_shard_list_comp_cb(struct shard_auxi_args *shard_auxi,
		       struct obj_auxi_args *obj_auxi, void *cb_arg)
{
	struct comp_cb_merge_arg	*merge_arg = cb_arg;
	struct shard_list_args		*shard_arg;
	int				rc = 0;

	shard_arg = container_of(shard_auxi, struct shard_list_args, la_auxi);
	if (obj_auxi->req_tgts.ort_grp_size == 1) {
		merge_arg->merge_nr = shard_arg->la_nr;
		return 0;
	}

	switch (obj_auxi->opc) {
	case DAOS_OBJ_DKEY_RPC_ENUMERATE:
	case DAOS_OBJ_AKEY_RPC_ENUMERATE:
		rc = obj_shard_list_key_cb(shard_auxi, obj_auxi, cb_arg);
		break;
	case DAOS_OBJ_RECX_RPC_ENUMERATE:
		rc = obj_shard_list_recx_cb(shard_auxi, obj_auxi, cb_arg);
		break;
	case DAOS_OBJ_RPC_ENUMERATE:
		rc = obj_shard_list_obj_cb(shard_auxi, obj_auxi, cb_arg);
		break;
	default:
		D_ASSERTF(0, "opc is %d\n", obj_auxi->opc);
	}

	return rc;
}

static int
obj_shard_comp_cb(struct shard_auxi_args *shard_auxi,
		  struct obj_auxi_args *obj_auxi, void *cb_arg)
{
	tse_task_t	*task = obj_auxi->obj_task;
	int		ret = task->dt_result;

	if (task->dt_result != 0)
		return task->dt_result;
	/*
	 * Check shard IO task's completion status:
	 * 1) if succeed just stores the highest replied pm version.
	 * 2) if any shard failed, store it in obj_auxi->result, the
	 *    un-retryable error with higher priority.
	 */
	if (ret == 0) {
		if (obj_auxi->map_ver_reply < shard_auxi->map_ver)
			obj_auxi->map_ver_reply = shard_auxi->map_ver;
	} else if (obj_retry_error(ret)) {
		D_DEBUG(DB_IO, "shard %d ret %d.\n", shard_auxi->shard, ret);
		if (obj_auxi->result == 0)
			obj_auxi->result = ret;
	} else {
		/* for un-retryable failure, set the err to whole obj IO */
		D_DEBUG(DB_IO, "shard %d ret %d.\n", shard_auxi->shard, ret);
		obj_auxi->result = ret;
	}

	/* Then process each shards for enumeration */
	if (obj_is_enum_opc(obj_auxi->opc)) {
		int rc;

		rc = obj_shard_list_comp_cb(shard_auxi, obj_auxi, cb_arg);
		if (rc != 0 && obj_auxi->result == 0)
			obj_auxi->result = rc;
	}

	return ret;
}

typedef int (*shard_comp_cb_t)(struct shard_auxi_args *shard_auxi,
			       struct obj_auxi_args *obj_auxi, void *cb_arg);
struct shard_list_comp_cb_arg {
	shard_comp_cb_t		cb;
	struct obj_auxi_args	*obj_auxi;
	void			*cb_arg;
};

static int
shard_auxi_task_cb(tse_task_t *task, void *data)
{
	struct shard_list_comp_cb_arg	*arg = data;
	struct shard_auxi_args		*shard_auxi;

	shard_auxi = tse_task_buf_embedded(task, sizeof(*shard_auxi));

	return arg->cb(shard_auxi, arg->obj_auxi, arg->cb_arg);
}

static int
obj_auxi_shards_iterate(struct obj_auxi_args *obj_auxi, shard_comp_cb_t cb,
			void *cb_arg)
{
	struct shard_list_comp_cb_arg	arg;
	d_list_t			*head;
	int				rc;

	head = &obj_auxi->shard_task_head;
	if (d_list_empty(head)) {
		struct shard_auxi_args *shard_auxi;

		shard_auxi = obj_embedded_shard_arg(obj_auxi);
		rc = cb(shard_auxi, obj_auxi, cb_arg);
		return rc;
	}

	arg.cb = cb;
	arg.cb_arg = cb_arg;
	arg.obj_auxi = obj_auxi;
	return tse_task_list_traverse(head, shard_auxi_task_cb, &arg);
}

static int
obj_list_recxs_cb(tse_task_t *task, struct obj_auxi_args *obj_auxi,
		  struct comp_cb_merge_arg *arg)
{
	struct obj_auxi_list_recx *recx;
	struct obj_auxi_list_recx *tmp;
	daos_obj_list_t		  *obj_args;
	int			  idx = 0;

	obj_args = dc_task_get_args(obj_auxi->obj_task);
	if (d_list_empty(&arg->merge_list)) {
		*obj_args->nr = arg->merge_nr;
		return 0;
	}

	D_ASSERT(daos_oclass_is_ec(obj_auxi->obj->cob_md.omd_id, NULL));
	d_list_for_each_entry_safe(recx, tmp, &arg->merge_list,
				   recx_list) {
		D_ASSERTF(idx <= *obj_args->nr, "more recx %d max_num %d\n",
			  idx, *obj_args->nr);
		obj_args->recxs[idx++] = recx->recx;
		d_list_del(&recx->recx_list);
		D_FREE(recx);
	}
	*obj_args->nr = idx;
	return 0;
}

/* Check anchor eof by sub anchors */
static void
anchor_check_eof(struct dc_object *obj, daos_anchor_t *anchor)
{
	struct daos_oclass_attr	*oca;
	int i;

	if (!anchor->da_sub_anchors ||
	    !daos_oclass_is_ec(obj->cob_md.omd_id, &oca))
		return;

	for (i = 0; i < obj_ec_data_tgt_nr(oca); i++) {
		daos_anchor_t *sub_anchor =
			&((daos_anchor_t *)anchor->da_sub_anchors)[i];
		if (!daos_anchor_is_eof(sub_anchor))
			break;
	}

	if (i == obj_ec_data_tgt_nr(oca)) {
		void *ptr = (void *)anchor->da_sub_anchors;

		daos_anchor_set_eof(anchor);
		D_FREE(ptr);
		anchor->da_sub_anchors = 0;
	}
}

static void
dump_key_and_anchor_eof_check(struct obj_auxi_args *obj_auxi,
			      daos_anchor_t *anchor,
			      struct comp_cb_merge_arg *arg)
{
	struct dc_object *obj = obj_auxi->obj;
	struct obj_auxi_list_key *key;
	struct obj_auxi_list_key *tmp;
	daos_obj_list_t *obj_args;
	d_sg_list_t *sgl;
	int sgl_off = 0;
	int iov_off = 0;
	int cnt = 0;
	d_iov_t *iov;

	/* 1. Dump the keys from merge_list into user input buffer(@sgl) */
	D_ASSERT(obj_auxi->is_ec_obj);
	obj_args = dc_task_get_args(obj_auxi->obj_task);
	sgl = obj_args->sgl;
	iov = &sgl->sg_iovs[sgl_off];
	d_list_for_each_entry_safe(key, tmp, &arg->merge_list,
				   key_list) {
		int left = key->key.iov_len;

		while (left > 0) {
			int copy_size = min(iov->iov_buf_len - iov_off,
					    key->key.iov_len);
			memcpy(iov->iov_buf + iov_off, key->key.iov_buf,
			       copy_size);
			left -= copy_size;
			iov_off += copy_size;
			if (iov_off == iov->iov_buf_len - 1) {
				iov_off = 0;
				sgl_off++;
			}
		}
		d_list_del(&key->key_list);
		D_FREE(key->key.iov_buf);
		D_FREE(key);
		cnt++;
	}
	*obj_args->nr = cnt;

	/* 2. Check sub anchors to see if anchors is eof */
	anchor_check_eof(obj, anchor);
}

static void
obj_list_akey_cb(tse_task_t *task, struct obj_auxi_args *obj_auxi,
		 struct comp_cb_merge_arg *arg)
{
	daos_obj_list_t	*obj_arg = dc_task_get_args(obj_auxi->obj_task);
	daos_anchor_t	*anchor = obj_arg->akey_anchor;

	if (task->dt_result != 0)
		return;

	if (anchor->da_sub_anchors)
		dump_key_and_anchor_eof_check(obj_auxi, anchor, arg);
	else
		*obj_arg->nr = arg->merge_nr;

	if (daos_anchor_is_eof(anchor))
		D_DEBUG(DB_IO, "Enumerated All shards\n");
}

static void
obj_list_dkey_cb(tse_task_t *task, struct obj_auxi_args *obj_auxi,
		 struct comp_cb_merge_arg *arg)
{
	struct dc_object       *obj;
	daos_obj_list_t	*obj_arg = dc_task_get_args(obj_auxi->obj_task);
	daos_anchor_t	*anchor = obj_arg->dkey_anchor;
	uint32_t	shard = dc_obj_anchor2shard(anchor);
	int		grp_size;

	if (task->dt_result != 0)
		return;

	obj = obj_auxi->obj;
	grp_size = obj_get_grp_size(obj);
	D_ASSERT(grp_size > 0);

	if (anchor->da_sub_anchors)
		dump_key_and_anchor_eof_check(obj_auxi, anchor, arg);
	else
		*obj_arg->nr = arg->merge_nr;

	if (!daos_anchor_is_eof(anchor)) {
		D_DEBUG(DB_IO, "More keys in shard %d\n", shard);
	} else if (!(daos_anchor_get_flags(anchor) & DIOF_TO_SPEC_SHARD) &&
		   (shard < obj->cob_shards_nr - grp_size)) {
		shard += grp_size;
		D_DEBUG(DB_IO, "next shard %d grp %d nr %u\n",
			shard, grp_size, obj->cob_shards_nr);

		daos_anchor_set_zero(anchor);
		dc_obj_shard2anchor(anchor, shard);
	} else {
		D_DEBUG(DB_IO, "Enumerated All shards\n");
	}
}

static void
obj_list_obj_cb(tse_task_t *task, struct obj_auxi_args *obj_auxi,
		struct comp_cb_merge_arg *arg)
{
	daos_obj_list_t *obj_arg = dc_task_get_args(obj_auxi->obj_task);

	*obj_arg->nr = arg->merge_nr;
	anchor_check_eof(obj_auxi->obj, obj_arg->dkey_anchor);
}

static int
obj_list_comp(struct obj_auxi_args *obj_auxi,
	      struct comp_cb_merge_arg *arg)
{
	tse_task_t *task = obj_auxi->obj_task;

	switch (obj_auxi->opc) {
	case DAOS_OBJ_DKEY_RPC_ENUMERATE:
		obj_list_dkey_cb(task, obj_auxi, arg);
		break;
	case DAOS_OBJ_AKEY_RPC_ENUMERATE:
		obj_list_akey_cb(task, obj_auxi, arg);
		break;
	case DAOS_OBJ_RECX_RPC_ENUMERATE:
		obj_list_recxs_cb(task, obj_auxi, arg);
		break;
	case DAOS_OBJ_RPC_ENUMERATE:
		obj_list_obj_cb(task, obj_auxi, arg);
		break;
	default:
		D_ASSERTF(0, "opc is %d\n", obj_auxi->opc);
	}

	return 0;
}

static int
obj_comp_cb_internal(struct obj_auxi_args *obj_auxi)
{
	struct comp_cb_merge_arg merge_arg = { 0 };
	int rc;

	D_INIT_LIST_HEAD(&merge_arg.merge_list);
	/* Process each shards */
	rc = obj_auxi_shards_iterate(obj_auxi, obj_shard_comp_cb, &merge_arg);
	if (rc != 0)
		D_GOTO(out, rc);

	if (obj_is_enum_opc(obj_auxi->opc))
		rc = obj_list_comp(obj_auxi, &merge_arg);
out:
	if (obj_auxi->opc == DAOS_OBJ_DKEY_RPC_ENUMERATE ||
	    obj_auxi->opc == DAOS_OBJ_AKEY_RPC_ENUMERATE) {
		struct obj_auxi_list_key *key;
		struct obj_auxi_list_key *tmp;

		d_list_for_each_entry_safe(key, tmp, &merge_arg.merge_list,
					   key_list) {
			d_list_del(&key->key_list);
			D_FREE_PTR(key);
		}
	} else if (obj_auxi->opc == DAOS_OBJ_RECX_RPC_ENUMERATE) {
		struct obj_auxi_list_recx *recx;
		struct obj_auxi_list_recx *tmp;

		d_list_for_each_entry_safe(recx, tmp, &merge_arg.merge_list,
					   recx_list) {
			d_list_del(&recx->recx_list);
			D_FREE_PTR(recx);
		}
	}

	return rc;
}

static void
obj_size_fetch_cb(const struct dc_object *obj, struct obj_auxi_args *obj_auxi)
{
	daos_iod_t	*uiods, *iods;
	d_sg_list_t	*usgls;
	d_list_t	*head;
	unsigned int     iod_nr, i;
	bool		 size_all_zero = true;

	/* set iod_size to original user IOD */
	uiods = obj_auxi->reasb_req.orr_uiods;
	iods = obj_auxi->rw_args.api_args->iods;
	iod_nr = obj_auxi->rw_args.api_args->nr;
	D_ASSERT(uiods != iods);
	for (i = 0; i < iod_nr; i++) {
		if (uiods[i].iod_size != DAOS_REC_ANY) {
			D_ASSERT(iods[i].iod_size == 0 ||
				 iods[i].iod_size == uiods[i].iod_size);
			size_all_zero = false;
		} else {
			uiods[i].iod_size = iods[i].iod_size;
			D_DEBUG(DB_IO, DF_OID" set iod_size="DF_U64"\n",
				DP_OID(obj->cob_md.omd_id),
				iods[i].iod_size);
			if (uiods[i].iod_size != 0)
				size_all_zero = false;
		}
	}

	if (size_all_zero) {
		usgls = obj_auxi->reasb_req.orr_usgls;
		for (i = 0; i < iod_nr; i++)
			usgls[i].sg_nr_out = 0;
	} else {
		D_DEBUG(DB_IO, DF_OID" retrying IO after size fetch.\n",
			DP_OID(obj->cob_md.omd_id));
		/* remove the original shard fetch tasks and will
		 * recreate new shard fetch tasks with new parameters.
		 */
		head = &obj_auxi->shard_task_head;
		if (head != NULL) {
			tse_task_list_traverse(head, shard_task_remove, NULL);
			D_ASSERT(d_list_empty(head));
		}
		obj_auxi->new_shard_tasks = 1;
		obj_auxi->io_retry = 1;
	}
}

static int
obj_comp_cb(tse_task_t *task, void *data)
{
	struct dc_object	*obj;
	struct obj_auxi_args	*obj_auxi;
	bool			pm_stale = false;
	int			rc;

	obj_auxi = tse_task_stack_pop(task, sizeof(*obj_auxi));
	obj_auxi->to_leader = 0;
	obj_auxi->io_retry = 0;
	obj = obj_auxi->obj;
	rc = obj_comp_cb_internal(obj_auxi);
	if (rc != 0 || obj_auxi->result) {
		if (task->dt_result == 0)
			task->dt_result = rc ? rc : obj_auxi->result;
		D_ERROR("obj complete callback failure %d\n", task->dt_result);
	}

	if (obj->cob_time_fetch_leader != NULL &&
	    ((!obj_is_modification_opc(obj_auxi->opc) &&
	      task->dt_result == -DER_INPROGRESS) ||
	     (obj_is_modification_opc(obj_auxi->opc) &&
	      task->dt_result == 0))) {
		int	idx;

		idx = obj_auxi->req_tgts.ort_shard_tgts->st_shard /
			obj_get_grp_size(obj);
		daos_gettime_coarse(&obj->cob_time_fetch_leader[idx]);
	}

	/* Check if the pool map needs to refresh */
	if (obj_auxi->map_ver_reply > obj_auxi->map_ver_req ||
	    daos_crt_network_error(task->dt_result) ||
	    task->dt_result == -DER_STALE || task->dt_result == -DER_TIMEDOUT ||
	    task->dt_result == -DER_EVICTED) {
		D_DEBUG(DB_IO, "map_ver stale (req %d, reply %d). result %d\n",
			obj_auxi->map_ver_req, obj_auxi->map_ver_reply,
			task->dt_result);
		pm_stale = true;
	}

	if (obj_retry_error(task->dt_result)) {
		/* If the RPC sponsor set the @spec_shard, then means it wants
		 * to fetch data from the specified shard. If such shard isn't
		 * ready for read, we should let the caller know that, But there
		 * are some other cases we need to retry the RPC with current
		 * shard, such as -DER_TIMEDOUT or daos_crt_network_error().
		 */

		if ((!obj_auxi->spec_shard && !obj_auxi->no_retry) ||
		    (task->dt_result != -DER_INPROGRESS &&
		     task->dt_result != -DER_TX_BUSY)) {
			if (obj_auxi->is_ec_obj &&
			    obj_is_enum_opc(obj_auxi->opc))
				obj_auxi->to_leader = 0;

			obj_auxi->io_retry = 1;
		}

		if (task->dt_result == -DER_CSUM) {
			if (!obj_auxi->spec_shard && !obj_auxi->no_retry &&
			    obj_auxi->opc == DAOS_OBJ_RPC_FETCH) {
				if (!obj_auxi->csum_retry &&
				    !obj_auxi->csum_report) {
					obj_auxi->csum_report = 1;
				} else if (obj_auxi->csum_report) {
					obj_auxi->csum_report = 0;
					obj_auxi->csum_retry = 1;
				}
			} else {
				/* not retrying updates yet */
				obj_auxi->io_retry = 0;
			}
		}

		if (!obj_auxi->spec_shard && task->dt_result == -DER_INPROGRESS)
			obj_auxi->to_leader = 1;
	}

	if (!obj_auxi->io_retry && task->dt_result == 0 &&
	    obj_auxi->reasb_req.orr_size_fetch)
		obj_size_fetch_cb(obj, obj_auxi);

	if (pm_stale || obj_auxi->io_retry)
		obj_retry_cb(task, obj, obj_auxi, pm_stale);

	if (!obj_auxi->io_retry) {
		struct obj_ec_fail_info	*fail_info;
		bool new_tgt_fail = false;
		d_list_t *head = &obj_auxi->shard_task_head;

		switch (obj_auxi->opc) {
		case DAOS_OBJ_RPC_SYNC:
			if (task->dt_result != 0) {
				struct daos_obj_sync_args	*sync_args;

				sync_args = dc_task_get_args(task);
				D_ASSERT(sync_args->epochs_p != NULL);

				D_FREE(*sync_args->epochs_p);
				*sync_args->epochs_p = NULL;
				*sync_args->nr = 0;
			}
			break;
		case DAOS_OBJ_RPC_UPDATE:
			D_ASSERT(!daos_handle_is_valid(obj_auxi->th));

			obj_rw_csum_destroy(obj, obj_auxi);
			break;
		case DAOS_OBJ_RPC_FETCH: {
			daos_obj_fetch_t	*args = dc_task_get_args(task);

			/** checksums sent and not retrying,
			 * can destroy now
			 */
			obj_rw_csum_destroy(obj, obj_auxi);

			if (daos_handle_is_valid(obj_auxi->th) &&
			    !(args->extra_flags & DIOF_CHECK_EXISTENCE) &&
				 (task->dt_result == 0 ||
				  task->dt_result == -DER_NONEXIST))
				/* Cache transactional read if exist or not. */
				dc_tx_attach(obj_auxi->th, DAOS_OBJ_RPC_FETCH,
					     task);
			break;
		}
		case DAOS_OBJ_RPC_PUNCH:
		case DAOS_OBJ_RPC_PUNCH_DKEYS:
		case DAOS_OBJ_RPC_PUNCH_AKEYS:
			D_ASSERT(!daos_handle_is_valid(obj_auxi->th));
			break;
		case DAOS_OBJ_RPC_QUERY_KEY:
		case DAOS_OBJ_RECX_RPC_ENUMERATE:
		case DAOS_OBJ_AKEY_RPC_ENUMERATE:
		case DAOS_OBJ_DKEY_RPC_ENUMERATE:
			if (daos_handle_is_valid(obj_auxi->th) &&
			    (task->dt_result == 0 ||
			     task->dt_result == -DER_NONEXIST))
				/* Cache transactional read if exist or not. */
				dc_tx_attach(obj_auxi->th,
					     obj_auxi->opc, task);
			break;
		case DAOS_OBJ_RPC_ENUMERATE:
			/* XXX: For list dkey recursively, that is mainly used
			 *	by rebuild and object consistency verification,
			 *	currently, we do not have any efficient way to
			 *	trace and spread related read TS to servers.
			 */
			break;
		}

		if (obj_auxi->req_tgts.ort_shard_tgts !=
		    obj_auxi->req_tgts.ort_tgts_inline)
			D_FREE(obj_auxi->req_tgts.ort_shard_tgts);

		if (!d_list_empty(head)) {
			if (obj_is_enum_opc(obj_auxi->opc))
				obj_auxi_list_fini(obj_auxi);
			tse_task_list_traverse(head, shard_task_remove, NULL);
			D_ASSERT(d_list_empty(head));
		}

		fail_info = obj_auxi->reasb_req.orr_fail;
		new_tgt_fail = obj_auxi->ec_wait_recov &&
			       task->dt_result == -DER_BAD_TARGET;
		if (fail_info != NULL &&
		    ((obj_auxi->reasb_req.orr_singv_only &&
		     (task->dt_result == -DER_BAD_TARGET ||
		      task->dt_result == 0)) ||
		     (fail_info->efi_nrecx_lists > 0 &&
		      (task->dt_result == 0 ||  new_tgt_fail)))) {
			if (obj_auxi->ec_wait_recov && task->dt_result == 0) {
				daos_obj_fetch_t *args = dc_task_get_args(task);

				obj_ec_recov_data(&obj_auxi->reasb_req,
					obj->cob_md.omd_id, args->nr);

				obj_reasb_req_fini(&obj_auxi->reasb_req,
						   obj_auxi->iod_nr);
				memset(obj_auxi, 0, sizeof(*obj_auxi));
			} else if (!obj_auxi->ec_in_recov || new_tgt_fail) {
				task->dt_result = 0;
				obj_ec_recov_cb(task, obj, obj_auxi);
			}
		} else {
			if (obj_auxi->is_ec_obj && task->dt_result == 0 &&
			    obj_auxi->opc == DAOS_OBJ_RPC_FETCH &&
			    obj_auxi->bulks != NULL) {
				daos_obj_fetch_t *args = dc_task_get_args(task);

				obj_ec_fetch_set_sgl(&obj_auxi->reasb_req,
						     args->nr);
			}

			obj_bulk_fini(obj_auxi);
			obj_reasb_req_fini(&obj_auxi->reasb_req,
					   obj_auxi->iod_nr);
			/* zero it as user might reuse/resched the task, for
			 * example the usage in dac_array_set_size().
			 */
			memset(obj_auxi, 0, sizeof(*obj_auxi));
		}
	} else {
		obj_ec_fail_info_reset(&obj_auxi->reasb_req);
	}

	obj_decref(obj);
	return 0;
}

/**
 * Init obj_auxi_arg for this object task.
 * Register the completion cb for obj IO request
 */
static int
obj_task_init(tse_task_t *task, int opc, uint32_t map_ver, daos_handle_t th,
	      struct obj_auxi_args **auxi, struct dc_object *obj)
{
	struct obj_auxi_args	*obj_auxi;

	obj_auxi = tse_task_stack_push(task, sizeof(*obj_auxi));
	obj_auxi->opc = opc;
	obj_auxi->map_ver_req = map_ver;
	obj_auxi->obj_task = task;
	obj_auxi->th = th;
	obj_auxi->obj = obj;
	shard_task_list_init(obj_auxi);
	*auxi = obj_auxi;
	return tse_task_register_comp_cb(task, obj_comp_cb, NULL, 0);
}

static int
shard_rw_prep(struct shard_auxi_args *shard_auxi, struct dc_object *obj,
	      struct obj_auxi_args *obj_auxi, uint64_t dkey_hash,
	      uint32_t grp_idx)
{
	daos_obj_rw_t		*obj_args;
	struct shard_rw_args	*shard_arg;
	struct obj_reasb_req	*reasb_req;
	struct obj_tgt_oiod	*toiod;

	obj_args = dc_task_get_args(obj_auxi->obj_task);
	shard_arg = container_of(shard_auxi, struct shard_rw_args, auxi);

	if (daos_handle_is_inval(obj_auxi->th))
		daos_dti_gen(&shard_arg->dti,
			     obj_auxi->opc == DAOS_OBJ_RPC_FETCH ||
			     srv_io_mode != DIM_DTX_FULL_ENABLED ||
			     daos_obj_is_echo(obj->cob_md.omd_id));
	else
		dc_tx_get_dti(obj_auxi->th, &shard_arg->dti);

	obj_auxi->rw_args.api_args	= obj_args;
	shard_arg->api_args		= obj_args;
	shard_arg->dkey_hash		= dkey_hash;
	shard_arg->bulks		= obj_auxi->bulks;
	if (obj_auxi->req_reasbed) {
		reasb_req = &obj_auxi->reasb_req;
		if (reasb_req->tgt_oiods != NULL) {
			D_ASSERT(obj_auxi->opc == DAOS_OBJ_RPC_FETCH);
			toiod = obj_ec_tgt_oiod_get(
				reasb_req->tgt_oiods, reasb_req->orr_tgt_nr,
				shard_auxi->ec_tgt_idx);
			D_ASSERT(toiod != NULL);
			shard_arg->oiods = toiod->oto_oiods;
			shard_arg->offs = toiod->oto_offs;
			D_ASSERT(shard_arg->offs != NULL);
		} else {
			D_ASSERT(obj_auxi->opc == DAOS_OBJ_RPC_UPDATE);
			shard_arg->oiods = reasb_req->orr_oiods;
			shard_arg->offs = NULL;
		}
		if (obj_auxi->is_ec_obj)
			shard_arg->reasb_req = reasb_req;
	} else {
		shard_arg->oiods = NULL;
		shard_arg->offs = NULL;
	}

	/* obj_csum_update/fetch set the dkey_csum/iod_csums to
	 * obj_auxi->rw_args, but it is different than shard task's args
	 * when there are multiple shard tasks (see obj_req_fanout).
	 */
	if (shard_arg != &obj_auxi->rw_args) {
		shard_arg->dkey_csum = obj_auxi->rw_args.dkey_csum;
		shard_arg->iod_csums = obj_auxi->rw_args.iod_csums;
	}

	return 0;
}

static int
obj_csum_update(struct dc_object *obj, daos_obj_update_t *args,
		struct obj_auxi_args *obj_auxi)
{
	struct daos_csummer	*csummer = dc_cont_hdl2csummer(obj->cob_coh);
	struct daos_csummer	*csummer_copy = NULL;
	struct cont_props	 cont_props = dc_cont_hdl2props(obj->cob_coh);
	struct dcs_csum_info	*dkey_csum = NULL;
	struct dcs_iod_csums	*iod_csums = NULL;
	int			 rc;

	if (!daos_csummer_initialized(csummer)) /** Not configured */
		return 0;

	if (!cont_props.dcp_csum_enabled && cont_props.dcp_dedup) {
		uint32_t	dedup_th = cont_props.dcp_dedup_size;
		int		i;
		bool		candidate = false;

		/**
		 * Checksums are only enabled for dedup purpose.
		 * Verify whether the I/O is a candidate for dedup.
		 * If not, then no need to provide a checksum to the server
		 */

		for (i = 0; i < args->nr; i++) {
			daos_iod_t	*iod = &args->iods[i];
			int		 j = 0;

			if (iod->iod_type == DAOS_IOD_SINGLE)
				/** dedup does not support single value yet */
				return 0;

			for (j = 0; j < iod->iod_nr; j++) {
				daos_recx_t	*recx = &iod->iod_recxs[j];

				if (recx->rx_nr * iod->iod_size >= dedup_th)
					candidate = true;
			}
		}
		if (!candidate)
			/** not a candidate for dedup, don't compute checksum */
			return 0;
	}

	/** Used to do actual checksum calculations. This prevents conflicts
	 * between tasks
	 */
	csummer_copy = daos_csummer_copy(csummer);
	if (csummer_copy == NULL)
		return -DER_NOMEM;


	/** Calc 'd' key checksum */
	rc = daos_csummer_calc_key(csummer_copy, args->dkey, &dkey_csum);
	if (rc != 0) {
		daos_csummer_destroy(&csummer_copy);
		return rc;
	}

	/** Calc 'a' key checksum and value checksum */
	rc = daos_csummer_calc_iods(csummer_copy, args->sgls, args->iods, NULL,
				    args->nr,
				    false, obj_auxi->reasb_req.orr_singv_los,
				    -1, &iod_csums);
	if (rc != 0) {
		daos_csummer_free_ci(csummer_copy, &dkey_csum);
		daos_csummer_destroy(&csummer_copy);
		D_ERROR("daos_csummer_calc_iods error: %d", rc);
		return rc;
	}
	daos_csummer_destroy(&csummer_copy);

	/** fault injection - corrupt data and/or keys after calculating
	 * checksum - simulates corruption over network
	 */
	if (DAOS_FAIL_CHECK(DAOS_CSUM_CORRUPT_UPDATE_DKEY))
		((char *) args->dkey->iov_buf)[0]++;
	if (DAOS_FAIL_CHECK(DAOS_CSUM_CORRUPT_UPDATE_AKEY))
		((char *)iod_csums[0].ic_akey.cs_csum)[0]++;
	if (DAOS_FAIL_CHECK(DAOS_CSUM_CORRUPT_UPDATE))
		dcf_corrupt(args->sgls, args->nr);

	obj_auxi->rw_args.iod_csums = iod_csums;
	obj_auxi->rw_args.dkey_csum = dkey_csum;

	return 0;
}

static int
obj_csum_fetch(const struct dc_object *obj, daos_obj_fetch_t *args,
	       struct obj_auxi_args *obj_auxi)
{
	struct daos_csummer	*csummer = dc_cont_hdl2csummer(obj->cob_coh);
	struct daos_csummer	*csummer_copy;
	struct dcs_csum_info	*dkey_csum = NULL;
	struct dcs_iod_csums	*iod_csums = NULL;
	int			 rc;

	if (!daos_csummer_initialized(csummer) ||
	    csummer->dcs_skip_data_verify)
		/** csummer might be initialized by dedup, but checksum
		 * feature is turned off ...
		 */
		return 0;

	if (obj_auxi->rw_args.dkey_csum != NULL) {
		/** already calculated - don't need to do it again */
		return 0;
	}

	/** Used to do actual checksum calculations. This prevents conflicts
	 * between tasks
	 */
	csummer_copy = daos_csummer_copy(csummer);
	if (csummer_copy == NULL)
		return -DER_NOMEM;

	/** dkey */
	rc = daos_csummer_calc_key(csummer_copy, args->dkey, &dkey_csum);
	if (rc != 0) {
		daos_csummer_destroy(&csummer_copy);
		return rc;
	}

	/** akeys (1 for each iod) */
	rc = daos_csummer_calc_iods(csummer_copy, args->sgls, args->iods, NULL,
				    args->nr,
				    true, obj_auxi->reasb_req.orr_singv_los,
				    -1, &iod_csums);
	if (rc != 0) {
		D_ERROR("daos_csummer_calc_iods error: %d", rc);
		daos_csummer_free_ci(csummer_copy, &dkey_csum);
		daos_csummer_destroy(&csummer_copy);
		return rc;
	}

	daos_csummer_destroy(&csummer_copy);

	/**
	 * fault injection - corrupt keys after calculating checksum -
	 * simulates corruption over network
	 */
	if (DAOS_FAIL_CHECK(DAOS_CSUM_CORRUPT_FETCH_DKEY))
		dkey_csum->cs_csum[0]++;
	if (DAOS_FAIL_CHECK(DAOS_CSUM_CORRUPT_FETCH_AKEY))
		iod_csums[0].ic_akey.cs_csum[0]++;

	obj_auxi->rw_args.iod_csums = iod_csums;
	obj_auxi->rw_args.dkey_csum = dkey_csum;

	return 0;
}

/* Selects next replica in the object's layout.
 */
static int
obj_retry_csum_err(struct dc_object *obj, struct obj_auxi_args *obj_auxi,
		     uint64_t dkey_hash, unsigned int map_ver, uint8_t *bitmap)
{
	D_WARN("Retrying replica because of checksum error.\n");
	struct daos_oclass_attr	*oca;
	unsigned int		 next_shard, retry_size, shard_cnt, shard_idx;
	int			 rc = 0;

	/* CSUM retry for EC object is not supported yet */
	if (daos_oclass_is_ec(obj->cob_md.omd_id, &oca)) {
		obj_auxi->no_retry = 1;
		rc = -DER_CSUM;
		goto out;
	}
	rc = obj_dkey2grpmemb(obj, dkey_hash, map_ver,
			      &shard_idx, &shard_cnt);
	if (rc != 0)
		goto out;

	/* bitmap has only 8 bits, so retry to the first eight replicas */
	retry_size = shard_cnt <= 8 ? shard_cnt : 8;
	next_shard = (obj_auxi->req_tgts.ort_shard_tgts[0].st_shard + 1) %
		retry_size + shard_idx;

	/* all replicas have csum error for this fetch request */
	if (next_shard == obj_auxi->initial_shard) {
		obj_auxi->no_retry = 1;
		rc = -DER_CSUM;
		goto out;
	}
	setbit(bitmap, next_shard - shard_idx);
	obj_auxi->flags &= ~ORF_CSUM_REPORT;
out:
	return rc;
}

int
dc_obj_fetch_task(tse_task_t *task)
{
	daos_obj_fetch_t	*args = dc_task_get_args(task);
	struct obj_auxi_args	*obj_auxi;
	struct dc_object	*obj;
	uint8_t                 *tgt_bitmap = NIL_BITMAP;
	unsigned int		 map_ver = 0;
	uint64_t		 dkey_hash;
	struct dtx_epoch	 epoch;
	uint32_t		 shard = 0;
	int			 rc;
	uint8_t                  csum_bitmap = 0;

	rc = obj_req_valid(task, args, DAOS_OBJ_RPC_FETCH, &epoch, &map_ver,
<<<<<<< HEAD
			   &obj, args->extra_flags & DIOF_TO_SPEC_SHARD);
=======
		&obj, args->extra_flags & DIOF_CHECK_EXISTENCE ? true : false);
>>>>>>> a7f0cbe8
	if (rc != 0)
		D_GOTO(out_task, rc);

	rc = obj_task_init(task, DAOS_OBJ_RPC_FETCH, map_ver, args->th,
			   &obj_auxi, obj);
	if (rc != 0) {
		obj_decref(obj);
		D_GOTO(out_task, rc);
	}

	if ((args->extra_flags & DIOF_EC_RECOV) != 0) {
		obj_auxi->ec_in_recov = 1;
		obj_auxi->reasb_req.orr_fail = args->extra_arg;
		obj_auxi->reasb_req.orr_recov = 1;
	}
	if (obj_auxi->ec_wait_recov)
		goto out_task;

<<<<<<< HEAD
	rc = obj_rw_req_reassemb(obj, args, &epoch, obj_auxi,
				 args->extra_flags & DIOF_TO_SPEC_SHARD);
	if (rc) {
		D_ERROR(DF_OID" obj_req_reassemb failed %d.\n",
			DP_OID(obj->cob_md.omd_id), rc);
		goto out_task;
=======
	if (args->extra_flags & DIOF_CHECK_EXISTENCE) {
		obj_auxi->flags |= DRF_CHECK_EXISTENCE;
	} else {
		rc = obj_rw_req_reassemb(obj, args, &epoch, obj_auxi);
		if (rc != 0) {
			D_ERROR(DF_OID" obj_req_reassemb failed %d.\n",
				DP_OID(obj->cob_md.omd_id), rc);
			goto out_task;
		}
>>>>>>> a7f0cbe8
	}

	dkey_hash = obj_dkey2hash(args->dkey);

	if (args->extra_arg == NULL &&
	    DAOS_FAIL_CHECK(DAOS_OBJ_SPECIAL_SHARD))
		args->extra_flags |= DIOF_TO_SPEC_SHARD;

	obj_auxi->spec_shard = (args->extra_flags & DIOF_TO_SPEC_SHARD) != 0;

	if (obj_auxi->spec_shard) {
		D_ASSERT(!obj_auxi->to_leader);

		if (args->extra_arg != NULL) {
			shard = *(int *)args->extra_arg;
		} else if (obj_auxi->io_retry) {
			shard = obj_auxi->specified_shard;
		} else {
			shard = daos_fail_value_get();
			obj_auxi->specified_shard = shard;
		}
	} else {
		obj_auxi->to_leader = (args->extra_flags & DIOF_TO_LEADER) != 0;
	}

	/* for CSUM error, build a bitmap with only the next target set,
	 * based current obj->auxi.req_tgt.ort_shart_tgts[0].st_shard.
	 * (increment shard mod rdg-size, set appropriate bit).
	 */
	if (obj_auxi->csum_report) {
		obj_auxi->flags |= ORF_CSUM_REPORT;
		D_ASSERT(!obj_auxi->csum_retry);
		/* the spec_shard case will not cause csum_report, so just
		 * reuse it to make sure the csum_report send to correct tgt.
		 */
		shard = obj_auxi->req_tgts.ort_shard_tgts[0].st_shard;
		obj_auxi->spec_shard = 1;
	} else if (obj_auxi->csum_retry) {
		rc = obj_retry_csum_err(obj, obj_auxi, dkey_hash, map_ver,
					&csum_bitmap);
		if (rc)
			goto out_task;
		tgt_bitmap = &csum_bitmap;
	} else {
		if (obj_auxi->is_ec_obj)
			tgt_bitmap = obj_auxi->reasb_req.tgt_bitmap;
	}

	if (args->extra_flags & DIOF_CHECK_EXISTENCE)
		tgt_bitmap = NIL_BITMAP;

	rc = obj_req_get_tgts(obj, (int *)&shard, args->dkey, dkey_hash,
			      tgt_bitmap, map_ver, obj_auxi->to_leader,
			      obj_auxi->spec_shard, obj_auxi);
	if (rc != 0)
		D_GOTO(out_task, rc);
	if (obj_auxi->csum_report)
		obj_auxi->spec_shard = 0;

	rc = obj_csum_fetch(obj, args, obj_auxi);
	if (rc != 0) {
		D_ERROR("obj_csum_fetch error: %d", rc);
		D_GOTO(out_task, rc);
	}

	if (!obj_auxi->io_retry) {
		if (!obj_auxi->is_ec_obj)
			obj_auxi->initial_shard =
				obj_auxi->req_tgts.ort_shard_tgts[0].st_shard;

	}

	rc = obj_rw_bulk_prep(obj, args->iods, args->sgls, args->nr,
			      false, false, task, obj_auxi);
	if (rc != 0)
		goto out_task;

	rc = obj_req_fanout(obj, obj_auxi, dkey_hash, map_ver, &epoch,
			    shard_rw_prep, dc_obj_shard_rw, task);
	return rc;

out_task:
	tse_task_complete(task, rc);
	return rc;
}

static int
dc_obj_update(tse_task_t *task, struct dtx_epoch *epoch, uint32_t map_ver,
	      daos_obj_update_t *args)
{
	struct obj_auxi_args	*obj_auxi;
	struct dc_object	*obj;
	uint64_t		 dkey_hash;
	int			 rc;

	rc = obj_req_valid(task, args, DAOS_OBJ_RPC_UPDATE, epoch, &map_ver,
			   &obj, false);
	if (rc != 0)
		goto out_task; /* invalid parameter */

	rc = obj_task_init(task, DAOS_OBJ_RPC_UPDATE, map_ver, args->th,
			   &obj_auxi, obj);
	if (rc != 0) {
		obj_decref(obj);
		goto out_task;
	}

	rc = obj_rw_req_reassemb(obj, args, NULL, obj_auxi, false);
	if (rc) {
		D_ERROR(DF_OID" obj_req_reassemb failed %d.\n",
			DP_OID(obj->cob_md.omd_id), rc);
		goto out_task;
	}

	dkey_hash = obj_dkey2hash(args->dkey);
	rc = obj_req_get_tgts(obj, NULL, args->dkey, dkey_hash,
			      obj_auxi->reasb_req.tgt_bitmap, map_ver, false,
			      false, obj_auxi);
	if (rc)
		goto out_task;

	if (!obj_auxi->io_retry) {
		rc = obj_csum_update(obj, args, obj_auxi);
		if (rc) {
			D_ERROR("obj_csum_update error: %d", rc);
			goto out_task;
		}
	}

	if (DAOS_FAIL_CHECK(DAOS_DTX_COMMIT_SYNC))
		obj_auxi->flags |= ORF_DTX_SYNC;

	D_DEBUG(DB_IO, "update "DF_OID" dkey_hash "DF_U64"\n",
		DP_OID(obj->cob_md.omd_id), dkey_hash);

	rc = obj_rw_bulk_prep(obj, args->iods, args->sgls, args->nr, true,
			      obj_auxi->req_tgts.ort_srv_disp, task, obj_auxi);
	if (rc != 0)
		goto out_task;

	rc = obj_req_fanout(obj, obj_auxi, dkey_hash, map_ver, epoch,
			    shard_rw_prep, dc_obj_shard_rw, task);
	return rc;

out_task:
	tse_task_complete(task, rc);
	return rc;
}

int
dc_obj_update_task(tse_task_t *task)
{
	daos_obj_update_t	*args = dc_task_get_args(task);
	struct dtx_epoch	 epoch = {0};
	unsigned int		 map_ver = 0;
	int			 rc;

	if (daos_handle_is_valid(args->th)) {
		/* add the operation to DTX and complete immediately */
		rc = dc_tx_attach(args->th, DAOS_OBJ_RPC_UPDATE, task);
		goto comp;
	}

	/* submit the update */
	return dc_obj_update(task, &epoch, map_ver, args);
comp:
	if (rc <= 0)
		tse_task_complete(task, rc);
	return rc > 0 ? 0 : rc;
}

static void
shard_anchors_free(daos_anchor_t *anchor)
{
	void *tmp = (void *)anchor->da_sub_anchors;

	if (anchor == NULL)
		return;

	if (anchor->da_sub_anchors == 0)
		return;

	D_FREE(tmp);
	anchor->da_sub_anchors = 0;
}

static int
shard_anchor_prep(daos_anchor_t *anchor, int nr)
{
	daos_anchor_t	*sub_anchors;
	int		i;

	D_ASSERT(anchor->da_sub_anchors == 0);
	D_ALLOC_ARRAY(sub_anchors, nr);
	if (sub_anchors == NULL)
		return -DER_NOMEM;

	for (i = 0; i < nr; i++)
		sub_anchors[i] = *anchor;

	anchor->da_sub_anchors = (uint64_t)sub_anchors;
	return 0;
}

static int
shard_anchors_prep(daos_obj_list_t *obj_args, int nr)
{
	int rc = 0;

	if (obj_args->anchor &&
	    obj_args->anchor->da_sub_anchors == 0) {
		rc = shard_anchor_prep(obj_args->anchor, nr);
		if (rc != 0)
			D_GOTO(out, rc);
	}

	if (obj_args->dkey_anchor &&
	    obj_args->dkey_anchor->da_sub_anchors == 0) {
		rc = shard_anchor_prep(obj_args->dkey_anchor, nr);
		if (rc != 0)
			D_GOTO(out, rc);
	}

	if (obj_args->akey_anchor &&
	    obj_args->akey_anchor->da_sub_anchors == 0) {
		rc = shard_anchor_prep(obj_args->akey_anchor, nr);
		if (rc != 0)
			D_GOTO(out, rc);
	}

out:
	if (rc) {
		shard_anchors_free(obj_args->akey_anchor);
		shard_anchors_free(obj_args->dkey_anchor);
		shard_anchors_free(obj_args->anchor);
	}

	return rc;
}

static void
obj_shard_list_fini(daos_obj_list_t *obj_args,
		    struct shard_list_args *shard_arg)
{
	if (shard_arg->la_sgl && shard_arg->la_sgl != obj_args->sgl) {
		d_sgl_fini(shard_arg->la_sgl, false);
		D_FREE(shard_arg->la_sgl);
	}
	shard_arg->la_kds = NULL;
	shard_arg->la_recxs = NULL;
	shard_anchors_free(obj_args->akey_anchor);
	shard_anchors_free(obj_args->dkey_anchor);
	shard_anchors_free(obj_args->anchor);
}

/* prepare the object enumeration for each shards */
static int
obj_shard_list_prep(daos_obj_list_t *obj_args,
		    struct shard_list_args *shard_arg, int shard_nr,
		    int opc)
{
	int idx;
	int rc = 0;

	shard_arg->la_nr = (*obj_args->nr + shard_nr - 1) / shard_nr;
	idx = shard_arg->la_auxi.shard;
	if (shard_arg->la_kds == NULL && obj_args->kds != NULL)
		shard_arg->la_kds = &obj_args->kds[idx * shard_arg->la_nr];

	if (shard_arg->la_recxs == NULL && obj_args->recxs)
		shard_arg->la_recxs = &obj_args->recxs[idx * shard_arg->la_nr];

	if (shard_arg->la_sgl == NULL && obj_args->sgl) {
		d_iov_t	*shard_iov;
		char	*ptr;
		int	seg_size;

		seg_size = obj_args->sgl->sg_iovs[0].iov_buf_len / shard_nr;

		D_ALLOC_PTR(shard_arg->la_sgl);
		if (shard_arg->la_sgl == NULL)
			D_GOTO(out, rc = -DER_NOMEM);

		D_ALLOC_PTR(shard_iov);
		if (shard_iov == NULL)
			D_GOTO(out, rc = -DER_NOMEM);

		ptr = obj_args->sgl->sg_iovs[0].iov_buf + idx * seg_size;

		d_iov_set(shard_iov, ptr, seg_size);
		shard_arg->la_sgl->sg_nr = 1;
		shard_arg->la_sgl->sg_nr_out = 1;
		shard_arg->la_sgl->sg_iovs = shard_iov;
	}
out:
	if (rc)
		obj_shard_list_fini(obj_args, shard_arg);
	return rc;
}

static int
shard_list_prep(struct shard_auxi_args *shard_auxi, struct dc_object *obj,
		struct obj_auxi_args *obj_auxi, uint64_t dkey_hash,
		uint32_t grp_idx)
{
	daos_obj_list_t		*obj_args;
	struct shard_list_args	*shard_arg;

	obj_args = dc_task_get_args(obj_auxi->obj_task);
	shard_arg = container_of(shard_auxi, struct shard_list_args, la_auxi);
	shard_arg->la_api_args = obj_args;
	if (daos_oclass_is_ec(obj->cob_md.omd_id, NULL) &&
	    !obj_auxi->to_leader) {
		uint32_t		idx = shard_auxi->shard;
		daos_anchor_t		*sub_anchors;
		struct daos_oclass_attr *oca;
		int			shard_nr;
		int			rc;

		oca = daos_oclass_attr_find(obj->cob_md.omd_id);
		D_ASSERT(oca != NULL);
		D_ASSERT(oca->ca_resil == DAOS_RES_EC);
		shard_nr = obj_ec_data_tgt_nr(oca);

		/* check and allocate the sub_anchors */
		rc = shard_anchors_prep(obj_args, shard_nr);
		if (rc) {
			D_ERROR(DF_OID" shard list %d prep: %d\n",
				DP_OID(obj->cob_md.omd_id), grp_idx, rc);
			return rc;
		}

		rc = obj_shard_list_prep(obj_args, shard_arg, shard_nr,
					 obj_auxi->opc);
		if (rc) {
			D_ERROR(DF_OID" shard list %d prep: %d\n",
				DP_OID(obj->cob_md.omd_id), grp_idx, rc);
			return rc;
		}

		if (obj_args->anchor) {
			sub_anchors =
			(daos_anchor_t *)obj_args->anchor->da_sub_anchors;
			shard_arg->la_anchor = &sub_anchors[idx];
		}

		if (obj_args->dkey_anchor) {
			sub_anchors =
			(daos_anchor_t *)obj_args->dkey_anchor->da_sub_anchors;
			shard_arg->la_dkey_anchor = &sub_anchors[idx];
		}
		if (obj_args->akey_anchor) {
			sub_anchors =
			(daos_anchor_t *)obj_args->akey_anchor->da_sub_anchors;
			shard_arg->la_akey_anchor = &sub_anchors[idx];
		}
	} else {
		shard_arg->la_nr = *obj_args->nr;
		shard_arg->la_recxs = obj_args->recxs;
		shard_arg->la_anchor = obj_args->anchor;
		shard_arg->la_akey_anchor = obj_args->akey_anchor;
		shard_arg->la_dkey_anchor = obj_args->dkey_anchor;
		shard_arg->la_nr = *obj_args->nr;
		shard_arg->la_kds = obj_args->kds;
		shard_arg->la_sgl = obj_args->sgl;
	}

	return 0;
}

static int
obj_list_common(tse_task_t *task, int opc, daos_obj_list_t *args)
{
	struct dc_object	*obj;
	struct obj_auxi_args	*obj_auxi;
	unsigned int		 map_ver = 0;
	uint64_t		 dkey_hash = 0;
	struct dtx_epoch	 epoch = {0};
	int			 shard = -1;
	int			 rc;

	rc = obj_req_valid(task, args, opc, &epoch, &map_ver, &obj, false);
	if (rc)
		goto out_task;

	rc = obj_task_init(task, opc, map_ver, args->th, &obj_auxi, obj);
	if (rc != 0) {
		obj_decref(obj);
		D_GOTO(out_task, rc);
	}

	if (daos_oclass_is_ec(obj->cob_md.omd_id, NULL))
		obj_auxi->is_ec_obj = 1;

	if ((args->dkey_anchor != NULL &&
	     daos_anchor_get_flags(args->dkey_anchor) & DIOF_TO_LEADER) ||
	     obj_auxi->is_ec_obj)
		obj_auxi->to_leader = 1;

	if (args->dkey_anchor != NULL &&
	    (daos_anchor_get_flags(args->dkey_anchor) & DIOF_TO_SPEC_SHARD)) {
		shard = dc_obj_anchor2shard(args->dkey_anchor);
		obj_auxi->spec_shard = 1;
	} else if (DAOS_FAIL_CHECK(DAOS_OBJ_SPECIAL_SHARD)) {
		if (obj_auxi->io_retry) {
			shard = obj_auxi->specified_shard;
		} else {
			shard = daos_fail_value_get();
			obj_auxi->specified_shard = shard;
		}
		obj_auxi->spec_shard = 1;
	} else if (args->dkey == NULL) {
		D_ASSERT(args->dkey_anchor != NULL);

		shard = dc_obj_anchor2shard(args->dkey_anchor);
		if (obj_auxi->to_leader) {
			struct pl_obj_shard *p_shard;
			int leader;

			leader = obj_grp_leader_get(obj, shard, map_ver);
			p_shard = obj_get_shard(obj, leader);
			if (p_shard->po_rebuilding ||
			    p_shard->po_target == -1) {
				D_DEBUG(DB_IO, DF_OID".%d is being rebuilt\n",
					DP_OID(obj->cob_md.omd_id), shard);
				obj_auxi->to_leader = 0;
				if (obj_auxi->is_ec_obj) {
					/* For EC object, if the leader is
					 * is in rebuilt status, let's list
					 * from 1st data shards.
					 */
					shard = rounddown(shard,
							  obj->cob_grp_size);
				} else {
					D_ERROR(DF_OID".%d leader is being"
						" rebuilt\n",
						DP_OID(obj->cob_md.omd_id),
						shard);
					D_GOTO(out_task, rc = -DER_NONEXIST);
				}
			} else {
				shard = leader;
			}
			D_DEBUG(DB_IO, "list on shard %d\n", shard);
		} else if (!obj_auxi->is_ec_obj) {
			shard = obj_grp_valid_shard_get(obj, shard, map_ver,
							opc);
			if (shard < 0)
				D_GOTO(out_task, rc = shard);
		}
	} else {
		dkey_hash = obj_dkey2hash(args->dkey);
		shard = obj_dkey2shard(obj, dkey_hash, map_ver, opc,
				       obj_auxi->to_leader);
		if (shard < 0)
			D_GOTO(out_task, rc = shard);
	}

	rc = obj_req_get_tgts(obj, &shard, args->dkey, dkey_hash, NIL_BITMAP,
			      map_ver, obj_auxi->to_leader,
			      obj_auxi->spec_shard, obj_auxi);
	if (rc != 0)
		goto out_task;

	if (args->dkey == NULL)
		dc_obj_shard2anchor(args->dkey_anchor, shard);

	if (daos_handle_is_valid(args->th)) {
		rc = dc_tx_get_dti(args->th, &obj_auxi->l_args.la_dti);
		/*
		 * The obj_req_valid call above has already verified this
		 * transaction handle.
		 */
		D_ASSERTF(rc == 0, "%d\n", rc);
	} else {
		daos_dti_gen(&obj_auxi->l_args.la_dti, true /* zero */);
	}

	D_DEBUG(DB_IO, "list opc %d "DF_OID" dkey %llu\n", opc,
		DP_OID(obj->cob_md.omd_id), (unsigned long long)dkey_hash);

	rc = obj_req_fanout(obj, obj_auxi, dkey_hash, map_ver, &epoch,
			    shard_list_prep, dc_obj_shard_list, task);
	return rc;

out_task:
	tse_task_complete(task, rc);
	return rc;
}

int
dc_obj_list_dkey(tse_task_t *task)
{
	daos_obj_list_dkey_t	*args;

	args = dc_task_get_args(task);
	D_ASSERTF(args != NULL, "Task Argument OPC does not match DC OPC\n");

	return obj_list_common(task, DAOS_OBJ_DKEY_RPC_ENUMERATE, args);
}

int
dc_obj_list_akey(tse_task_t *task)
{
	daos_obj_list_akey_t	*args;

	args = dc_task_get_args(task);
	D_ASSERTF(args != NULL, "Task Argument OPC does not match DC OPC\n");

	return obj_list_common(task, DAOS_OBJ_AKEY_RPC_ENUMERATE, args);
}

int
dc_obj_list_obj(tse_task_t *task)
{
	daos_obj_list_obj_t	*args;

	args = dc_task_get_args(task);
	D_ASSERTF(args != NULL, "Task Argument OPC does not match DC OPC\n");

	return obj_list_common(task, DAOS_OBJ_RPC_ENUMERATE, args);
}

int
dc_obj_list_rec(tse_task_t *task)
{
	daos_obj_list_recx_t	*args;

	args = dc_task_get_args(task);
	D_ASSERTF(args != NULL, "Task Argument OPC does not match DC OPC\n");

	return obj_list_common(task, DAOS_OBJ_RECX_RPC_ENUMERATE, args);
}

static int
shard_punch_prep(struct shard_auxi_args *shard_auxi, struct dc_object *obj,
		 struct obj_auxi_args *obj_auxi, uint64_t dkey_hash,
		 uint32_t grp_idx)
{
	daos_obj_punch_t	*obj_args;
	struct shard_punch_args	*shard_arg;
	daos_handle_t		 coh;
	uuid_t			 coh_uuid;
	uuid_t			 cont_uuid;
	int			 rc;

	coh = obj->cob_coh;
	if (daos_handle_is_inval(coh))
		return -DER_NO_HDL;

	rc = dc_cont_hdl2uuid(coh, &coh_uuid, &cont_uuid);
	if (rc != 0)
		return rc;

	obj_args = dc_task_get_args(obj_auxi->obj_task);
	shard_arg = container_of(shard_auxi, struct shard_punch_args, pa_auxi);
	shard_arg->pa_api_args		= obj_args;
	shard_arg->pa_opc		= obj_auxi->opc;
	shard_arg->pa_dkey_hash		= dkey_hash;
	uuid_copy(shard_arg->pa_coh_uuid, coh_uuid);
	uuid_copy(shard_arg->pa_cont_uuid, cont_uuid);

	if (daos_handle_is_inval(obj_auxi->th))
		daos_dti_gen(&shard_arg->pa_dti,
			     srv_io_mode != DIM_DTX_FULL_ENABLED);
	else
		dc_tx_get_dti(obj_auxi->th, &shard_arg->pa_dti);

	return 0;
}

static int
dc_obj_punch(tse_task_t *task, struct dtx_epoch *epoch, uint32_t map_ver,
	     enum obj_rpc_opc opc, daos_obj_punch_t *api_args)
{
	struct obj_auxi_args	*obj_auxi;
	struct dc_object	*obj;
	uint64_t		 dkey_hash;
	int			 rc;

	obj = obj_hdl2ptr(api_args->oh);
	D_ASSERT(obj != NULL);
	rc = obj_task_init(task, opc, map_ver, api_args->th, &obj_auxi, obj);
	if (rc) {
		obj_decref(obj);
		goto out_task;
	}

	dkey_hash = obj_dkey2hash(api_args->dkey);
	rc = obj_req_get_tgts(obj, NULL, api_args->dkey, dkey_hash, NIL_BITMAP,
			      map_ver, false, false, obj_auxi);
	if (rc != 0)
		goto out_task;

	if (daos_oclass_is_ec(obj->cob_md.omd_id, NULL) ||
	    DAOS_FAIL_CHECK(DAOS_DTX_COMMIT_SYNC))
		obj_auxi->flags |= ORF_DTX_SYNC;

	D_DEBUG(DB_IO, "punch "DF_OID" dkey %llu\n",
		DP_OID(obj->cob_md.omd_id), (unsigned long long)dkey_hash);

	rc = obj_req_fanout(obj, obj_auxi, dkey_hash, map_ver, epoch,
			    shard_punch_prep, dc_obj_shard_punch, task);
	return rc;

out_task:
	tse_task_complete(task, rc);
	return rc;
}

static int
obj_punch_common(tse_task_t *task, enum obj_rpc_opc opc, daos_obj_punch_t *args)
{
	struct dtx_epoch	 epoch = {0};
	unsigned int		 map_ver = 0;
	int			 rc;

	rc = obj_req_valid(task, args, opc, &epoch, &map_ver, NULL, false);
	if (rc != 0)
		goto comp; /* invalid parameters */

	if (daos_handle_is_valid(args->th)) {

		/* add the operation to DTX and complete immediately */
		rc = dc_tx_attach(args->th, opc, task);
		goto comp;
	}
	/* submit the punch */
	return dc_obj_punch(task, &epoch, map_ver, opc, args);
comp:
	if (rc <= 0)
		tse_task_complete(task, rc);
	return rc > 0 ? 0 : rc;
}

int
dc_obj_punch_task(tse_task_t *task)
{
	daos_obj_punch_t	*args;

	args = dc_task_get_args(task);
	D_ASSERTF(args != NULL, "Task Argument OPC does not match DC OPC\n");

	return obj_punch_common(task, DAOS_OBJ_RPC_PUNCH, args);
}

int
dc_obj_punch_dkeys_task(tse_task_t *task)
{
	daos_obj_punch_t	*args;

	args = dc_task_get_args(task);
	D_ASSERTF(args != NULL, "Task Argument OPC does not match DC OPC\n");

	return obj_punch_common(task, DAOS_OBJ_RPC_PUNCH_DKEYS, args);
}

int
dc_obj_punch_akeys_task(tse_task_t *task)
{
	daos_obj_punch_t	*args;

	args = dc_task_get_args(task);
	D_ASSERTF(args != NULL, "Task Argument OPC does not match DC OPC\n");

	return obj_punch_common(task, DAOS_OBJ_RPC_PUNCH_AKEYS, args);
}

struct shard_query_key_args {
	struct shard_auxi_args	 kqa_auxi;
	uuid_t			 kqa_coh_uuid;
	uuid_t			 kqa_cont_uuid;
	daos_obj_query_key_t	*kqa_api_args;
	uint64_t		 kqa_dkey_hash;
	struct dtx_id		 kqa_dti;
};

static int
shard_query_key_task(tse_task_t *task)
{
	struct shard_query_key_args	*args;
	daos_obj_query_key_t		*api_args;
	struct dc_object		*obj;
	struct dc_obj_shard		*obj_shard;
	daos_handle_t			 th;
	struct dtx_epoch		*epoch;
	int				 rc;

	args = tse_task_buf_embedded(task, sizeof(*args));
	obj = args->kqa_auxi.obj;
	th = args->kqa_auxi.obj_auxi->th;
	epoch = &args->kqa_auxi.epoch;

	/* See the similar shard_io_task. */
	if (daos_handle_is_valid(th) && !dtx_epoch_chosen(epoch)) {
		rc = dc_tx_get_epoch(task, th, epoch);
		if (rc < 0)
			return rc;
		if (rc == DC_TX_GE_REINIT)
			return tse_task_reinit(task);
	}

	rc = obj_shard_open(obj, args->kqa_auxi.shard, args->kqa_auxi.map_ver,
			    &obj_shard);
	if (rc != 0) {
		/* skip a failed target */
		if (rc == -DER_NONEXIST)
			rc = 0;

		tse_task_complete(task, rc);
		return rc;
	}

	tse_task_stack_push_data(task, &args->kqa_dkey_hash,
				 sizeof(args->kqa_dkey_hash));
	api_args = args->kqa_api_args;
	rc = dc_obj_shard_query_key(obj_shard, epoch, api_args->flags, obj,
				    api_args->dkey, api_args->akey,
				    api_args->recx, args->kqa_coh_uuid,
				    args->kqa_cont_uuid, &args->kqa_dti,
				    &args->kqa_auxi.obj_auxi->map_ver_reply,
				    th, task);

	obj_shard_close(obj_shard);
	return rc;
}

struct shard_task_reset_query_target_args {
	uint32_t	shard;
	uint32_t	replicas;
	uint32_t	version;
	uint32_t	flags;
};

static int
shard_task_reset_query_target(tse_task_t *shard_task, void *arg)
{
	struct shard_task_reset_query_target_args	*reset_arg = arg;
	struct shard_auxi_args				*auxi_arg;
	int						 rc;

	auxi_arg = tse_task_buf_embedded(shard_task, sizeof(*auxi_arg));
	if (reset_arg->flags & DAOS_GET_DKEY) {
		rc = obj_grp_leader_get(auxi_arg->obj, reset_arg->shard,
					reset_arg->version);
		if (rc < 0)
			return rc;
		auxi_arg->shard = rc;
	} else {
		auxi_arg->shard = reset_arg->shard;
	}
	rc = obj_shard2tgtid(auxi_arg->obj, auxi_arg->shard, reset_arg->version,
			     &auxi_arg->target);
	reset_arg->shard += reset_arg->replicas;

	return rc;
}

int
dc_obj_query_key(tse_task_t *api_task)
{
	daos_obj_query_key_t	*api_args = dc_task_get_args(api_task);
	tse_sched_t		*sched = tse_task2sched(api_task);
	struct obj_auxi_args	*obj_auxi;
	struct dc_object	*obj;
	d_list_t		*head = NULL;
	daos_handle_t		coh;
	uuid_t			coh_uuid;
	uuid_t			cont_uuid;
	int			shard_first;
	unsigned int		replicas;
	unsigned int		map_ver = 0;
	uint64_t		dkey_hash;
	struct dtx_epoch	epoch;
	struct dtx_id		dti;
	int			i = 0;
	int			rc;

	D_ASSERTF(api_args != NULL,
		  "Task Argument OPC does not match DC OPC\n");

	rc = obj_req_valid(api_task, api_args, DAOS_OBJ_RPC_QUERY_KEY, &epoch,
			   &map_ver, &obj, false);
	if (rc)
		D_GOTO(out_task, rc);

	if (daos_handle_is_valid(api_args->th)) {
		rc = dc_tx_get_dti(api_args->th, &dti);
		/*
		 * The dc_tx_hdl2epoch_and_pmv call above has already verified
		 * this transaction handle.
		 */
		D_ASSERTF(rc == 0, "%d\n", rc);
	} else {
		daos_dti_gen(&dti, true /* zero */);
	}

	rc = obj_task_init(api_task, DAOS_OBJ_RPC_QUERY_KEY, map_ver,
			   api_args->th, &obj_auxi, obj);
	if (rc != 0) {
		obj_decref(obj);
		D_GOTO(out_task, rc);
	}

	coh = dc_obj_hdl2cont_hdl(api_args->oh);
	if (daos_handle_is_inval(coh))
		D_GOTO(out_task, rc = -DER_NO_HDL);

	rc = dc_cont_hdl2uuid(coh, &coh_uuid, &cont_uuid);
	if (rc != 0)
		D_GOTO(out_task, rc);

	D_ASSERTF(api_args->dkey != NULL, "dkey should not be NULL\n");
	dkey_hash = obj_dkey2hash(api_args->dkey);
	if (api_args->flags & DAOS_GET_DKEY) {
		replicas = obj_get_replicas(obj);
		shard_first = 0;
		/** set data len to 0 before retrieving dkey. */
		api_args->dkey->iov_len = 0;
	} else {
		replicas = obj->cob_shards_nr;
		/* For the specified dkey, only need to query one replica. */
		shard_first = obj_dkey2shard(obj, dkey_hash, map_ver,
					     DAOS_OPC_OBJ_QUERY,
					     obj_auxi->to_leader);
		if (shard_first < 0)
			D_GOTO(out_task, rc = shard_first);
	}

	obj_auxi->map_ver_req = map_ver;
	obj_auxi->obj_task = api_task;

	D_DEBUG(DB_IO, "Object Key Query "DF_OID" start %u\n",
		DP_OID(obj->cob_md.omd_id), shard_first);

	head = &obj_auxi->shard_task_head;

	/* for retried obj IO, reuse the previous shard tasks and resched it */
	if (obj_auxi->io_retry && obj_auxi->args_initialized) {
		/* For distributed transaction, check whether TX pool
		 * map is stale or not, if stale, restart the TX.
		 */
		if (daos_handle_is_valid(obj_auxi->th)) {
			rc = dc_tx_check_pmv(obj_auxi->th);
			if (rc != 0)
				goto out_task;
		}

		/* The RPC may need to be resent to (new) leader. */
		if (srv_io_mode != DIM_CLIENT_DISPATCH) {
			struct shard_task_reset_query_target_args	arg;

			arg.shard = shard_first;
			arg.replicas = replicas;
			arg.version = map_ver;
			arg.flags = api_args->flags;
			tse_task_list_traverse(head,
					shard_task_reset_query_target, &arg);
		}

		goto task_sched;
	}

	D_ASSERT(!obj_auxi->args_initialized);
	D_ASSERT(d_list_empty(head));

	/* In each redundancy group, the QUERY RPC only needs to be sent
	 * to one replica: i += replicas
	 */
	for (i = 0; i < obj->cob_shards_nr; i += replicas) {
		tse_task_t			*task;
		struct shard_query_key_args	*args;
		int				 shard;

		if (api_args->flags & DAOS_GET_DKEY) {
			/* Send to leader replica directly for reducing
			 * retry because some potential 'prepared' DTX.
			 */
			shard = obj_grp_leader_get(obj, i, map_ver);
			if (shard < 0) {
				rc = shard;
				D_ERROR(DF_OID" no valid shard, rc "DF_RC".\n",
					DP_OID(obj->cob_md.omd_id),
					DP_RC(rc));
				D_GOTO(out_task, rc);
			}
		} else {
			shard = shard_first + i;
		}

		rc = tse_task_create(shard_query_key_task, sched, NULL, &task);
		if (rc != 0)
			D_GOTO(out_task, rc);

		args = tse_task_buf_embedded(task, sizeof(*args));
		args->kqa_api_args	= api_args;
		args->kqa_auxi.epoch	= epoch;
		args->kqa_auxi.shard	= shard;
		args->kqa_auxi.map_ver	= map_ver;
		args->kqa_auxi.obj	= obj;
		args->kqa_auxi.obj_auxi	= obj_auxi;
		args->kqa_dkey_hash	= dkey_hash;
		args->kqa_dti		= dti;
		uuid_copy(args->kqa_coh_uuid, coh_uuid);
		uuid_copy(args->kqa_cont_uuid, cont_uuid);

		rc = obj_shard2tgtid(obj, shard, map_ver,
				     &args->kqa_auxi.target);
		if (rc != 0) {
			tse_task_complete(task, rc);
			D_GOTO(out_task, rc);
		}

		rc = tse_task_register_deps(api_task, 1, &task);
		if (rc != 0) {
			tse_task_complete(task, rc);
			D_GOTO(out_task, rc);
		}

		/* decref and delete from head at shard_task_remove */
		tse_task_addref(task);
		tse_task_list_add(task, head);
	}

	obj_auxi->args_initialized = 1;

task_sched:
	obj_shard_task_sched(obj_auxi, &epoch);
	return rc;

out_task:
	if (head != NULL && !d_list_empty(head)) {
		D_ASSERTF(!obj_retry_error(rc), "unexpected ret "DF_RC"\n",
			DP_RC(rc));

		tse_task_list_traverse(head, shard_task_abort, &rc);
	}

	tse_task_complete(api_task, rc);

	return rc;
}

static int
shard_sync_prep(struct shard_auxi_args *shard_auxi, struct dc_object *obj,
		struct obj_auxi_args *obj_auxi, uint64_t dkey_hash,
		uint32_t grp_idx)
{
	struct daos_obj_sync_args	*obj_args;
	struct shard_sync_args		*shard_args;

	obj_args = dc_task_get_args(obj_auxi->obj_task);
	shard_args = container_of(shard_auxi, struct shard_sync_args, sa_auxi);
	shard_args->sa_epoch = &(*obj_args->epochs_p)[grp_idx];

	return 0;
}

int
dc_obj_sync(tse_task_t *task)
{
	struct daos_obj_sync_args	*args = dc_task_get_args(task);
	struct obj_auxi_args		*obj_auxi = NULL;
	struct dc_object		*obj = NULL;
	struct dtx_epoch		 epoch;
	uint32_t			 map_ver = 0;
	int				 rc;
	int				 i;

	if (srv_io_mode != DIM_DTX_FULL_ENABLED)
		D_GOTO(out_task, rc = 0);

	D_ASSERTF(args != NULL,
		  "Task Argument OPC does not match DC OPC\n");

	rc = obj_req_valid(task, args, DAOS_OBJ_RPC_SYNC, &epoch,
			   &map_ver, &obj, false);
	if (rc)
		D_GOTO(out_task, rc);

	rc = obj_task_init(task, DAOS_OBJ_RPC_SYNC, map_ver, DAOS_HDL_INVAL,
			   &obj_auxi, obj);
	if (rc != 0) {
		obj_decref(obj);
		D_GOTO(out_task, rc);
	}

	epoch.oe_value = args->epoch;
	epoch.oe_first = epoch.oe_value;
	epoch.oe_flags = 0;

	/* Need to mark sync epoch on server, so even if the @replicas is 1,
	 * we still need to send SYNC RPC to the server.
	 */
	if (!obj_auxi->io_retry) {
		daos_epoch_t	*tmp = NULL;

		D_ALLOC_ARRAY(tmp, obj->cob_grp_nr);
		if (tmp == NULL)
			D_GOTO(out_task, rc = -DER_NOMEM);

		*args->nr = obj->cob_grp_nr;
		*args->epochs_p = tmp;
	} else {
		D_ASSERT(*args->epochs_p != NULL);

		for (i = 0; i < *args->nr; i++)
			*args->epochs_p[i] = 0;
	}

	rc = obj_req_get_tgts(obj, NULL, NULL, 0, NIL_BITMAP, map_ver, true,
			      false, obj_auxi);
	if (rc != 0)
		D_GOTO(out_task, rc);

	D_DEBUG(DB_IO, "sync "DF_OID", reps %d\n",
		DP_OID(obj->cob_md.omd_id), obj_get_replicas(obj));

	rc = obj_req_fanout(obj, obj_auxi, 0, map_ver, &epoch, shard_sync_prep,
			    dc_obj_shard_sync, task);
	return rc;

out_task:
	tse_task_complete(task, rc);
	return rc;
}

int
dc_obj_verify(daos_handle_t oh, daos_epoch_t *epochs, unsigned int nr)
{
	struct dc_obj_verify_args		*dova = NULL;
	struct dc_object			*obj;
	struct daos_oclass_attr			*oc_attr;
	unsigned int				 reps = 0;
	int					 rc = 0;
	int					 i;

	obj = obj_hdl2ptr(oh);
	if (obj == NULL)
		return -DER_NO_HDL;

	oc_attr = daos_oclass_attr_find(obj->cob_md.omd_id);
	D_ASSERT(oc_attr != NULL);

	/* XXX: Currently, only support to verify replicated object.
	 *	Need more work for EC object in the future.
	 */
	if (oc_attr->ca_resil != DAOS_RES_REPL)
		D_GOTO(out, rc = -DER_NOSYS);

	if (oc_attr->u.rp.r_num == DAOS_OBJ_REPL_MAX)
		reps = obj->cob_grp_size;
	else
		reps = oc_attr->u.rp.r_num;

	if (reps == 1)
		goto out;

	/* XXX: If we support progressive object layout in the future,
	 *	The "obj->cob_grp_nr" may be different from given @nr.
	 */
	D_ASSERTF(obj->cob_grp_nr == nr, "Invalid grp count %u/%u\n",
		  obj->cob_grp_nr, nr);

	D_ALLOC_ARRAY(dova, reps);
	if (dova == NULL) {
		D_ERROR(DF_OID" no MEM for verify group, reps %u\n",
			DP_OID(obj->cob_md.omd_id), reps);
		D_GOTO(out, rc = -DER_NOMEM);
	}

	for (i = 0; i < reps; i++) {
		dova[i].oh = oh;

		dova[i].list_buf = dova[i].inline_buf;
		dova[i].list_buf_len = sizeof(dova[i].inline_buf);

		dova[i].fetch_buf = NULL;
		dova[i].fetch_buf_len = 0;
	}

	for (i = 0; i < obj->cob_grp_nr && rc == 0; i++) {
		/* Zero epoch means the shards in related redundancy group
		 * have not been created yet.
		 */
		if (epochs[i] != 0)
			rc = dc_obj_verify_rdg(obj, dova, i, reps, epochs[i]);
	}

out:
	if (dova != NULL) {
		for (i = 0; i < reps; i++) {
			if (dova[i].list_buf != dova[i].inline_buf)
				D_FREE(dova[i].list_buf);

			D_FREE(dova[i].fetch_buf);
		}

		D_FREE(dova);
	}

	obj_decref(obj);

	return rc;
}

void
daos_dc_obj2id(void *ptr, daos_obj_id_t *id)
{
	struct dc_object *obj = ptr;

	*id = obj->cob_md.omd_id;
}<|MERGE_RESOLUTION|>--- conflicted
+++ resolved
@@ -1747,11 +1747,8 @@
 /* check if the obj request is valid */
 static int
 obj_req_valid(tse_task_t *task, void *args, int opc, struct dtx_epoch *epoch,
-<<<<<<< HEAD
-	      uint32_t *pm_ver, struct dc_object **p_obj, bool spec_shard)
-=======
-	      uint32_t *pm_ver, struct dc_object **p_obj, bool check_existence)
->>>>>>> a7f0cbe8
+	      uint32_t *pm_ver, struct dc_object **p_obj, bool spec_shard,
+	      bool check_existence)
 {
 	uint32_t		map_ver = *pm_ver;
 	struct obj_auxi_args	*obj_auxi;
@@ -3748,11 +3745,8 @@
 	uint8_t                  csum_bitmap = 0;
 
 	rc = obj_req_valid(task, args, DAOS_OBJ_RPC_FETCH, &epoch, &map_ver,
-<<<<<<< HEAD
-			   &obj, args->extra_flags & DIOF_TO_SPEC_SHARD);
-=======
-		&obj, args->extra_flags & DIOF_CHECK_EXISTENCE ? true : false);
->>>>>>> a7f0cbe8
+			   &obj, args->extra_flags & DIOF_TO_SPEC_SHARD,
+			   args->extra_flags & DIOF_CHECK_EXISTENCE);
 	if (rc != 0)
 		D_GOTO(out_task, rc);
 
@@ -3771,24 +3765,16 @@
 	if (obj_auxi->ec_wait_recov)
 		goto out_task;
 
-<<<<<<< HEAD
-	rc = obj_rw_req_reassemb(obj, args, &epoch, obj_auxi,
-				 args->extra_flags & DIOF_TO_SPEC_SHARD);
-	if (rc) {
-		D_ERROR(DF_OID" obj_req_reassemb failed %d.\n",
-			DP_OID(obj->cob_md.omd_id), rc);
-		goto out_task;
-=======
 	if (args->extra_flags & DIOF_CHECK_EXISTENCE) {
 		obj_auxi->flags |= DRF_CHECK_EXISTENCE;
 	} else {
-		rc = obj_rw_req_reassemb(obj, args, &epoch, obj_auxi);
+		rc = obj_rw_req_reassemb(obj, args, &epoch, obj_auxi,
+				 args->extra_flags & DIOF_TO_SPEC_SHARD);
 		if (rc != 0) {
 			D_ERROR(DF_OID" obj_req_reassemb failed %d.\n",
 				DP_OID(obj->cob_md.omd_id), rc);
 			goto out_task;
 		}
->>>>>>> a7f0cbe8
 	}
 
 	dkey_hash = obj_dkey2hash(args->dkey);
@@ -3885,7 +3871,7 @@
 	int			 rc;
 
 	rc = obj_req_valid(task, args, DAOS_OBJ_RPC_UPDATE, epoch, &map_ver,
-			   &obj, false);
+			   &obj, false, false);
 	if (rc != 0)
 		goto out_task; /* invalid parameter */
 
@@ -4170,7 +4156,8 @@
 	int			 shard = -1;
 	int			 rc;
 
-	rc = obj_req_valid(task, args, opc, &epoch, &map_ver, &obj, false);
+	rc = obj_req_valid(task, args, opc, &epoch, &map_ver, &obj, false,
+			   false);
 	if (rc)
 		goto out_task;
 
@@ -4406,7 +4393,8 @@
 	unsigned int		 map_ver = 0;
 	int			 rc;
 
-	rc = obj_req_valid(task, args, opc, &epoch, &map_ver, NULL, false);
+	rc = obj_req_valid(task, args, opc, &epoch, &map_ver, NULL, false,
+			   false);
 	if (rc != 0)
 		goto comp; /* invalid parameters */
 
@@ -4571,7 +4559,7 @@
 		  "Task Argument OPC does not match DC OPC\n");
 
 	rc = obj_req_valid(api_task, api_args, DAOS_OBJ_RPC_QUERY_KEY, &epoch,
-			   &map_ver, &obj, false);
+			   &map_ver, &obj, false, false);
 	if (rc)
 		D_GOTO(out_task, rc);
 
@@ -4765,7 +4753,7 @@
 		  "Task Argument OPC does not match DC OPC\n");
 
 	rc = obj_req_valid(task, args, DAOS_OBJ_RPC_SYNC, &epoch,
-			   &map_ver, &obj, false);
+			   &map_ver, &obj, false, false);
 	if (rc)
 		D_GOTO(out_task, rc);
 
