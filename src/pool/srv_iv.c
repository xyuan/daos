--- conflicted
+++ resolved
@@ -588,22 +588,11 @@
 			if (rc)
 				D_GOTO(out_put, rc);
 		}
-<<<<<<< HEAD
-
-	} else if (entry->iv_class->iv_class_id == IV_POOL_PROP) {
-		rc = ds_pool_tgt_prop_update(pool, &src_iv->piv_prop);
-		if (rc)
-			return rc;
-	}
-
-	ds_pool_put(pool);
-=======
 	} else if (entry->iv_class->iv_class_id == IV_POOL_PROP) {
 		rc = ds_pool_tgt_prop_update(pool, &src_iv->piv_prop);
 		if (rc)
 			D_GOTO(out_put, rc);
 	}
->>>>>>> 058fbe5f
 
 retry:
 	rc = pool_iv_ent_copy(key, &entry->iv_value, src);
