--- conflicted
+++ resolved
@@ -40,24 +40,16 @@
 typedef enum {
 	RB_OP_FAIL,
 	RB_OP_DRAIN,
-<<<<<<< HEAD
 	RB_OP_REINT,
 	RB_OP_EXTEND,
-=======
-	RB_OP_ADD,
 	RB_OP_RECLAIM,
->>>>>>> 156da8ad
 } daos_rebuild_opc_t;
 
 #define RB_OP_STR(rb_op) ((rb_op) == RB_OP_FAIL ? "RB_OP_FAIL" : \
 			  (rb_op) == RB_OP_DRAIN ? "RB_OP_DRAIN" : \
-<<<<<<< HEAD
 			  (rb_op) == RB_OP_REINT ? "RB_OP_REINT" : \
 			  (rb_op) == RB_OP_EXTEND ? "RB_OP_EXTEND" : \
-=======
-			  (rb_op) == RB_OP_ADD ? "RB_OP_ADD" : \
 			  (rb_op) == RB_OP_RECLAIM ? "RB_OP_RECLAIM" : \
->>>>>>> 156da8ad
 			  "RB_OP_UNKNOWN")
 
 int ds_rebuild_schedule(const uuid_t uuid, uint32_t map_ver,
