/**
 * (C) Copyright 2018-2020 Intel Corporation.
 *
 * Licensed under the Apache License, Version 2.0 (the "License");
 * you may not use this file except in compliance with the License.
 * You may obtain a copy of the License at
 *
 *    http://www.apache.org/licenses/LICENSE-2.0
 *
 * Unless required by applicable law or agreed to in writing, software
 * distributed under the License is distributed on an "AS IS" BASIS,
 * WITHOUT WARRANTIES OR CONDITIONS OF ANY KIND, either express or implied.
 * See the License for the specific language governing permissions and
 * limitations under the License.
 *
 * GOVERNMENT LICENSE RIGHTS-OPEN SOURCE SOFTWARE
 * The Government's rights to use, modify, reproduce, release, perform, display,
 * or disclose this software are subject to the terms of the Apache License as
 * provided in Contract No. B620873.
 * Any reproduction of computer software, computer software documentation, or
 * portions thereof marked with this legend must also reproduce the markings.
 */
#define D_LOGFAC	DD_FAC(bio)

#include <sys/types.h>
#include <sys/stat.h>
#include <fcntl.h>
#include <uuid/uuid.h>
#include <abt.h>
#include <spdk/env.h>
#include <spdk/nvme.h>
#include <spdk/vmd.h>
#include <spdk/thread.h>
#include <spdk/bdev.h>
#include <spdk/io_channel.h>
#include <spdk/blob_bdev.h>
#include <spdk/blob.h>
#include <spdk/copy_engine.h>
#include <spdk/conf.h>
#include "bio_internal.h"
#include <daos_srv/smd.h>

/* These Macros should be turned into DAOS configuration in the future */
#define DAOS_MSG_RING_SZ	4096
/* SPDK blob parameters */
#define DAOS_BS_CLUSTER_SZ	(1ULL << 30)	/* 1GB */
#define DAOS_BS_MD_PAGES	(1024 * 20)	/* 20k blobs per device */
/* DMA buffer parameters */
#define DAOS_DMA_CHUNK_MB	32		/* 32MB DMA chunks */
#define DAOS_DMA_CHUNK_CNT_INIT	2		/* Per-xstream init chunks */
#define DAOS_DMA_CHUNK_CNT_MAX	32		/* Per-xstream max chunks */
#define DAOS_NVME_MAX_CTRLRS	1024		/* Max read from nvme_conf */

/* Max inflight blob IOs per io channel */
#define BIO_BS_MAX_CHANNEL_OPS	(4096)
/* Schedule a NVMe poll when so many blob IOs queued for an io channel */
#define BIO_BS_POLL_WATERMARK	(2048)

/* Chunk size of DMA buffer in pages */
unsigned int bio_chk_sz;
/* Per-xstream maximum DMA buffer size (in chunk count) */
unsigned int bio_chk_cnt_max;
/* Per-xstream initial DMA buffer size (in chunk count) */
static unsigned int bio_chk_cnt_init;

struct bio_nvme_data {
	ABT_mutex		 bd_mutex;
	ABT_cond		 bd_barrier;
	/* SPDK bdev type */
	int			 bd_bdev_class;
	/* How many xstreams has initialized NVMe context */
	int			 bd_xstream_cnt;
	/* The thread responsible for SPDK bdevs init/fini */
	struct spdk_thread	*bd_init_thread;
	/* Default SPDK blobstore options */
	struct spdk_bs_opts	 bd_bs_opts;
	/* All bdevs can be used by DAOS server */
	d_list_t		 bd_bdevs;
	uint64_t		 bd_scan_age;
	struct spdk_conf	*bd_nvme_conf;
	int			 bd_shm_id;
	/* When using SPDK primary mode, specifies memory allocation in MB */
	int			 bd_mem_size;
	bool			 bd_started;
};

static struct bio_nvme_data nvme_glb;
uint64_t io_stat_period;

static int
is_addr_in_whitelist(char *pci_addr, const struct spdk_pci_addr *whitelist,
		     int num_whitelist_devices)
{
	int			i;
	struct spdk_pci_addr    tmp;

	if (spdk_pci_addr_parse(&tmp, pci_addr) != 0) {
		D_ERROR("Invalid address %s\n", pci_addr);
		return -DER_INVAL;
	}

	for (i = 0; i < num_whitelist_devices; i++) {
		if (spdk_pci_addr_compare(&tmp, &whitelist[i]) == 0) {
			return 1;
		}
	}

	return 0;
}

/*
 * Add PCI address to spdk_env_opts whitelist, ignoring any duplicates.
 */
static int
opts_add_pci_addr(struct spdk_env_opts *opts, struct spdk_pci_addr **list,
		  char *traddr)
{
<<<<<<< HEAD
	struct spdk_pci_addr *tmp = *list;
	struct spdk_pci_addr *new;
	size_t count = opts->num_pci_addr;
=======
	int			rc;
	size_t			count = opts->num_pci_addr;
	struct spdk_pci_addr   *tmp = *list;

	rc = is_addr_in_whitelist(traddr, *list, count);
	if (rc < 0) {
		return rc;
	}
	if (rc == 1) {
		return 0;
	}
>>>>>>> d0b53734

	D_REALLOC(new, tmp, sizeof(struct spdk_pci_addr) * (count + 1));
	if (new == NULL)
		return -DER_NOMEM;
	tmp = new;

	*list = tmp;
	if (spdk_pci_addr_parse(*list + count, traddr) < 0) {
		D_ERROR("Invalid address %s\n", traddr);
		return -DER_INVAL;
	}

	opts->num_pci_addr++;
	return 0;
}

/*
 * Convert a transport id in the BDF form of "5d0505:01:00.0" or something
 * similar to the VMD address in the form of "0000:5d:05.5" that can be parsed
 * by DPDK.
 *
 * \param dst String to be populated as output.
 * \param src Input bdf.
 */
static int
traddr_to_vmd(char *dst, const char *src)
{
	char traddr_tmp[SPDK_NVMF_TRADDR_MAX_LEN + 1];
	char vmd_addr[SPDK_NVMF_TRADDR_MAX_LEN + 1] = "0000:";
	char *ptr;
	const char ch = ':';
	char addr_split[3];
	int position, iteration;
	int n;

	n = snprintf(traddr_tmp, SPDK_NVMF_TRADDR_MAX_LEN, "%s", src);
	if (n < 0 || n > SPDK_NVMF_TRADDR_MAX_LEN) {
		D_ERROR("snprintf failed\n");
		return -DER_INVAL;
	}

	/* Only the first chunk of data from the traddr is useful */
	ptr = strchr(traddr_tmp, ch);
	if (ptr == NULL) {
		D_ERROR("Transport id not valid\n");
		return -DER_INVAL;
	}
	position = ptr - traddr_tmp;
	traddr_tmp[position] = '\0';

	ptr = traddr_tmp;
	iteration = 0;
	while (*ptr != '\0') {
		n = snprintf(addr_split, sizeof(addr_split), "%s", ptr);
		if (n < 0) {
			D_ERROR("snprintf failed\n");
			return -DER_INVAL;
		}
		strcat(vmd_addr, addr_split);

		if (iteration != 0) {
			strcat(vmd_addr, ".");
			ptr = ptr + 3;
			/** Hack alert!  Reuse existing buffer to ensure new
			 *  string is null terminated.
			 */
			addr_split[0] = ptr[0];
			addr_split[1] = '\0';
			strcat(vmd_addr, addr_split);
			break;
		}
		strcat(vmd_addr, ":");
		ptr = ptr + 2;
		iteration++;
	}
	n = snprintf(dst, SPDK_NVMF_TRADDR_MAX_LEN, "%s", vmd_addr);
	if (n < 0 || n > SPDK_NVMF_TRADDR_MAX_LEN) {
		D_ERROR("snprintf failed\n");
		return -DER_INVAL;
	}

	return 0;
}

static int
populate_whitelist(struct spdk_env_opts *opts)
{
	struct spdk_nvme_transport_id	*trid;
	struct spdk_conf_section	*sp;
	const char			*val;
	size_t				 i;
	int				 rc = 0;
	bool				 vmd_enabled = false;

	/* Don't need to pass whitelist for non-NVMe devices */
	if (nvme_glb.bd_bdev_class != BDEV_CLASS_NVME)
		return 0;

	/*
	 * Optionally VMD devices will be used, and will require a different
	 * transport id to pass to whitelist for DPDK.
	 */
	if (spdk_conf_find_section(NULL, "Vmd") != NULL)
		vmd_enabled = true;

	sp = spdk_conf_find_section(NULL, "Nvme");
	if (sp == NULL) {
		D_ERROR("unexpected empty config\n");
		return -DER_INVAL;
	}

	D_ALLOC_PTR(trid);
	if (trid == NULL)
		return -DER_NOMEM;

	for (i = 0; i < DAOS_NVME_MAX_CTRLRS; i++) {
		memset(trid, 0, sizeof(struct spdk_nvme_transport_id));

		val = spdk_conf_section_get_nmval(sp, "TransportID", i, 0);
		if (val == NULL) {
			break;
		}

		rc = spdk_nvme_transport_id_parse(trid, val);
		if (rc < 0) {
			D_ERROR("Unable to parse TransportID: %s\n", val);
			rc = -DER_INVAL;
			break;
		}

		if (trid->trtype != SPDK_NVME_TRANSPORT_PCIE) {
			D_ERROR("unexpected non-PCIE transport\n");
			rc = -DER_INVAL;
			break;
		}

		if (vmd_enabled) {
			if (strncmp(trid->traddr, "0", 1) != 0) {
				/*
				 * We can assume this is the transport id of the
				 * backing NVMe SSD behind the VMD. DPDK will
				 * not recognize this transport ID, instead need
				 * to pass VMD address as the whitelist param.
				 */
				rc = traddr_to_vmd(trid->traddr, trid->traddr);
				if (rc < 0) {
					D_ERROR("Invalid traddr=%s\n",
						trid->traddr);
					rc = -DER_INVAL;
					break;
				}
			}
		}

		rc = opts_add_pci_addr(opts, &opts->pci_whitelist,
				       trid->traddr);
		if (rc < 0) {
			D_ERROR("Invalid traddr=%s\n", trid->traddr);
			rc = -DER_INVAL;
			break;
		}
	}

	D_FREE(trid);
	if (rc && opts->pci_whitelist != NULL) {
		D_FREE(opts->pci_whitelist);
		opts->pci_whitelist = NULL;
	}

	return rc;
}

static int
bio_spdk_env_init(void)
{
	struct spdk_env_opts	 opts;
	int			 rc;

	D_ASSERT(nvme_glb.bd_nvme_conf != NULL);
	if (spdk_conf_first_section(nvme_glb.bd_nvme_conf) == NULL) {
		D_ERROR("Invalid NVMe conf format\n");
		return -DER_INVAL;
	}

	spdk_conf_set_as_default(nvme_glb.bd_nvme_conf);

	spdk_env_opts_init(&opts);
	opts.name = "daos";
	if (nvme_glb.bd_mem_size != DAOS_NVME_MEM_PRIMARY)
		opts.mem_size = nvme_glb.bd_mem_size;

	rc = populate_whitelist(&opts);
	if (rc != 0)
		return rc;

	if (nvme_glb.bd_shm_id != DAOS_NVME_SHMID_NONE)
		opts.shm_id = nvme_glb.bd_shm_id;

	/* quiet DPDK logging by setting level to ERROR */
	opts.env_context = "--log-level=lib.eal:4";

	rc = spdk_env_init(&opts);
	if (opts.pci_whitelist != NULL)
		D_FREE(opts.pci_whitelist);
	if (rc != 0) {
		rc = -DER_INVAL; /* spdk_env_init() returns -1 */
		D_ERROR("Failed to initialize SPDK env, "DF_RC"\n", DP_RC(rc));
		return rc;
	}

	if (spdk_conf_find_section(NULL, "Vmd") != NULL) {
		/**
		 * Enumerate VMD devices and hook them into the SPDK PCI
		 * subsystem.
		 */
		rc = spdk_vmd_init();
		if (rc != 0) {
			rc = -DER_INVAL; /* spdk_vmd_init() returns -1 */
			D_ERROR("Failed to initialize VMD env, "DF_RC"\n",
				DP_RC(rc));
			return rc;
		}

		/**
		 * TODO spdk_vmd_hotplug_monitor() will need to be called
		 * periodically on 'init' xstream to monitor VMD hotremove/
		 * hotplug events.
		 */
	}

	spdk_unaffinitize_thread();

	rc = spdk_thread_lib_init(NULL, 0);
	if (rc != 0) {
		rc = -DER_INVAL;
		D_ERROR("Failed to init SPDK thread lib, "DF_RC"\n", DP_RC(rc));
		spdk_env_fini();
		return rc;
	}

	return rc;
}

int
bio_nvme_init(const char *storage_path, const char *nvme_conf, int shm_id,
	      int mem_size)
{
	char		*env;
	int		rc, fd;
	uint64_t	size_mb = DAOS_DMA_CHUNK_MB;

	rc = smd_init(storage_path);
	if (rc != 0) {
		D_ERROR("Initialize SMD store failed. "DF_RC"\n", DP_RC(rc));
		return rc;
	}

	nvme_glb.bd_xstream_cnt = 0;
	nvme_glb.bd_init_thread = NULL;
	D_INIT_LIST_HEAD(&nvme_glb.bd_bdevs);

	rc = ABT_mutex_create(&nvme_glb.bd_mutex);
	if (rc != ABT_SUCCESS) {
		rc = dss_abterr2der(rc);
		goto fini_smd;
	}

	rc = ABT_cond_create(&nvme_glb.bd_barrier);
	if (rc != ABT_SUCCESS) {
		rc = dss_abterr2der(rc);
		goto free_mutex;
	}

	fd = open(nvme_conf, O_RDONLY, 0600);
	if (fd < 0) {
		D_WARN("Open %s failed("DF_RC"), skip DAOS NVMe setup.\n",
		       nvme_conf, DP_RC(daos_errno2der(errno)));
		nvme_glb.bd_nvme_conf = NULL;
		return 0;
	}
	close(fd);

	nvme_glb.bd_nvme_conf = spdk_conf_allocate();
	if (nvme_glb.bd_nvme_conf == NULL) {
		D_ERROR("Failed to alloc SPDK config\n");
		rc = -DER_NOMEM;
		goto free_cond;
	}

	rc = spdk_conf_read(nvme_glb.bd_nvme_conf, nvme_conf);
	if (rc != 0) {
		rc = -DER_INVAL; /* spdk_conf_read() returns -1 */
		D_ERROR("Failed to read %s, "DF_RC"\n", nvme_conf, DP_RC(rc));
		goto free_conf;
	}

	spdk_bs_opts_init(&nvme_glb.bd_bs_opts);
	nvme_glb.bd_bs_opts.cluster_sz = DAOS_BS_CLUSTER_SZ;
	nvme_glb.bd_bs_opts.num_md_pages = DAOS_BS_MD_PAGES;
	nvme_glb.bd_bs_opts.max_channel_ops = BIO_BS_MAX_CHANNEL_OPS;

	bio_chk_cnt_init = DAOS_DMA_CHUNK_CNT_INIT;
	bio_chk_cnt_max = DAOS_DMA_CHUNK_CNT_MAX;

	env = getenv("VOS_BDEV_CLASS");
	if (env && strcasecmp(env, "MALLOC") == 0) {
		D_WARN("Malloc device(s) will be used!\n");
		nvme_glb.bd_bdev_class = BDEV_CLASS_MALLOC;
		nvme_glb.bd_bs_opts.cluster_sz = (1ULL << 20);
		nvme_glb.bd_bs_opts.num_md_pages = 10;
		size_mb = 2;
		bio_chk_cnt_max = 32;
	} else if (env && strcasecmp(env, "AIO") == 0) {
		D_WARN("AIO device(s) will be used!\n");
		nvme_glb.bd_bdev_class = BDEV_CLASS_AIO;
	}

	bio_chk_sz = (size_mb << 20) >> BIO_DMA_PAGE_SHIFT;

	env = getenv("IO_STAT_PERIOD");
	io_stat_period = env ? atoi(env) : 0;
	io_stat_period *= (NSEC_PER_SEC / NSEC_PER_USEC);

	nvme_glb.bd_shm_id = shm_id;
	nvme_glb.bd_mem_size = mem_size;

	rc = bio_spdk_env_init();
	if (rc)
		goto free_conf;

	return 0;

free_conf:
	spdk_conf_free(nvme_glb.bd_nvme_conf);
	nvme_glb.bd_nvme_conf = NULL;
free_cond:
	ABT_cond_free(&nvme_glb.bd_barrier);
free_mutex:
	ABT_mutex_free(&nvme_glb.bd_mutex);
fini_smd:
	smd_fini();
	return rc;
}

static void
bio_spdk_env_fini(void)
{
	if (nvme_glb.bd_nvme_conf != NULL) {
		spdk_thread_lib_fini();
		spdk_env_fini();
		spdk_conf_free(nvme_glb.bd_nvme_conf);
	}
}

void
bio_nvme_fini(void)
{
	bio_spdk_env_fini();
	ABT_cond_free(&nvme_glb.bd_barrier);
	ABT_mutex_free(&nvme_glb.bd_mutex);
	D_ASSERT(nvme_glb.bd_xstream_cnt == 0);
	D_ASSERT(nvme_glb.bd_init_thread == NULL);
	D_ASSERT(d_list_empty(&nvme_glb.bd_bdevs));
	smd_fini();
}

static inline bool
is_bbs_owner(struct bio_xs_context *ctxt, struct bio_blobstore *bbs)
{
	D_ASSERT(ctxt != NULL);
	D_ASSERT(bbs != NULL);
	return bbs->bb_owner_xs == ctxt;
}

inline struct spdk_thread *
init_thread(void)
{
	return nvme_glb.bd_init_thread;
}

inline bool
is_server_started(void)
{
	return nvme_glb.bd_started;
}

inline bool
is_init_xstream(struct bio_xs_context *ctxt)
{
	D_ASSERT(ctxt != NULL);
	return ctxt->bxc_thread == nvme_glb.bd_init_thread;
}

bool
bio_need_nvme_poll(struct bio_xs_context *ctxt)
{
	if (ctxt == NULL)
		return false;
	return ctxt->bxc_blob_rw > BIO_BS_POLL_WATERMARK;
}

struct common_cp_arg {
	unsigned int		 cca_inflights;
	int			 cca_rc;
	struct spdk_blob_store	*cca_bs;
};

static void
common_prep_arg(struct common_cp_arg *arg)
{
	memset(arg, 0, sizeof(*arg));
	arg->cca_inflights = 1;
}

static void
common_init_cb(void *arg, int rc)
{
	struct common_cp_arg *cp_arg = arg;

	D_ASSERT(cp_arg->cca_inflights == 1);
	D_ASSERT(cp_arg->cca_rc == 0);
	cp_arg->cca_inflights--;
	cp_arg->cca_rc = daos_errno2der(-rc);
}

static void
common_fini_cb(void *arg)
{
	struct common_cp_arg *cp_arg = arg;

	D_ASSERT(cp_arg->cca_inflights == 1);
	cp_arg->cca_inflights--;
}

static void
common_bs_cb(void *arg, struct spdk_blob_store *bs, int rc)
{
	struct common_cp_arg *cp_arg = arg;

	D_ASSERT(cp_arg->cca_inflights == 1);
	D_ASSERT(cp_arg->cca_rc == 0);
	D_ASSERT(cp_arg->cca_bs == NULL);
	cp_arg->cca_inflights--;
	cp_arg->cca_rc = daos_errno2der(-rc);
	cp_arg->cca_bs = bs;
}

void
xs_poll_completion(struct bio_xs_context *ctxt, unsigned int *inflights)
{
	D_ASSERT(inflights != NULL);
	D_ASSERT(ctxt != NULL);
	/* Wait for the completion callback done */
	while (*inflights != 0) {
		spdk_thread_poll(ctxt->bxc_thread, 0, 0);

		/* Called by standalone VOS */
		if (ctxt->bxc_tgt_id == -1)
			bio_xs_io_stat(ctxt, d_timeus_secdiff(0));
	}
}

struct spdk_blob_store *
load_blobstore(struct bio_xs_context *ctxt, char *bdev_name, uuid_t *bs_uuid,
	       bool create, bool async,
	       void (*async_cb)(void *arg, struct spdk_blob_store *bs, int rc),
	       void *async_arg)
{
	struct spdk_bdev_desc	*desc = NULL;
	struct spdk_bs_dev	*bs_dev;
	struct spdk_bs_opts	 bs_opts;
	struct common_cp_arg	 cp_arg;
	int			 rc;

	rc = spdk_bdev_open_ext(bdev_name, true, bio_bdev_event_cb, NULL,
				&desc);
	if (rc != 0) {
		D_ERROR("Failed to open bdev %s, %d\n", bdev_name, rc);
		return NULL;
	}

	/*
	 * bdev will be closed and bs_dev will be freed during
	 * spdk_bs_unload(), or in the internal error handling code of
	 * spdk_bs_init/load().
	 */
	D_ASSERT(desc != NULL);
	bs_dev = spdk_bdev_create_bs_dev_from_desc(desc);
	if (bs_dev == NULL) {
		D_ERROR("failed to create bs_dev\n");
		spdk_bdev_close(desc);
		return NULL;
	}

	bs_opts = nvme_glb.bd_bs_opts;
	/*
	 * A little bit hacke here, we store a UUID in the 16 bytes 'bstype'
	 * and use it as the block device ID.
	 */
	D_ASSERT(SPDK_BLOBSTORE_TYPE_LENGTH == 16);
	if (bs_uuid == NULL)
		strncpy(bs_opts.bstype.bstype, "", SPDK_BLOBSTORE_TYPE_LENGTH);
	else
		memcpy(bs_opts.bstype.bstype, bs_uuid,
		       SPDK_BLOBSTORE_TYPE_LENGTH);

	if (async) {
		D_ASSERT(async_cb != NULL);

		if (create)
			spdk_bs_init(bs_dev, &bs_opts, async_cb, async_arg);
		else
			spdk_bs_load(bs_dev, &bs_opts, async_cb, async_arg);

		return NULL;
	}

	common_prep_arg(&cp_arg);
	if (create)
		spdk_bs_init(bs_dev, &bs_opts, common_bs_cb, &cp_arg);
	else
		spdk_bs_load(bs_dev, &bs_opts, common_bs_cb, &cp_arg);
	xs_poll_completion(ctxt, &cp_arg.cca_inflights);

	if (cp_arg.cca_rc != 0) {
		D_CDEBUG(bs_uuid == NULL, DB_IO, DLOG_ERR,
			 "%s blobstore failed %d\n", create ? "init" : "load",
			 cp_arg.cca_rc);
		return NULL;
	}

	D_ASSERT(cp_arg.cca_bs != NULL);
	return cp_arg.cca_bs;
}

int
unload_blobstore(struct bio_xs_context *ctxt, struct spdk_blob_store *bs)
{
	struct common_cp_arg cp_arg;

	common_prep_arg(&cp_arg);
	spdk_bs_unload(bs, common_init_cb, &cp_arg);
	xs_poll_completion(ctxt, &cp_arg.cca_inflights);

	if (cp_arg.cca_rc != 0)
		D_ERROR("failed to unload blobstore %d\n", cp_arg.cca_rc);

	return cp_arg.cca_rc;
}

static void
free_bio_blobstore(struct bio_blobstore *bb)
{
	D_ASSERT(bb->bb_bs == NULL);
	D_ASSERT(bb->bb_ref == 0);

	ABT_cond_free(&bb->bb_barrier);
	ABT_mutex_free(&bb->bb_mutex);
	D_FREE(bb->bb_xs_ctxts);

	D_FREE(bb);
}

void
destroy_bio_bdev(struct bio_bdev *d_bdev)
{
	D_ASSERT(d_list_empty(&d_bdev->bb_link));
	D_ASSERT(!d_bdev->bb_replacing);

	if (d_bdev->bb_desc != NULL) {
		spdk_bdev_close(d_bdev->bb_desc);
		d_bdev->bb_desc = NULL;
	}

	if (d_bdev->bb_blobstore != NULL) {
		free_bio_blobstore(d_bdev->bb_blobstore);
		d_bdev->bb_blobstore = NULL;
	}

	if (d_bdev->bb_name != NULL)
		D_FREE(d_bdev->bb_name);

	D_FREE(d_bdev);
}

struct bio_bdev *
lookup_dev_by_id(uuid_t dev_id)
{
	struct bio_bdev	*d_bdev;

	d_list_for_each_entry(d_bdev, &nvme_glb.bd_bdevs, bb_link) {
		if (uuid_compare(d_bdev->bb_uuid, dev_id) == 0)
			return d_bdev;
	}
	return NULL;
}

static struct bio_bdev *
lookup_dev_by_name(const char *bdev_name)
{
	struct bio_bdev	*d_bdev;

	d_list_for_each_entry(d_bdev, &nvme_glb.bd_bdevs, bb_link) {
		if (strcmp(d_bdev->bb_name, bdev_name) == 0)
			return d_bdev;
	}
	return NULL;
}

void
bio_release_bdev(void *arg)
{
	struct bio_bdev	*d_bdev = arg;

	if (!is_server_started()) {
		D_INFO("Skip device release on server start/shutdown\n");
		return;
	}

	D_ASSERT(d_bdev != NULL);
	if (d_bdev->bb_desc == NULL)
		return;

	spdk_bdev_close(d_bdev->bb_desc);
	d_bdev->bb_desc = NULL;
}

static void
teardown_bio_bdev(void *arg)
{
	struct bio_bdev		*d_bdev = arg;
	struct bio_blobstore	*bbs = d_bdev->bb_blobstore;
	int			 rc;

	if (!is_server_started()) {
		D_INFO("Skip device teardown on server start/shutdown\n");
		return;
	}

	switch (bbs->bb_state) {
	case BIO_BS_STATE_NORMAL:
	case BIO_BS_STATE_SETUP:
		rc = bio_bs_state_set(bbs, BIO_BS_STATE_TEARDOWN);
		D_ASSERT(rc == 0);
		break;
	case BIO_BS_STATE_OUT:
		bio_release_bdev(d_bdev);
		/* fallthrough */
	case BIO_BS_STATE_FAULTY:
	case BIO_BS_STATE_TEARDOWN:
		D_DEBUG(DB_MGMT, "Device "DF_UUID"(%s) is already in "
			"%s state\n", DP_UUID(d_bdev->bb_uuid),
			d_bdev->bb_name, bio_state_enum_to_str(bbs->bb_state));
		break;
	default:
		D_ERROR("Invalid BS state %d\n", bbs->bb_state);
		break;
	}
}

void
bio_bdev_event_cb(enum spdk_bdev_event_type type, struct spdk_bdev *bdev,
		  void *event_ctx)
{
	struct bio_bdev		*d_bdev = event_ctx;
	struct bio_blobstore	*bbs;

	if (d_bdev == NULL || type != SPDK_BDEV_EVENT_REMOVE)
		return;

	D_DEBUG(DB_MGMT, "Got SPDK event(%d) for dev %s\n", type,
		spdk_bdev_get_name(bdev));

	if (!is_server_started()) {
		D_INFO("Skip device remove cb on server start/shutdown\n");
		return;
	}

	D_ASSERT(d_bdev->bb_desc != NULL);
	d_bdev->bb_removed = true;

	/* The bio_bdev is still under construction */
	if (d_list_empty(&d_bdev->bb_link)) {
		D_ASSERT(d_bdev->bb_blobstore == NULL);
		D_DEBUG(DB_MGMT, "bio_bdev for "DF_UUID"(%s) is still "
			"under construction\n", DP_UUID(d_bdev->bb_uuid),
			d_bdev->bb_name);
		return;
	}

	bbs = d_bdev->bb_blobstore;
	/* A new device isn't used by DAOS yet */
	if (bbs == NULL && !d_bdev->bb_replacing) {
		D_DEBUG(DB_MGMT, "Removed device "DF_UUID"(%s)\n",
			DP_UUID(d_bdev->bb_uuid), d_bdev->bb_name);

		d_list_del_init(&d_bdev->bb_link);
		destroy_bio_bdev(d_bdev);
		return;
	}

	spdk_thread_send_msg(owner_thread(bbs), teardown_bio_bdev, d_bdev);
}

void
replace_bio_bdev(struct bio_bdev *old_dev, struct bio_bdev *new_dev)
{
	D_ASSERT(old_dev->bb_removed);
	D_ASSERT(old_dev->bb_blobstore != NULL);

	new_dev->bb_blobstore = old_dev->bb_blobstore;
	new_dev->bb_blobstore->bb_dev = new_dev;
	old_dev->bb_blobstore = NULL;

	new_dev->bb_tgt_cnt = old_dev->bb_tgt_cnt;
	old_dev->bb_tgt_cnt = 0;

	d_list_del_init(&old_dev->bb_link);
	destroy_bio_bdev(old_dev);
}

/*
 * Create bio_bdev from SPDK bdev. It checks if the bdev has existing
 * blobstore, if it doesn't have, it'll create one automatically.
 *
 * This function is only called by 'Init' xstream on server start or
 * a device is hot plugged, so it has to do self poll since the poll
 * xstream for this device hasn't been established yet.
 */
static int
create_bio_bdev(struct bio_xs_context *ctxt, const char *bdev_name,
		struct bio_bdev **dev_out)
{
	struct bio_bdev			*d_bdev, *old_dev;
	struct spdk_blob_store		*bs = NULL;
	struct spdk_bs_type		 bstype;
	struct smd_dev_info		*dev_info;
	uuid_t				 bs_uuid;
	int				 rc;
	bool				 new_bs = false;

	/*
	 * SPDK guarantees uniqueness of bdev name. When a device is hot
	 * removed then plugged back to same slot, a new bdev with different
	 * name will be generated.
	 */
	d_bdev = lookup_dev_by_name(bdev_name);
	if (d_bdev != NULL) {
		D_ERROR("Device %s is already created\n", bdev_name);
		return -DER_EXIST;
	}

	D_ALLOC_PTR(d_bdev);
	if (d_bdev == NULL)
		return -DER_NOMEM;
<<<<<<< HEAD
=======
	}
>>>>>>> d0b53734

	D_INIT_LIST_HEAD(&d_bdev->bb_link);
	D_STRNDUP(d_bdev->bb_name, bdev_name, strlen(bdev_name));
	if (d_bdev->bb_name == NULL) {
		D_ERROR("Failed to allocate bdev name for %s\n", bdev_name);
		rc = -DER_NOMEM;
		goto error;
	}

	/*
	 * Hold the SPDK bdev by an open descriptor, otherwise, the bdev
	 * could be deconstructed by SPDK on device hot remove.
	 */
	rc = spdk_bdev_open_ext(d_bdev->bb_name, false, bio_bdev_event_cb,
				d_bdev, &d_bdev->bb_desc);
	if (rc != 0) {
		D_ERROR("Failed to hold bdev %s, %d\n", d_bdev->bb_name, rc);
		rc = daos_errno2der(-rc);
		goto error;
	}

	D_ASSERT(d_bdev->bb_desc != NULL);
	/* Try to load blobstore without specifying 'bstype' first */
	bs = load_blobstore(ctxt, d_bdev->bb_name, NULL, false, false,
			    NULL, NULL);
	if (bs == NULL) {
		D_DEBUG(DB_MGMT, "Creating bs for %s\n", d_bdev->bb_name);

		/* Create blobstore if it wasn't created before */
		uuid_generate(bs_uuid);
		bs = load_blobstore(ctxt, d_bdev->bb_name, &bs_uuid, true,
				    false, NULL, NULL);
		if (bs == NULL) {
			D_ERROR("Failed to create blobstore on dev: "
				""DF_UUID"\n", DP_UUID(bs_uuid));
			rc = -DER_INVAL;
			goto error;
		}
		new_bs = true;
	}

	/* Get the 'bstype' (device ID) of blobstore */
	bstype = spdk_bs_get_bstype(bs);
	memcpy(bs_uuid, bstype.bstype, sizeof(bs_uuid));
	D_DEBUG(DB_MGMT, "%s :"DF_UUID"\n",
		new_bs ? "Created new blobstore" : "Loaded blobstore",
		DP_UUID(bs_uuid));

	rc = unload_blobstore(ctxt, bs);
	if (rc != 0) {
		D_ERROR("Unable to unload blobstore\n");
		goto error;
	}

	/* Verify if the blobstore was created by DAOS */
	if (uuid_is_null(bs_uuid)) {
		D_ERROR("The bdev has old blobstore not created by DAOS!\n");
		rc = -DER_INVAL;
		goto error;
	}

	uuid_copy(d_bdev->bb_uuid, bs_uuid);
	/* Verify if any duplicated device ID */
	old_dev = lookup_dev_by_id(bs_uuid);
	if (old_dev != NULL) {
		/* If it's in server xstreams start phase, report error */
		if (!is_server_started()) {
			D_ERROR("Dup device "DF_UUID" detected!\n",
				DP_UUID(bs_uuid));
			rc = -DER_EXIST;
			goto error;
		}
		/* Old device is plugged back */
		D_INFO("Device "DF_UUID" is plugged back\n", DP_UUID(bs_uuid));

		if (old_dev->bb_desc != NULL) {
			D_INFO("Device "DF_UUID"(%s) isn't torndown\n",
			       DP_UUID(old_dev->bb_uuid), old_dev->bb_name);
			destroy_bio_bdev(d_bdev);
		} else {
			replace_bio_bdev(old_dev, d_bdev);
			d_list_add(&d_bdev->bb_link, &nvme_glb.bd_bdevs);
			/* Inform caller to trigger device setup */
			D_ASSERT(dev_out != NULL);
			*dev_out = d_bdev;
		}

		return 0;
	}

	/* Find the initial target count per device */
	rc = smd_dev_get_by_id(bs_uuid, &dev_info);
	if (rc == 0) {
		D_ASSERT(dev_info->sdi_tgt_cnt != 0);
		d_bdev->bb_tgt_cnt = dev_info->sdi_tgt_cnt;
		smd_free_dev_info(dev_info);
		/*
		 * Something went wrong in hotplug case: device ID is in SMD
		 * but bio_bdev wasn't created on server start.
		 */
		if (is_server_started()) {
			D_ERROR("bio_bdev for "DF_UUID" wasn't created?\n",
				DP_UUID(bs_uuid));
			rc = -DER_INVAL;
			goto error;
		}
	} else if (rc == -DER_NONEXIST) {
		/* Device isn't in SMD, not used by DAOS yet */
		d_bdev->bb_tgt_cnt = 0;
	} else {
		D_ERROR("Unable to get dev info for "DF_UUID"\n",
			DP_UUID(bs_uuid));
		goto error;
	}
	D_DEBUG(DB_MGMT, "Initial target count for "DF_UUID" set at %d\n",
		DP_UUID(bs_uuid), d_bdev->bb_tgt_cnt);

	d_list_add(&d_bdev->bb_link, &nvme_glb.bd_bdevs);

	return 0;

error:
	destroy_bio_bdev(d_bdev);
	return rc;
}

static int
init_bio_bdevs(struct bio_xs_context *ctxt)
{
	struct spdk_bdev *bdev;
	int rc = 0;

	D_ASSERT(!is_server_started());
	if (spdk_bdev_first() == NULL) {
		D_ERROR("No SPDK bdevs found!");
		rc = -DER_NONEXIST;
	}

	for (bdev = spdk_bdev_first(); bdev != NULL;
	     bdev = spdk_bdev_next(bdev)) {
		if (nvme_glb.bd_bdev_class != get_bdev_type(bdev))
			continue;

		rc = create_bio_bdev(ctxt, spdk_bdev_get_name(bdev), NULL);
		if (rc)
			break;
	}
	return rc;
}

static void
put_bio_blobstore(struct bio_blobstore *bb, struct bio_xs_context *ctxt)
{
	struct spdk_blob_store	*bs = NULL;
	struct bio_io_context	*ioc, *tmp;
	int			i, xs_cnt_max = BIO_XS_CNT_MAX;

	d_list_for_each_entry_safe(ioc, tmp, &ctxt->bxc_io_ctxts, bic_link) {
		d_list_del_init(&ioc->bic_link);
		if (ioc->bic_blob != NULL)
			D_WARN("Pool isn't closed. xs:%p\n", ctxt);
	}

	ABT_mutex_lock(bb->bb_mutex);
	/* Unload the blobstore in the same xstream where it was loaded. */
	if (is_bbs_owner(ctxt, bb) && bb->bb_bs != NULL) {
		if (!bb->bb_unloading)
			bs = bb->bb_bs;
		bb->bb_bs = NULL;
	}

	for (i = 0; i < xs_cnt_max; i++) {
		if (bb->bb_xs_ctxts[i] == ctxt) {
			bb->bb_xs_ctxts[i] = NULL;
			break;
		}
	}
	D_ASSERT(i < xs_cnt_max);

	D_ASSERT(bb->bb_ref > 0);
	bb->bb_ref--;

	/* Wait for other xstreams to put_bio_blobstore() first */
	if (bs != NULL && bb->bb_ref)
		ABT_cond_wait(bb->bb_barrier, bb->bb_mutex);
	else if (bb->bb_ref == 0)
		ABT_cond_broadcast(bb->bb_barrier);

	ABT_mutex_unlock(bb->bb_mutex);

	if (bs != NULL) {
		D_ASSERT(bb->bb_holdings == 0);
		unload_blobstore(ctxt, bs);
	}
}

static void
fini_bio_bdevs(struct bio_xs_context *ctxt)
{
	struct bio_bdev *d_bdev, *tmp;

	d_list_for_each_entry_safe(d_bdev, tmp, &nvme_glb.bd_bdevs, bb_link) {
		d_list_del_init(&d_bdev->bb_link);
		destroy_bio_bdev(d_bdev);
	}
}

static struct bio_blobstore *
alloc_bio_blobstore(struct bio_xs_context *ctxt, struct bio_bdev *d_bdev)
{
	struct bio_blobstore	*bb;
	int			 rc, xs_cnt_max = BIO_XS_CNT_MAX;

	D_ASSERT(ctxt != NULL);
	D_ALLOC_PTR(bb);
	if (bb == NULL)
		return NULL;

	D_ALLOC_ARRAY(bb->bb_xs_ctxts, xs_cnt_max);
	if (bb->bb_xs_ctxts == NULL)
		goto out_bb;

	rc = ABT_mutex_create(&bb->bb_mutex);
	if (rc != ABT_SUCCESS)
		goto out_ctxts;

	rc = ABT_cond_create(&bb->bb_barrier);
	if (rc != ABT_SUCCESS)
		goto out_mutex;

	bb->bb_ref = 0;
	bb->bb_owner_xs = ctxt;
	bb->bb_dev = d_bdev;
	return bb;

out_mutex:
	ABT_mutex_free(&bb->bb_mutex);
out_ctxts:
	D_FREE(bb->bb_xs_ctxts);
out_bb:
	D_FREE(bb);
	return NULL;
}

static struct bio_blobstore *
get_bio_blobstore(struct bio_blobstore *bb, struct bio_xs_context *ctxt)
{
	int	i, xs_cnt_max = BIO_XS_CNT_MAX;

	ABT_mutex_lock(bb->bb_mutex);

	for (i = 0; i < xs_cnt_max; i++) {
		if (bb->bb_xs_ctxts[i] == ctxt) {
			D_ERROR("Dup xstream context!\n");
			ABT_mutex_unlock(bb->bb_mutex);
			return NULL;
		} else if (bb->bb_xs_ctxts[i] == NULL) {
			bb->bb_xs_ctxts[i] = ctxt;
			bb->bb_ref++;
			break;
		}
	}

	ABT_mutex_unlock(bb->bb_mutex);

	if (i == xs_cnt_max) {
		D_ERROR("Too many xstreams per device!\n");
		return NULL;
	}
	return bb;
}

/**
 * Assign a device for target->device mapping. Device chosen will be the device
 * with the least amount of mapped targets(VOS xstreams).
 */
static int
assign_device(int tgt_id)
{
	struct bio_bdev	*d_bdev;
	struct bio_bdev	*chosen_bdev;
	int		 lowest_tgt_cnt, rc;

	D_ASSERT(!d_list_empty(&nvme_glb.bd_bdevs));
	chosen_bdev = d_list_entry(nvme_glb.bd_bdevs.next, struct bio_bdev,
				  bb_link);
	lowest_tgt_cnt = chosen_bdev->bb_tgt_cnt;

	/*
	 * Traverse the list and return the device with the least amount of
	 * mapped targets.
	 */
	d_list_for_each_entry(d_bdev, &nvme_glb.bd_bdevs, bb_link) {
		if (d_bdev->bb_tgt_cnt < lowest_tgt_cnt) {
			lowest_tgt_cnt = d_bdev->bb_tgt_cnt;
			chosen_bdev = d_bdev;
		}
	}

	/* Update mapping for this target in NVMe device table */
	rc = smd_dev_assign(chosen_bdev->bb_uuid, tgt_id);
	if (rc) {
		D_ERROR("Failed to map dev "DF_UUID" to tgt %d. "DF_RC"\n",
			DP_UUID(chosen_bdev->bb_uuid), tgt_id, DP_RC(rc));
		return rc;
	}

	chosen_bdev->bb_tgt_cnt++;

	D_DEBUG(DB_MGMT, "Successfully mapped dev "DF_UUID"/%d to tgt %d\n",
		DP_UUID(chosen_bdev->bb_uuid), chosen_bdev->bb_tgt_cnt, tgt_id);

	return 0;
}

static int
init_blobstore_ctxt(struct bio_xs_context *ctxt, int tgt_id)
{
	struct bio_bdev		*d_bdev;
	struct bio_blobstore	*bbs;
	struct spdk_blob_store	*bs;
	struct smd_dev_info	*dev_info = NULL;
	bool			 assigned = false;
	int			 rc;

	D_ASSERT(ctxt->bxc_desc == NULL);
	D_ASSERT(ctxt->bxc_blobstore == NULL);
	D_ASSERT(ctxt->bxc_io_channel == NULL);

	if (d_list_empty(&nvme_glb.bd_bdevs)) {
		D_ERROR("No available SPDK bdevs, please check whether "
			"VOS_BDEV_CLASS is set properly.\n");
		return -DER_UNINIT;
	}

	/*
	 * Lookup device mapped to @tgt_id in the per-server metadata,
	 * if found, create blobstore on the mapped device.
	 */
retry:
	rc = smd_dev_get_by_tgt(tgt_id, &dev_info);
	if (rc == -DER_NONEXIST && !assigned) {
		rc = assign_device(tgt_id);
		if (rc)
			return rc;
		assigned = true;
		goto retry;
	} else if (rc) {
		D_ERROR("Failed to get dev for tgt %d. "DF_RC"\n", tgt_id,
			DP_RC(rc));
		return rc;
	}

	D_DEBUG(DB_MGMT, "Get dev "DF_UUID" mapped to tgt %d.\n",
		DP_UUID(dev_info->sdi_id), tgt_id);

	/*
	 * Two cases leading to the inconsistency between SMD information and
	 * in-memory bio_bdev list:
	 * 1. The SMD data is stale (server started with new SSD/Target
	 *    configuration but old SMD data are not erased) or corrupted.
	 * 2. The device is not plugged.
	 *
	 * We can't differentiate these two cases for now, so let's just abort
	 * starting and ask admin to plug the device or fix the SMD manually.
	 */
	d_bdev = lookup_dev_by_id(dev_info->sdi_id);
	if (d_bdev == NULL) {
		D_ERROR("Device "DF_UUID" for target %d isn't plugged or the "
			"SMD table is stale/corrupted.\n",
			DP_UUID(dev_info->sdi_id), tgt_id);
		rc = -DER_NONEXIST;
		goto out;
	}

	D_ASSERT(d_bdev->bb_name != NULL);
	/*
	 * If no bbs (BIO blobstore) is attached to the device, attach one and
	 * set current xstream as bbs owner.
	 */
	if (d_bdev->bb_blobstore == NULL) {
		d_bdev->bb_blobstore = alloc_bio_blobstore(ctxt, d_bdev);
		if (d_bdev->bb_blobstore == NULL) {
			rc = -DER_NOMEM;
			goto out;
		}
	}

	/* Hold bbs refcount for current xstream */
	ctxt->bxc_blobstore = get_bio_blobstore(d_bdev->bb_blobstore, ctxt);
	if (ctxt->bxc_blobstore == NULL) {
		rc = -DER_NOMEM;
		goto out;
	}
	bbs = ctxt->bxc_blobstore;

	/*
	 * bbs owner xstream is responsible to initialize monitoring context
	 * and open SPDK blobstore.
	 */
	if (is_bbs_owner(ctxt, bbs)) {
		/* Initialize BS state according to SMD state */
		if (dev_info->sdi_state == SMD_DEV_NORMAL) {
			bbs->bb_state = BIO_BS_STATE_NORMAL;
		} else if (dev_info->sdi_state == SMD_DEV_FAULTY) {
			bbs->bb_state = BIO_BS_STATE_OUT;
		} else {
			D_ERROR("Invalid SMD state:%d\n", dev_info->sdi_state);
			rc = -DER_INVAL;
			goto out;
		}

		/* Initialize health monitor */
		rc = bio_init_health_monitoring(bbs, d_bdev->bb_name);
		if (rc != 0) {
			D_ERROR("BIO health monitor init failed. "DF_RC"\n",
				DP_RC(rc));
			goto out;
		}

		if (bbs->bb_state == BIO_BS_STATE_OUT)
			goto out;

		/* Load blobstore with bstype specified for sanity check */
		bs = load_blobstore(ctxt, d_bdev->bb_name, &d_bdev->bb_uuid,
				    false, false, NULL, NULL);
		if (bs == NULL) {
			rc = -DER_INVAL;
			goto out;
		}
		bbs->bb_bs = bs;

		D_DEBUG(DB_MGMT, "Loaded bs, tgt_id:%d, xs:%p dev:%s\n",
			tgt_id, ctxt, d_bdev->bb_name);

	}

	if (bbs->bb_state == BIO_BS_STATE_OUT)
		goto out;

	/* Open IO channel for current xstream */
	bs = bbs->bb_bs;
	D_ASSERT(bs != NULL);
	ctxt->bxc_io_channel = spdk_bs_alloc_io_channel(bs);
	if (ctxt->bxc_io_channel == NULL) {
		D_ERROR("Failed to create io channel\n");
		rc = -DER_NOMEM;
		goto out;
	}

	/* generic read only descriptor (currently used for IO stats) */
	rc = spdk_bdev_open_ext(d_bdev->bb_name, false, bio_bdev_event_cb,
				NULL, &ctxt->bxc_desc);
	if (rc != 0) {
		D_ERROR("Failed to open bdev %s, %d\n", d_bdev->bb_name, rc);
		rc = daos_errno2der(-rc);
		goto out;
	}

out:
	D_ASSERT(dev_info != NULL);
	smd_free_dev_info(dev_info);
	return rc;
}

/*
 * Finalize per-xstream NVMe context and SPDK env.
 *
 * \param[IN] ctxt	Per-xstream NVMe context
 *
 * \returns		N/A
 */
void
bio_xsctxt_free(struct bio_xs_context *ctxt)
{
	/* NVMe context setup was skipped */
	if (ctxt == NULL)
		return;

	if (ctxt->bxc_io_channel != NULL) {
		spdk_bs_free_io_channel(ctxt->bxc_io_channel);
		ctxt->bxc_io_channel = NULL;
	}

	if (ctxt->bxc_blobstore != NULL) {
		put_bio_blobstore(ctxt->bxc_blobstore, ctxt);

		if (is_bbs_owner(ctxt, ctxt->bxc_blobstore))
			bio_fini_health_monitoring(ctxt->bxc_blobstore);

		ctxt->bxc_blobstore = NULL;
	}

	if (ctxt->bxc_desc != NULL) {
		spdk_bdev_close(ctxt->bxc_desc);
		ctxt->bxc_desc = NULL;
	}

	ABT_mutex_lock(nvme_glb.bd_mutex);
	nvme_glb.bd_xstream_cnt--;

	if (nvme_glb.bd_init_thread != NULL) {
		if (is_init_xstream(ctxt)) {
			struct common_cp_arg	cp_arg;

			/*
			 * The xstream initialized SPDK env will have to
			 * wait for all other xstreams finalized first.
			 */
			if (nvme_glb.bd_xstream_cnt != 0)
				ABT_cond_wait(nvme_glb.bd_barrier,
					      nvme_glb.bd_mutex);

			fini_bio_bdevs(ctxt);

			common_prep_arg(&cp_arg);
			spdk_copy_engine_finish(common_fini_cb, &cp_arg);
			xs_poll_completion(ctxt, &cp_arg.cca_inflights);

			common_prep_arg(&cp_arg);
			spdk_bdev_finish(common_fini_cb, &cp_arg);
			xs_poll_completion(ctxt, &cp_arg.cca_inflights);

			nvme_glb.bd_init_thread = NULL;

		} else if (nvme_glb.bd_xstream_cnt == 0) {
			ABT_cond_broadcast(nvme_glb.bd_barrier);
		}
	}

	ABT_mutex_unlock(nvme_glb.bd_mutex);

	if (ctxt->bxc_thread != NULL) {
		D_DEBUG(DB_MGMT, "Finalizing SPDK thread, tgt_id:%d",
			ctxt->bxc_tgt_id);

		while (!spdk_thread_is_idle(ctxt->bxc_thread))
			spdk_thread_poll(ctxt->bxc_thread, 0, 0);

		D_DEBUG(DB_MGMT, "SPDK thread finalized, tgt_id:%d",
			ctxt->bxc_tgt_id);

		spdk_thread_exit(ctxt->bxc_thread);
		ctxt->bxc_thread = NULL;
	}

	if (ctxt->bxc_dma_buf != NULL) {
		dma_buffer_destroy(ctxt->bxc_dma_buf);
		ctxt->bxc_dma_buf = NULL;
	}

	D_FREE(ctxt);
}

int
bio_xsctxt_alloc(struct bio_xs_context **pctxt, int tgt_id)
{
	struct bio_xs_context	*ctxt;
	char			 th_name[32];
	int			 rc;

	/* Skip NVMe context setup if the daos_nvme.conf isn't present */
	if (nvme_glb.bd_nvme_conf == NULL) {
		*pctxt = NULL;
		return 0;
	}

	D_ALLOC_PTR(ctxt);
	if (ctxt == NULL)
		return -DER_NOMEM;

	D_INIT_LIST_HEAD(&ctxt->bxc_io_ctxts);
	ctxt->bxc_tgt_id = tgt_id;

	ABT_mutex_lock(nvme_glb.bd_mutex);

	nvme_glb.bd_xstream_cnt++;

	D_INFO("Initialize NVMe context, tgt_id:%d, init_thread:%p\n",
	       tgt_id, nvme_glb.bd_init_thread);

	/*
	 * Register SPDK thread beforehand, it could be used for poll device
	 * admin commands completions and hotplugged events in following
	 * spdk_bdev_initialize() call, it also could be used for blobstore
	 * metadata io channel in following init_bio_bdevs() call.
	 */
	snprintf(th_name, sizeof(th_name), "daos_spdk_%d", tgt_id);
	ctxt->bxc_thread = spdk_thread_create((const char *)th_name, NULL);
	if (ctxt->bxc_thread == NULL) {
		D_ERROR("failed to alloc SPDK thread\n");
		rc = -DER_NOMEM;
		goto out;
	}
	spdk_set_thread(ctxt->bxc_thread);

	/*
	 * The first started xstream will scan all bdevs and create blobstores,
	 * it's a prequisite for all per-xstream blobstore initialization.
	 */
	if (nvme_glb.bd_init_thread == NULL) {
		struct common_cp_arg cp_arg;

		D_ASSERTF(nvme_glb.bd_xstream_cnt == 1, "%d",
			  nvme_glb.bd_xstream_cnt);

		/* The SPDK 'Malloc' device relies on copy engine. */
		rc = spdk_copy_engine_initialize();
		if (rc != 0) {
			D_ERROR("failed to init SPDK copy engine, rc:%d\n", rc);
			goto out;
		}

		/* Initialize all types of devices */
		common_prep_arg(&cp_arg);
		spdk_bdev_initialize(common_init_cb, &cp_arg);
		xs_poll_completion(ctxt, &cp_arg.cca_inflights);

		if (cp_arg.cca_rc != 0) {
			rc = cp_arg.cca_rc;
			D_ERROR("failed to init bdevs, rc:%d\n", rc);
			common_prep_arg(&cp_arg);
			spdk_copy_engine_finish(common_fini_cb, &cp_arg);
			xs_poll_completion(ctxt, &cp_arg.cca_inflights);
			goto out;
		}

		/* Continue poll until no more events */
		while (spdk_thread_poll(ctxt->bxc_thread, 0, 0) > 0)
			;
		D_DEBUG(DB_MGMT, "SPDK bdev initialized, tgt_id:%d", tgt_id);

		nvme_glb.bd_init_thread = ctxt->bxc_thread;
		rc = init_bio_bdevs(ctxt);
		if (rc != 0) {
			D_ERROR("failed to init bio_bdevs, "DF_RC"\n",
				DP_RC(rc));
			goto out;
		}
	}

	/* Initialize per-xstream blobstore context */
	rc = init_blobstore_ctxt(ctxt, tgt_id);
	if (rc)
		goto out;

	ctxt->bxc_dma_buf = dma_buffer_create(bio_chk_cnt_init);
	if (ctxt->bxc_dma_buf == NULL) {
		D_ERROR("failed to initialize dma buffer\n");
		rc = -DER_NOMEM;
		goto out;
	}
out:
	ABT_mutex_unlock(nvme_glb.bd_mutex);
	if (rc != 0)
		bio_xsctxt_free(ctxt);

	*pctxt = (rc != 0) ? NULL : ctxt;
	return rc;
}

int
bio_nvme_ctl(unsigned int cmd, void *arg)
{
	int	rc = 0;

	switch (cmd) {
	case BIO_CTL_NOTIFY_STARTED:
		ABT_mutex_lock(nvme_glb.bd_mutex);
		nvme_glb.bd_started = *((bool *)arg);
		ABT_mutex_unlock(nvme_glb.bd_mutex);
		break;
	default:
		D_ERROR("Invalid ctl cmd %d\n", cmd);
		rc = -DER_INVAL;
		break;
	}
	return rc;
}

void
setup_bio_bdev(void *arg)
{
	struct smd_dev_info	*dev_info;
	struct bio_bdev		*d_bdev = arg;
	struct bio_blobstore	*bbs = d_bdev->bb_blobstore;
	int			 rc;

	if (!is_server_started()) {
		D_INFO("Skip device setup on server start/shutdown\n");
		return;
	}

	D_ASSERT(bbs->bb_state == BIO_BS_STATE_OUT);

	rc = smd_dev_get_by_id(d_bdev->bb_uuid, &dev_info);
	if (rc != 0) {
		D_ERROR("Original dev "DF_UUID" not in SMD. "DF_RC"\n",
			DP_UUID(d_bdev->bb_uuid), DP_RC(rc));
		return;
	}

	if (dev_info->sdi_state == SMD_DEV_FAULTY) {
		D_INFO("Faulty dev "DF_UUID" is plugged back\n",
		       DP_UUID(d_bdev->bb_uuid));
		goto out;
	} else if (dev_info->sdi_state != SMD_DEV_NORMAL) {
		D_ERROR("Invalid dev state %d\n", dev_info->sdi_state);
		goto out;
	}

	rc = bio_bs_state_set(bbs, BIO_BS_STATE_SETUP);
	D_ASSERT(rc == 0);
out:
	smd_free_dev_info(dev_info);
}

/*
 * Scan the SPDK bdev list and compare it with bio_bdev list to see if any
 * device is hot plugged. This function is periodically called by the 'init'
 * xstream, be careful on using mutex or any blocking functions, that could
 * block the NVMe poll and lead to deadlock at the end.
 */
static void
scan_bio_bdevs(struct bio_xs_context *ctxt, uint64_t now)
{
	struct bio_blobstore	*bbs;
	struct bio_bdev		*d_bdev, *tmp;
	struct spdk_bdev	*bdev;
	static uint64_t		 scan_period = NVME_MONITOR_PERIOD;
	int			 rc;

	if (nvme_glb.bd_scan_age + scan_period >= now)
		return;

	/* Iterate SPDK bdevs to detect hot plugged device */
	for (bdev = spdk_bdev_first(); bdev != NULL;
	     bdev = spdk_bdev_next(bdev)) {
		if (nvme_glb.bd_bdev_class != get_bdev_type(bdev))
			continue;

		d_bdev = lookup_dev_by_name(spdk_bdev_get_name(bdev));
		if (d_bdev != NULL)
			continue;

		D_INFO("Detected hot plugged device %s\n",
		       spdk_bdev_get_name(bdev));

		scan_period = 0;

		rc = create_bio_bdev(ctxt, spdk_bdev_get_name(bdev), &d_bdev);
		if (rc) {
			D_ERROR("Failed to init hot plugged device %s\n",
				spdk_bdev_get_name(bdev));
			break;
		}

		/*
		 * The plugged device is a new device, or teardown procedure for
		 * old bio_bdev isn't finished.
		 */
		if (d_bdev == NULL)
			continue;

		D_ASSERT(d_bdev->bb_desc != NULL);
		bbs = d_bdev->bb_blobstore;
		/* The device isn't used by DAOS yet */
		if (bbs == NULL) {
			D_INFO("New device "DF_UUID" is plugged back\n",
			       DP_UUID(d_bdev->bb_uuid));
			continue;
		}

		spdk_thread_send_msg(owner_thread(bbs), setup_bio_bdev, d_bdev);
	}

	/* Iterate bio_bdev list to trigger teardown on hot removed device */
	d_list_for_each_entry_safe(d_bdev, tmp, &nvme_glb.bd_bdevs, bb_link) {
		/* Device isn't removed */
		if (!d_bdev->bb_removed)
			continue;

		bbs = d_bdev->bb_blobstore;
		/* Device not used by DAOS */
		if (bbs == NULL && !d_bdev->bb_replacing) {
			D_DEBUG(DB_MGMT, "Removed device "DF_UUID"(%s)\n",
				DP_UUID(d_bdev->bb_uuid), d_bdev->bb_name);
			d_list_del_init(&d_bdev->bb_link);
			destroy_bio_bdev(d_bdev);
			continue;
		}

		/* Device is already torndown */
		if (d_bdev->bb_desc == NULL)
			continue;

		scan_period = 0;
		spdk_thread_send_msg(owner_thread(bbs), teardown_bio_bdev,
				     d_bdev);
	}

	if (scan_period == 0)
		scan_period = NVME_MONITOR_SHORT_PERIOD;
	else
		scan_period = NVME_MONITOR_PERIOD;

	nvme_glb.bd_scan_age = now;
}

/*
 * Execute the messages on msg ring, call all registered pollers.
 *
 * \param[IN] ctxt	Per-xstream NVMe context
 *
 * \returns		0: If mo work was done
 *			1: If work was done
 *			-1: If thread has exited
 */
int
bio_nvme_poll(struct bio_xs_context *ctxt)
{

	uint64_t now = d_timeus_secdiff(0);
	int rc;

	/* NVMe context setup was skipped */
	if (ctxt == NULL)
		return 0;

	rc = spdk_thread_poll(ctxt->bxc_thread, 0, 0);

	/* Print SPDK I/O stats for each xstream */
	bio_xs_io_stat(ctxt, now);

	/* To avoid complicated race handling (init xstream and starting
	 * VOS xstream concurrently access global device list & xstream
	 * context array), we just simply disable faulty device detection
	 * and hot remove/plug processing during server start/shutdown.
	 */
	if (!is_server_started())
		return 0;

	/*
	 * Query and print the SPDK device health stats for only the device
	 * owner xstream.
	 */
	if (ctxt->bxc_blobstore != NULL &&
	    is_bbs_owner(ctxt, ctxt->bxc_blobstore))
		bio_bs_monitor(ctxt, now);

	if (is_init_xstream(ctxt))
		scan_bio_bdevs(ctxt, now);

	return rc;
}<|MERGE_RESOLUTION|>--- conflicted
+++ resolved
@@ -115,14 +115,10 @@
 opts_add_pci_addr(struct spdk_env_opts *opts, struct spdk_pci_addr **list,
 		  char *traddr)
 {
-<<<<<<< HEAD
-	struct spdk_pci_addr *tmp = *list;
-	struct spdk_pci_addr *new;
-	size_t count = opts->num_pci_addr;
-=======
 	int			rc;
 	size_t			count = opts->num_pci_addr;
 	struct spdk_pci_addr   *tmp = *list;
+	struct spdk_pci_addr   *new;
 
 	rc = is_addr_in_whitelist(traddr, *list, count);
 	if (rc < 0) {
@@ -131,14 +127,12 @@
 	if (rc == 1) {
 		return 0;
 	}
->>>>>>> d0b53734
 
 	D_REALLOC(new, tmp, sizeof(struct spdk_pci_addr) * (count + 1));
 	if (new == NULL)
 		return -DER_NOMEM;
-	tmp = new;
-
-	*list = tmp;
+
+	*list = new;
 	if (spdk_pci_addr_parse(*list + count, traddr) < 0) {
 		D_ERROR("Invalid address %s\n", traddr);
 		return -DER_INVAL;
@@ -887,10 +881,6 @@
 	D_ALLOC_PTR(d_bdev);
 	if (d_bdev == NULL)
 		return -DER_NOMEM;
-<<<<<<< HEAD
-=======
-	}
->>>>>>> d0b53734
 
 	D_INIT_LIST_HEAD(&d_bdev->bb_link);
 	D_STRNDUP(d_bdev->bb_name, bdev_name, strlen(bdev_name));
