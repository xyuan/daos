--- conflicted
+++ resolved
@@ -195,12 +195,8 @@
 	})
 	membership := system.NewMembership(log, sysdb)
 	scmProvider := scm.DefaultProvider(log)
-<<<<<<< HEAD
-	harness := NewIOServerHarness(log)
+	harness := NewIOServerHarness(log).WithFaultDomain(faultDomain)
 	mgmtSvc := newMgmtSvc(harness, membership, sysdb)
-=======
-	harness := NewIOServerHarness(log).WithFaultDomain(faultDomain)
->>>>>>> 00389c43
 	var netDevClass uint32
 
 	netCtx, err := netdetect.Init(context.Background())
