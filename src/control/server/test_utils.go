//
// (C) Copyright 2019-2020 Intel Corporation.
//
// Licensed under the Apache License, Version 2.0 (the "License");
// you may not use this file except in compliance with the License.
// You may obtain a copy of the License at
//
//    http://www.apache.org/licenses/LICENSE-2.0
//
// Unless required by applicable law or agreed to in writing, software
// distributed under the License is distributed on an "AS IS" BASIS,
// WITHOUT WARRANTIES OR CONDITIONS OF ANY KIND, either express or implied.
// See the License for the specific language governing permissions and
// limitations under the License.
//
// GOVERNMENT LICENSE RIGHTS-OPEN SOURCE SOFTWARE
// The Government's rights to use, modify, reproduce, release, perform, display,
// or disclose this software are subject to the terms of the Apache License as
// provided in Contract No. 8F-30005.
// Any reproduction of computer software, computer software documentation, or
// portions thereof marked with this legend must also reproduce the markings.
//

package server

import (
	"context"
	"net"
	"sync"
	"testing"
	"time"

	"github.com/golang/protobuf/proto"

	"github.com/daos-stack/daos/src/control/drpc"
	"github.com/daos-stack/daos/src/control/lib/atm"
	"github.com/daos-stack/daos/src/control/logging"
	"github.com/daos-stack/daos/src/control/server/ioserver"
	"github.com/daos-stack/daos/src/control/system"
)

// Utilities for internal server package tests

// mockDrpcClientConfig is a configuration structure for mockDrpcClient
type mockDrpcClientConfig struct {
	IsConnectedBool     bool
	ConnectError        error
	CloseError          error
	SendMsgResponseList []*drpc.Response
	SendMsgErrors       []error
	SendMsgResponse     *drpc.Response
	SendMsgError        error
	ResponseDelay       time.Duration
	SocketPath          string
}

type mockDrpcResponse struct {
	Status  drpc.Status
	Message proto.Message
	Error   error
}

func (cfg *mockDrpcClientConfig) setSendMsgResponseList(t *testing.T, mocks ...*mockDrpcResponse) {
	for _, mock := range mocks {
		body, err := proto.Marshal(mock.Message)
		if err != nil {
			t.Fatal(err)
		}
		response := &drpc.Response{
			Status: mock.Status,
			Body:   body,
		}
		cfg.SendMsgResponseList = append(cfg.SendMsgResponseList, response)
		cfg.SendMsgErrors = append(cfg.SendMsgErrors, mock.Error)
	}
}

func (cfg *mockDrpcClientConfig) setSendMsgResponse(status drpc.Status, body []byte, err error) {
	cfg.SendMsgResponse = &drpc.Response{
		Status: status,
		Body:   body,
	}
	cfg.SendMsgError = err
}

func (cfg *mockDrpcClientConfig) setResponseDelay(duration time.Duration) {
	cfg.ResponseDelay = duration
}

// mockDrpcClient is a mock of the DomainSocketClient interface
type mockDrpcClient struct {
	sync.Mutex
	cfg              mockDrpcClientConfig
	CloseCallCount   int
	SendMsgInputCall *drpc.Call
	Calls            []drpc.Method
}

func (c *mockDrpcClient) IsConnected() bool {
	return c.cfg.IsConnectedBool
}

func (c *mockDrpcClient) Connect() error {
	return c.cfg.ConnectError
}

func (c *mockDrpcClient) Close() error {
	c.CloseCallCount++
	return c.cfg.CloseError
}

func (c *mockDrpcClient) SendMsg(call *drpc.Call) (*drpc.Response, error) {
	c.SendMsgInputCall = call
	method, err := drpc.ModuleMgmt.GetMethod(call.GetMethod())
	if err != nil {
		return nil, err
	}
	c.Calls = append(c.Calls, method)

	<-time.After(c.cfg.ResponseDelay)

	if len(c.cfg.SendMsgResponseList) > 0 {
		idx := len(c.Calls) - 1
		if idx < 0 {
			idx = 0
		}
		if idx < len(c.cfg.SendMsgResponseList) {
			return c.cfg.SendMsgResponseList[idx], c.cfg.SendMsgErrors[idx]
		}
	}
	return c.cfg.SendMsgResponse, c.cfg.SendMsgError
}

func (c *mockDrpcClient) GetSocketPath() string {
	return c.cfg.SocketPath
}

func newMockDrpcClient(cfg *mockDrpcClientConfig) *mockDrpcClient {
	if cfg == nil {
		cfg = &mockDrpcClientConfig{}
	}

	return &mockDrpcClient{cfg: *cfg}
}

// setupMockDrpcClientBytes sets up the dRPC client for the mgmtSvc to return
// a set of bytes as a response.
func setupMockDrpcClientBytes(svc *mgmtSvc, respBytes []byte, err error) {
	mi, _ := svc.harness.getMSLeaderInstance()

	cfg := &mockDrpcClientConfig{}
	cfg.setSendMsgResponse(drpc.Status_SUCCESS, respBytes, err)
	mi.setDrpcClient(newMockDrpcClient(cfg))
}

// setupMockDrpcClient sets up the dRPC client for the mgmtSvc to return
// a valid protobuf message as a response.
func setupMockDrpcClient(svc *mgmtSvc, resp proto.Message, err error) {
	respBytes, _ := proto.Marshal(resp)
	setupMockDrpcClientBytes(svc, respBytes, err)
}

// newTestIOServer returns an IOServerInstance configured for testing.
func newTestIOServer(log logging.Logger, isAP bool, ioCfg ...*ioserver.Config) *IOServerInstance {
	if len(ioCfg) == 0 {
		ioCfg = append(ioCfg, ioserver.NewConfig())
	}
	r := ioserver.NewTestRunner(&ioserver.TestRunnerConfig{
		Running: atm.NewBool(true),
<<<<<<< HEAD
	}, ioserver.NewConfig().WithTargetCount(1))
=======
	}, ioCfg[0])
>>>>>>> 961dae60

	var msCfg mgmtSvcClientCfg
	if isAP {
		msCfg.AccessPoints = append(msCfg.AccessPoints, "localhost")
	}

	srv := NewIOServerInstance(log, nil, nil, newMgmtSvcClient(context.TODO(), log, msCfg), r)
	srv.setSuperblock(&Superblock{
		Rank: system.NewRankPtr(0),
		MS:   isAP,
	})
	srv.ready.SetTrue()

	return srv
}

// newTestMgmtSvc creates a mgmtSvc that contains an IOServerInstance
// properly set up as an MS.
func newTestMgmtSvc(t *testing.T, log logging.Logger) *mgmtSvc {
	srv := newTestIOServer(log, true)

	harness := NewIOServerHarness(log)
	if err := harness.AddInstance(srv); err != nil {
		t.Fatal(err)
	}
	harness.started.SetTrue()

	return newMgmtSvc(harness, nil, system.MockDatabase(t, log))
}

// newTestMgmtSvcMulti creates a mgmtSvc that contains the requested
// number of IOServerInstances. If requested, the first instance is
// configured as an access point.
func newTestMgmtSvcMulti(t *testing.T, log logging.Logger, count int, isAP bool) *mgmtSvc {
	harness := NewIOServerHarness(log)

	for i := 0; i < count; i++ {
		srv := newTestIOServer(log, i == 0 && isAP)
		srv._superblock.Rank = system.NewRankPtr(uint32(i))

		if err := harness.AddInstance(srv); err != nil {
			t.Fatal(err)
		}
	}
	harness.started.SetTrue()

	return newMgmtSvc(harness, nil, nil)
}

// newTestMgmtSvcNonReplica creates a mgmtSvc that is configured to
// fail if operations expect it to be a replica.
func newTestMgmtSvcNonReplica(t *testing.T, log logging.Logger) *mgmtSvc {
	svc := newTestMgmtSvc(t, log)

	// Doesn't actually start anything, just clears the replica.
	ctx, cancel := context.WithCancel(context.Background())
	if err := svc.sysdb.Start(ctx, &net.TCPAddr{}); err != nil {
		t.Fatal(err)
	}
	cancel()

	return svc
}<|MERGE_RESOLUTION|>--- conflicted
+++ resolved
@@ -163,15 +163,11 @@
 // newTestIOServer returns an IOServerInstance configured for testing.
 func newTestIOServer(log logging.Logger, isAP bool, ioCfg ...*ioserver.Config) *IOServerInstance {
 	if len(ioCfg) == 0 {
-		ioCfg = append(ioCfg, ioserver.NewConfig())
+		ioCfg = append(ioCfg, ioserver.NewConfig().WithTargetCount(1))
 	}
 	r := ioserver.NewTestRunner(&ioserver.TestRunnerConfig{
 		Running: atm.NewBool(true),
-<<<<<<< HEAD
-	}, ioserver.NewConfig().WithTargetCount(1))
-=======
 	}, ioCfg[0])
->>>>>>> 961dae60
 
 	var msCfg mgmtSvcClientCfg
 	if isAP {
