--- conflicted
+++ resolved
@@ -182,13 +182,9 @@
 	// MethodPoolDestroy is a ModuleMgmt method
 	MethodPoolDestroy mgmtMethod = C.DRPC_METHOD_MGMT_POOL_DESTROY
 	// MethodPoolExclude is a ModuleMgmt method
-<<<<<<< HEAD
-	MethodPoolExclude = C.DRPC_METHOD_MGMT_EXCLUDE
+	MethodPoolExclude mgmtMethod = C.DRPC_METHOD_MGMT_EXCLUDE
 	// MethodPoolExtend is a ModuleMgmt method
-	MethodPoolExtend = C.DRPC_METHOD_MGMT_EXTEND
-=======
-	MethodPoolExclude mgmtMethod = C.DRPC_METHOD_MGMT_EXCLUDE
->>>>>>> 9aada675
+	MethodPoolExtend mgmtMethod = C.DRPC_METHOD_MGMT_EXTEND
 	// MethodPoolReintegrate is a ModuleMgmt method
 	MethodPoolReintegrate mgmtMethod = C.DRPC_METHOD_MGMT_REINTEGRATE
 	// MethodBioHealth is a ModuleMgmt method
