--- conflicted
+++ resolved
@@ -386,12 +386,8 @@
 			req := tc.req
 			if req == nil {
 				req = &PoolQueryReq{
-<<<<<<< HEAD
-					UUID: MockUUID,
+					UUID: common.MockUUID(),
 					Targetlist: []uint32{1, 2, 3},
-=======
-					UUID: common.MockUUID(),
->>>>>>> f081ef06
 				}
 			}
 			mic := tc.mic
