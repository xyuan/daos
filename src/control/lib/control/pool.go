--- conflicted
+++ resolved
@@ -474,24 +474,7 @@
 	return nil
 }
 
-<<<<<<< HEAD
-// genPoolExtendRequest takes a *PoolExtendRequest and generates a valid protobuf
-// request, filling in any missing fields with reasonable defaults.
 func genPoolExtendRequest(in *PoolExtendReq) (out *mgmtpb.PoolExtendReq, err error) {
-	// ensure pool ownership is set up correctly
-	in.User, in.UserGroup, err = formatNameGroup(in.User, in.UserGroup)
-	if err != nil {
-		return nil, err
-	}
-
-	// ensure we have a system name in the request
-	if in.Sys == "" {
-		in.Sys = build.DefaultSystemName
-	}
-
-=======
-func genPoolExtendRequest(in *PoolExtendReq) (out *mgmtpb.PoolExtendReq, err error) {
->>>>>>> c3f5426b
 	out = new(mgmtpb.PoolExtendReq)
 	if err = convert.Types(in, out); err != nil {
 		return nil, err
@@ -505,21 +488,10 @@
 	unaryRequest
 	msRequest
 	UUID  string
-<<<<<<< HEAD
-	Ranks []uint32
-	// TEMP SECTION
-	ScmBytes  uint64
-	NvmeBytes uint64
-	Sys       string
-	User      string
-	UserGroup string
-	ACL       *AccessControlList
-=======
 	Ranks []system.Rank
 	// TEMP SECTION
 	ScmBytes  uint64
 	NvmeBytes uint64
->>>>>>> c3f5426b
 	// END TEMP SECTION
 }
 
