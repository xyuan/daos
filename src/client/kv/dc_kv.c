--- conflicted
+++ resolved
@@ -376,11 +376,7 @@
 
 	D_ALLOC_PTR(params);
 	if (params == NULL)
-<<<<<<< HEAD
-		return -DER_NOMEM;
-=======
 		D_GOTO(err_task, rc = -DER_NOMEM);
->>>>>>> d0b53734
 
 	/** init dkey */
 	d_iov_set(&params->dkey, (void *)args->key, strlen(args->key));
@@ -466,11 +462,7 @@
 
 	D_ALLOC_PTR(params);
 	if (params == NULL)
-<<<<<<< HEAD
-		return -DER_NOMEM;
-=======
 		D_GOTO(err_task, rc = -DER_NOMEM);
->>>>>>> d0b53734
 
 	/** init dkey */
 	d_iov_set(&params->dkey, (void *)args->key, strlen(args->key));
@@ -555,11 +547,7 @@
 
 	D_ALLOC_PTR(params);
 	if (params == NULL)
-<<<<<<< HEAD
-		return -DER_NOMEM;
-=======
 		D_GOTO(err_task, rc = -DER_NOMEM);
->>>>>>> d0b53734
 
 	/** init dkey */
 	d_iov_set(&params->dkey, (void *)args->key, strlen(args->key));
