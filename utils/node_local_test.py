#!/usr/bin/python3

"""Test code for dfuse"""

# pylint: disable=too-many-lines
# pylint: disable=too-few-public-methods

import os
import sys
import time
import uuid
import yaml
import json
import signal
import stat
import argparse
import subprocess
import tempfile
import pickle

from collections import OrderedDict

class NLTestFail(Exception):
    """Used to indicate test failure"""
    pass

class NLTestNoFi(NLTestFail):
    """Used to indicate Fault injection didn't work"""
    pass

class NLTestNoFunction(NLTestFail):
    """Used to indicate a function did not log anything"""

    def __init__(self, function):
        super().__init__(self)
        self.function = function

instance_num = 0

def get_inc_id():
    """Return a unique character"""
    global instance_num
    instance_num += 1
    return '{:04d}'.format(instance_num)

def umount(path):
    """Umount dfuse from a given path"""
    cmd = ['fusermount3', '-u', path]
    ret = subprocess.run(cmd)
    print('rc from umount {}'.format(ret.returncode))
    return ret.returncode

class NLT_Conf():
    """Helper class for configuration"""
    def __init__(self, bc):
        self.bc = bc
        self.agent_dir = None
        self.wf = None
        self.args = None

    def set_wf(self, wf):
        """Set the WarningsFactory object"""
        self.wf = wf

    def set_args(self, args):
        """Set command line args"""
        self.args = args

    def __getitem__(self, key):
        return self.bc[key]

class BoolRatchet():
    """Used for saving test results"""

    # Any call to fail() of add_result with a True value will result
    # in errors being True.

    def __init__(self):
        self.errors = False

    def fail(self):
        """Mark as failure"""
        self.errors = True

    def add_result(self, result):
        """Save result, keep record of failure"""
        if result:
            self.fail()

class WarningsFactory():
    """Class to parse warnings, and save to JSON output file

    Take a list of failures, and output the data in a way that is best
    displayed according to
    https://github.com/jenkinsci/warnings-ng-plugin/blob/master/doc/Documentation.md
    """

    # Error levels supported by the reporint are LOW, NORMAL, HIGH, ERROR.
    # Errors from this list of functions are known to happen during shutdown
    # for the time being, so are downgraded to LOW.
    FLAKY_FUNCTIONS = ('ds_pool_child_purge')

    def __init__(self, filename):
        self._fd = open(filename, 'w')
        self.issues = []
        self.pending = []
        self._running = True
        # Save the filename of the object, as __file__ does not
        # work in __del__
        self._file = __file__.lstrip('./')
        self._flush()

    def __del__(self):
        """Ensure the file is flushed on exit, but if it hasn't already
        been closed then mark an error"""
        if not self._fd:
            return

        entry = {}
        entry['fileName'] = os.path.basename(self._file)
        entry['directory'] = os.path.dirname(self._file)
        # pylint: disable=protected-access
        entry['lineStart'] = sys._getframe().f_lineno
        entry['message'] = 'Tests exited without shutting down properly'
        entry['severity'] = 'ERROR'
        self.issues.append(entry)
        self.close()

    def explain(self, line, log_file, esignal):
        """Log an error, along with the other errors it caused

        Log the line as an error, and reference everything in the pending
        array.
        """
        count = len(self.pending)
        symptoms = set()
        locs = set()
        mtype = 'Fault injection'

        sev = 'LOW'
        if esignal:
            symptoms.add('Process died with signal {}'.format(esignal))
            sev = 'ERROR'
            mtype = 'Fault injection caused crash'
            count += 1

        if count == 0:
            print('Nothing to explain')
            return

        for (sline, smessage) in self.pending:
            locs.add('{}:{}'.format(sline.filename, sline.lineno))
            symptoms.add(smessage)

        preamble = 'Fault injected here caused {} errors,' \
                   ' logfile {}:'.format(count, log_file)

        message = '{} {} {}'.format(preamble,
                                    ' '.join(sorted(symptoms)),
                                    ' '.join(sorted(locs)))
        self.add(line,
                 sev,
                 message,
                 cat='Fault injection location',
                 mtype=mtype)
        self.pending = []

    def add(self, line, sev, message, cat=None, mtype=None):
        """Log an error

        Describe an error and add it to the issues array.
        Add it to the pending array, for later clarification
        """
        entry = {}
        entry['directory'] = os.path.dirname(line.filename)
        entry['fileName'] = os.path.basename(line.filename)
        if mtype:
            entry['type'] = mtype
        else:
            entry['type'] = message
        if cat:
            entry['category'] = cat
        entry['lineStart'] = line.lineno
        entry['description'] = message
        entry['message'] = line.get_anon_msg()
        entry['severity'] = sev
        if line.function in self.FLAKY_FUNCTIONS and \
           entry['severity'] != 'ERROR':
            entry['severity'] = 'LOW'
        self.issues.append(entry)
        if self.pending and self.pending[0][0].pid != line.pid:
            self.reset_pending()
        self.pending.append((line, message))
        self._flush()

    def reset_pending(self):
        """Reset the pending list

        Should be called before iterating on each new file, so errors
        from previous files aren't attribured to new files.
        """
        self.pending = []

    def _flush(self):
        """Write the current list to the json file

        This is done just in case of crash.  This function might get called
        from the __del__ method of DaosServer, so do not use __file__ here
        either.
        """
        self._fd.seek(0)
        self._fd.truncate(0)
        data = {}
        data['issues'] = list(self.issues)
        if self._running:
            # When the test is running insert an error in case of abnormal
            # exit, so that crashes in this code can be identified.
            entry = {}
            entry['fileName'] = os.path.basename(self._file)
            entry['directory'] = os.path.dirname(self._file)
            # pylint: disable=protected-access
            entry['lineStart'] = sys._getframe().f_lineno
            entry['severity'] = 'ERROR'
            entry['message'] = 'Tests are still running'
            data['issues'].append(entry)
        json.dump(data, self._fd, indent=2)
        self._fd.flush()

    def close(self):
        """Save, and close the log file"""
        self._running = False
        self._flush()
        self._fd.close()
        self._fd = None
        print('Closed JSON file with {} errors'.format(len(self.issues)))

def load_conf():
    """Load the build config file"""
    file_self = os.path.dirname(os.path.abspath(__file__))
    json_file = None
    while True:
        new_file = os.path.join(file_self, '.build_vars.json')
        if os.path.exists(new_file):
            json_file = new_file
            break
        file_self = os.path.dirname(file_self)
        if file_self == '/':
            raise Exception('build file not found')
    ofh = open(json_file, 'r')
    conf = json.load(ofh)
    ofh.close()
    return NLT_Conf(conf)

def get_base_env():
    """Return the base set of env vars needed for DAOS"""

    env = os.environ.copy()
    env['DD_MASK'] = 'all'
    env['DD_SUBSYS'] = 'all'
    env['D_LOG_MASK'] = 'DEBUG'
    env['FI_UNIVERSE_SIZE'] = '128'
    return env

class DaosServer():
    """Manage a DAOS server instance"""

    def __init__(self, conf, valgrind=False):
        self.running = False

        self._sp = None
        self.conf = conf
        self.valgrind = valgrind
        self._agent = None
        self.agent_dir = None
        server_log_file = tempfile.NamedTemporaryFile(prefix='dnt_server_',
                                                      suffix='.log',
                                                      delete=False)
        self._log_file = server_log_file.name
        self.__process_name = 'daos_io_server'
        if self.valgrind:
            self.__process_name = 'valgrind'

        socket_dir = '/tmp/dnt_sockets'
        if not os.path.exists(socket_dir):
            os.mkdir(socket_dir)
        if os.path.exists(self._log_file):
            os.unlink(self._log_file)

        self._agent_dir = tempfile.TemporaryDirectory(prefix='dnt_agent_')
        self.agent_dir = self._agent_dir.name

        self._yaml_file = None
        self._io_server_dir = None
        self._size = os.statvfs('/mnt/daos')
        capacity = self._size.f_blocks * self._size.f_bsize
        mb = int(capacity / (1024*1024))
        self.mb = mb

    def __del__(self):
        if self.running:
            self.stop()

    def start(self):
        """Start a DAOS server"""

        daos_server = os.path.join(self.conf['PREFIX'], 'bin', 'daos_server')

        self_dir = os.path.dirname(os.path.abspath(__file__))

        # Create a server yaml file.  To do this open and copy the
        # nlt_server.yaml file in the current directory, but overwrite
        # the server log file with a temporary file so that multiple
        # server runs do not overwrite each other.
        scfd = open(os.path.join(self_dir, 'nlt_server.yaml'), 'r')

        control_log_file = tempfile.NamedTemporaryFile(prefix='dnt_control_',
                                                       suffix='.log',
                                                       delete=False)
        scyaml = yaml.load(scfd)
        scyaml['servers'][0]['log_file'] = self._log_file
        if self.conf.args.server_debug:
            scyaml['servers'][0]['log_mask'] = self.conf.args.server_debug
        scyaml['control_log_file'] = control_log_file.name

        self._yaml_file = tempfile.NamedTemporaryFile(
            prefix='nlt-server-config-',
            suffix='.yaml')

        self._yaml_file.write(yaml.dump(scyaml, encoding='utf-8'))
        self._yaml_file.flush()

        server_env = get_base_env()

        if self.valgrind:
            valgrind_args = ['--fair-sched=yes',
                             '--xml=yes',
                             '--xml-file=dnt_server.%p.memcheck.xml',
                             '--num-callers=2',
                             '--leak-check=no',
                             '--keep-stacktraces=none',
                             '--undef-value-errors=no']
            self._io_server_dir = tempfile.TemporaryDirectory(prefix='dnt_io_')

            fd = open(os.path.join(self._io_server_dir.name,
                                   'daos_io_server'), 'w')
            fd.write('#!/bin/sh\n')
            fd.write('export PATH=$REAL_PATH\n')
            fd.write('exec valgrind {} daos_io_server "$@"\n'.format(
                ' '.join(valgrind_args)))
            fd.close()

            os.chmod(os.path.join(self._io_server_dir.name, 'daos_io_server'),
                     stat.S_IXUSR | stat.S_IRUSR)

            server_env['REAL_PATH'] = '{}:{}'.format(
                os.path.join(self.conf['PREFIX'], 'bin'), server_env['PATH'])
            server_env['PATH'] = '{}:{}'.format(self._io_server_dir.name,
                                                server_env['PATH'])

        cmd = [daos_server, '--config={}'.format(self._yaml_file.name),
               'start', '-t' '4', '--insecure', '-d', self.agent_dir,
               '--recreate-superblocks']

        server_env['DAOS_DISABLE_REQ_FWD'] = '1'
        self._sp = subprocess.Popen(cmd, env=server_env)

        agent_config = os.path.join(self_dir, 'nlt_agent.yaml')

        agent_bin = os.path.join(self.conf['PREFIX'], 'bin', 'daos_agent')

        agent_log_file = tempfile.NamedTemporaryFile(prefix='dnt_agent_',
                                                     suffix='.log',
                                                     delete=False)

        self._agent = subprocess.Popen([agent_bin,
                                        '--config-path', agent_config,
                                        '--insecure',
                                        '--debug',
                                        '--runtime_dir', self.agent_dir,
                                        '--logfile', agent_log_file.name],
                                       env=os.environ.copy())
        self.conf.agent_dir = self.agent_dir
        self.running = True

        # Use dmg to block until the server is ready to respond to requests.
        start = time.time()
        while True:
            time.sleep(0.5)
            rc = self.run_dmg(['system', 'query'])
            ready = False
            if rc.returncode == 0:
                for line in rc.stdout.decode('utf-8').splitlines():
                    if line.startswith('status'):
                        if 'Ready' in line:
                            ready = True

            if ready:
                break
            if time.time() - start > 20:
                raise Exception("Failed to start")

    def stop(self):
        """Stop a previously started DAOS server"""
        if self._agent:
            self._agent.send_signal(signal.SIGINT)
            ret = self._agent.wait(timeout=5)
            print('rc from agent is {}'.format(ret))

        if not self._sp:
            return

        # daos_server does not correctly shutdown daos_io_server yet
        # so find and kill daos_io_server directly.  This may cause
        # a assert in daos_io_server, but at least we can check that.
        # call daos_io_server, wait, and then call daos_server.
        # When parsing the server logs do not report on memory leaks
        # yet, as if it fails then lots of memory won't be freed and
        # it's not helpful at this stage to report that.
        # TODO: Remove this block when daos_server shutdown works.
        parent_pid = self._sp.pid
        procs = []
        for proc_id in os.listdir('/proc/'):
            if proc_id == 'self':
                continue
            status_file = '/proc/{}/status'.format(proc_id)
            if not os.path.exists(status_file):
                continue
            fd = open(status_file, 'r')
            this_proc = False
            for line in fd.readlines():
                try:
                    key, v = line.split(':', maxsplit=2)
                except ValueError:
                    continue
                value = v.strip()
                if key == 'Name' and value != self.__process_name:
                    break
                if key != 'PPid':
                    continue
                if int(value) == parent_pid:
                    this_proc = True
                    break
            if not this_proc:
                continue
            print('Target pid is {}'.format(proc_id))
            procs.append(proc_id)
            os.kill(int(proc_id), signal.SIGTERM)
            time.sleep(5)

        self._sp.send_signal(signal.SIGTERM)
        ret = self._sp.wait(timeout=5)
        print('rc from server is {}'.format(ret))

        for proc_id in procs:
            try:
                os.kill(int(proc_id), signal.SIGKILL)
            except ProcessLookupError:
                pass

        # Workaround for DAOS-5648
        if ret == 2:
            ret = 0

        # Show errors from server logs bug suppress memory leaks as the server
        # often segfaults at shutdown.
        if os.path.exists(self._log_file):
            # TODO: Enable memleak checking when server shutdown works.
            log_test(self.conf, self._log_file, show_memleaks=False)
        self.running = False
        return ret

    def run_dmg(self, cmd):
        """Run the specified dmg command"""

        exe_cmd = [os.path.join(self.conf['PREFIX'], 'bin', 'dmg')]
        exe_cmd.append('--insecure')
        exe_cmd.extend(cmd)

        return subprocess.run(exe_cmd, stdout=subprocess.PIPE)

def il_cmd(dfuse, cmd, check_read=True, check_write=True):
    """Run a command under the interception library"""
    my_env = get_base_env()
    prefix = 'dnt_dfuse_il_{}_'.format(get_inc_id())
    log_file = tempfile.NamedTemporaryFile(prefix=prefix,
                                           suffix='.log',
                                           delete=False)
    my_env['D_LOG_FILE'] = log_file.name
    my_env['LD_PRELOAD'] = os.path.join(dfuse.conf['PREFIX'],
                                        'lib64', 'libioil.so')
    my_env['DAOS_AGENT_DRPC_DIR'] = dfuse._daos.agent_dir
    ret = subprocess.run(cmd, env=my_env)
    print('Logged il to {}'.format(log_file.name))
    print(ret)
    assert ret.returncode == 0

    try:
        log_test(dfuse.conf,
                 log_file.name,
                 check_read=check_read,
                 check_write=check_write)
    except NLTestNoFunction as error:
        print("ERROR: command '{}' did not log via {}".format(' '.join(cmd),
                                                              error.function))
        ret.returncode = 1

    return ret

class ValgrindHelper():

    """Class for running valgrind commands

    This helps setup the command line required, and
    performs log modification after the fact to assist
    Jenkins in locating the source code.
    """

    def __init__(self, logid=None):

        # Set this to False to disable valgrind, which will run faster.
        self.use_valgrind = True
        self.full_check = True
        self._xml_file = None
        self._logid = logid

        self.src_dir = '{}/'.format(os.path.realpath(
            os.path.dirname(os.path.dirname(os.path.abspath(__file__)))))

    def get_cmd_prefix(self):
        """Return the command line prefix"""

        if not self.use_valgrind:
            return []

        if not self._logid:
            self._logid = get_inc_id()

        self._xml_file = 'dnt.{}.memcheck'.format(self._logid)

        cmd = ['valgrind', '--quiet', '--fair-sched=yes']

        if self.full_check:
            cmd.extend(['--leak-check=full', '--show-leak-kinds=all'])
        else:
            cmd.extend(['--leak-check=no'])

        s_arg = '--suppressions='
        cmd.extend(['{}{}'.format(s_arg,
                                  os.path.join('src',
                                               'cart',
                                               'utils',
                                               'memcheck-cart.supp')),
                    '{}{}'.format(s_arg,
                                  os.path.join('utils',
                                               'memcheck-daos-client.supp'))])

        cmd.append('--error-exitcode=42')

        cmd.extend(['--xml=yes',
                    '--xml-file={}'.format(self._xml_file)])
        return cmd

    def convert_xml(self):
        """Modify the xml file"""

        if not self.use_valgrind:
            return
        fd = open(self._xml_file, 'r')
        ofd = open('{}.xml'.format(self._xml_file), 'w')
        for line in fd:
            if self.src_dir in line:
                ofd.write(line.replace(self.src_dir, ''))
            else:
                ofd.write(line)
        os.unlink(self._xml_file)

class DFuse():
    """Manage a dfuse instance"""

    instance_num = 0

    def __init__(self, daos, conf, pool=None, container=None, path=None):
        if path:
            self.dir = path
        else:
            self.dir = '/tmp/dfs_test'
        self.pool = pool
        self.valgrind_file = None
        self.container = container
        self.conf = conf
        self._daos = daos
        self._sp = None

        prefix = 'dnt_dfuse_{}_'.format(get_inc_id())
        log_file = tempfile.NamedTemporaryFile(prefix=prefix,
                                               suffix='.log',
                                               delete=False)
        self.log_file = log_file.name

        self.valgrind = None
        if not os.path.exists(self.dir):
            os.mkdir(self.dir)

    def start(self, v_hint=None):
        """Start a dfuse instance"""
        dfuse_bin = os.path.join(self.conf['PREFIX'], 'bin', 'dfuse')

        single_threaded = False
        caching = False

        pre_inode = os.stat(self.dir).st_ino

        my_env = get_base_env()

        my_env['D_LOG_FILE'] = self.log_file
        my_env['DAOS_AGENT_DRPC_DIR'] = self._daos.agent_dir

        self.valgrind = ValgrindHelper(v_hint)
        if self.conf.args.memcheck == 'no':
            self.valgrind.use_valgrind = False
        cmd = self.valgrind.get_cmd_prefix()

        cmd.extend([dfuse_bin, '-s', '0', '-m', self.dir, '-f'])

        if single_threaded:
            cmd.append('-S')

        if caching:
            cmd.append('--enable-caching')

        if self.pool:
            cmd.extend(['--pool', self.pool])
        if self.container:
            cmd.extend(['--container', self.container])
        self._sp = subprocess.Popen(cmd, env=my_env)
        print('Started dfuse at {}'.format(self.dir))
        print('Log file is {}'.format(self.log_file))

        total_time = 0
        while os.stat(self.dir).st_ino == pre_inode:
            print('Dfuse not started, waiting...')
            try:
                ret = self._sp.wait(timeout=1)
                print('dfuse command exited with {}'.format(ret))
                self._sp = None
                if os.path.exists(self.log_file):
                    log_test(self.conf, self.log_file)
                raise Exception('dfuse died waiting for start')
            except subprocess.TimeoutExpired:
                pass
            total_time += 1
            if total_time > 60:
                raise Exception('Timeout starting dfuse')

    def _close_files(self):
        work_done = False
        for fname in os.listdir('/proc/self/fd'):
            try:
                tfile = os.readlink(os.path.join('/proc/self/fd', fname))
            except FileNotFoundError:
                continue
            if tfile.startswith(self.dir):
                print('closing file {}'.format(tfile))
                os.close(int(fname))
                work_done = True
        return work_done

    def __del__(self):
        if self._sp:
            self.stop()

    def stop(self):
        """Stop a previously started dfuse instance"""

        fatal_errors = False
        if not self._sp:
            return fatal_errors

        print('Stopping fuse')
        ret = umount(self.dir)
        if ret:
            self._close_files()
            umount(self.dir)

        try:
            ret = self._sp.wait(timeout=20)
            print('rc from dfuse {}'.format(ret))
            if ret != 0:
                fatal_errors = True
        except subprocess.TimeoutExpired:
            self._sp.send_signal(signal.SIGTERM)
            fatal_errors = True
        self._sp = None
        log_test(self.conf, self.log_file)

        # Finally, modify the valgrind xml file to remove the
        # prefix to the src dir.
        self.valgrind.convert_xml()
        return fatal_errors

    def wait_for_exit(self):
        """Wait for dfuse to exit"""
        ret = self._sp.wait()
        print('rc from dfuse {}'.format(ret))
        self._sp = None

def get_pool_list():
    """Return a list of valid pool names"""
    pools = []

    for fname in os.listdir('/mnt/daos'):
        if len(fname) != 36:
            continue
        try:
            uuid.UUID(fname)
        except ValueError:
            continue
        pools.append(fname)
    return pools

def assert_file_size(ofd, size):
    """Verify the file size is as expected"""
    my_stat = os.fstat(ofd.fileno())
    print('Checking file size is {} {}'.format(size, my_stat.st_size))
    assert my_stat.st_size == size

def import_daos(server, conf):
    """Return a handle to the pydaos module"""

    if sys.version_info.major < 3:
        pydir = 'python{}.{}'.format(sys.version_info.major,
                                     sys.version_info.minor)
    else:
        pydir = 'python{}'.format(sys.version_info.major)

    sys.path.append(os.path.join(conf['PREFIX'],
                                 'lib64',
                                 pydir,
                                 'site-packages'))

    os.environ["DAOS_AGENT_DRPC_DIR"] = server.agent_dir

    daos = __import__('pydaos')
    return daos

def run_daos_cmd(conf, cmd, valgrind=True, fi_file=None, fi_valgrind=False):
    """Run a DAOS command

    Run a command, returning what subprocess.run() would.

    Enable logging, and valgrind for the command.
    """
    vh = ValgrindHelper()

    if conf.args.memcheck == 'no':
        valgrind = False

    if fi_file:
        # Turn off Valgrind for the fault injection testing unless it's
        # specifically requested (typically if a fault injection results
        # in a SEGV/assert), and then if it is turned on then just check
        # memory access, not memory leaks.
        vh.use_valgrind = fi_valgrind
        vh.full_check = False

    if not valgrind:
        vh.use_valgrind = False

    exec_cmd = vh.get_cmd_prefix()
    exec_cmd.append(os.path.join(conf['PREFIX'], 'bin', 'daos'))
    exec_cmd.extend(cmd)

    cmd_env = get_base_env()

    prefix = 'dnt_cmd_{}_'.format(get_inc_id())
    log_file = tempfile.NamedTemporaryFile(prefix=prefix,
                                           suffix='.log',
                                           delete=False)

    if fi_file:
        cmd_env['D_FI_CONFIG'] = fi_file
    cmd_env['D_LOG_FILE'] = log_file.name
    if conf.agent_dir:
        cmd_env['DAOS_AGENT_DRPC_DIR'] = conf.agent_dir

    rc = subprocess.run(exec_cmd,
                        stdout=subprocess.PIPE,
                        stderr=subprocess.PIPE,
                        env=cmd_env)

    if rc.stderr != '':
        print('Stderr from command')
        print(rc.stderr.decode('utf-8').strip())

    show_memleaks = True
    skip_fi = False

    if fi_file:
        skip_fi = True

    fi_signal = None
    # A negative return code means the process exited with a signal so do not
    # check for memory leaks in this case as it adds noise, right when it's
    # least wanted.
    if rc.returncode < 0:
        show_memleaks = False
        fi_signal = -rc.returncode

    rc.fi_loc = log_test(conf,
                         log_file.name,
                         show_memleaks=show_memleaks,
                         skip_fi=skip_fi,
                         fi_signal=fi_signal)
    vh.convert_xml()
    return rc

def show_cont(conf, pool):
    """Create a container and return a container list"""
    cmd = ['container', 'create', '--svc', '0', '--pool', pool]
    rc = run_daos_cmd(conf, cmd)
    assert rc.returncode == 0
    print('rc is {}'.format(rc))

    cmd = ['pool', 'list-containers', '--svc', '0', '--pool', pool]
    rc = run_daos_cmd(conf, cmd)
    print('rc is {}'.format(rc))
    assert rc.returncode == 0
    return rc.stdout.decode('utf-8').strip()

def make_pool(daos):
    """Create a DAOS pool"""

    size = int(daos.mb / 4)

    rc = daos.run_dmg(['pool',
                       'create',
                       '--scm-size',
                       '{}M'.format(size)])

    print(rc)
    assert rc.returncode == 0

    return get_pool_list()

def run_tests(dfuse):
    """Run some tests"""
    path = dfuse.dir

    fname = os.path.join(path, 'test_file3')

    rc = subprocess.run(['dd', 'if=/dev/zero', 'bs=16k', 'count=64',
                         'of={}'.format(os.path.join(path, 'dd_file'))])
    print(rc)
    assert rc.returncode == 0
    ofd = open(fname, 'w')
    ofd.write('hello')
    print(os.fstat(ofd.fileno()))
    ofd.flush()
    print(os.stat(fname))
    assert_file_size(ofd, 5)
    ofd.truncate(0)
    assert_file_size(ofd, 0)
    ofd.truncate(1024*1024)
    assert_file_size(ofd, 1024*1024)
    ofd.truncate(0)
    ofd.seek(0)
    ofd.write('simple file contents\n')
    ofd.flush()
    assert_file_size(ofd, 21)
    print(os.fstat(ofd.fileno()))
    ofd.close()
    ret = il_cmd(dfuse, ['cat', fname], check_write=False)
    assert ret.returncode == 0

def stat_and_check(dfuse, pre_stat):
    """Check that dfuse started"""
    post_stat = os.stat(dfuse.dir)
    if pre_stat.st_dev == post_stat.st_dev:
        raise NLTestFail('Device # unchanged')
    if post_stat.st_ino != 1:
        raise NLTestFail('Unexpected inode number')

def check_no_file(dfuse):
    """Check that a non-existent file doesn't exist"""
    try:
        os.stat(os.path.join(dfuse.dir, 'no-file'))
        raise NLTestFail('file exists')
    except FileNotFoundError:
        pass

lp = None
lt = None

def setup_log_test(conf):
    """Setup and import the log tracing code"""
    file_self = os.path.dirname(os.path.abspath(__file__))
    logparse_dir = os.path.join(file_self,
                                '../src/tests/ftest/cart/util')
    crt_mod_dir = os.path.realpath(logparse_dir)
    if crt_mod_dir not in sys.path:
        sys.path.append(crt_mod_dir)

    global lp
    global lt

    lp = __import__('cart_logparse')
    lt = __import__('cart_logtest')

    lt.wf = conf.wf

def log_test(conf,
             filename,
             show_memleaks=True,
             skip_fi=False,
             fi_signal=None,
             check_read=False,
             check_write=False):
    """Run the log checker on filename, logging to stdout"""

    print('Running log_test on {}'.format(filename))

    log_iter = lp.LogIter(filename)

    lto = lt.LogTest(log_iter)

    lto.hide_fi_calls = skip_fi

    try:
        lto.check_log_file(abort_on_warning=True,
                           show_memleaks=show_memleaks)
    except lt.LogCheckError:
        if lto.fi_location:
            conf.wf.explain(lto.fi_location,
                            os.path.basename(filename),
                            fi_signal)

    if skip_fi:
        if not show_memleaks:
            conf.wf.explain(lto.fi_location,
                            os.path.basename(filename),
                            fi_signal)
        if not lto.fi_triggered:
<<<<<<< HEAD
            raise DFTestNoFi
    return lto.fi_location
=======
            raise NLTestNoFi

    functions = set()

    if check_read or check_write:
        for line in log_iter.new_iter():
            functions.add(line.function)

    if check_read and 'dfuse_read' not in functions:
        raise NLTestNoFunction('dfuse_read')

    if check_write and 'dfuse_write' not in functions:
        raise NLTestNoFunction('dfuse_write')
>>>>>>> 32167e08

def create_and_read_via_il(dfuse, path):
    """Create file in dir, write to and read
    through the interception library"""

    fname = os.path.join(path, 'test_file')
    ofd = open(fname, 'w')
    ofd.write('hello ')
    ofd.write('world\n')
    ofd.flush()
    assert_file_size(ofd, 12)
    print(os.fstat(ofd.fileno()))
    ofd.close()
    ret = il_cmd(dfuse, ['cat', fname], check_write=False)
    assert ret.returncode == 0

def run_container_query(conf, path):
    """Query a path to extract container information"""

    cmd = ['container', 'query', '--svc', '0', '--path', path]

    rc = run_daos_cmd(conf, cmd)

    assert rc.returncode == 0

    print(rc)
    output = rc.stdout.decode('utf-8')
    for line in output.splitlines():
        print(line)

def run_duns_overlay_test(server, conf):
    """Create a DUNS entry point, and then start fuse over it

    Fuse should use the pool/container IDs from the entry point,
    and expose the container.
    """

    pools = get_pool_list()
    while len(pools) < 1:
        pools = make_pool(server)

    parent_dir = tempfile.TemporaryDirectory(prefix='dnt_uns_')

    uns_dir = os.path.join(parent_dir.name, 'uns_ep')

    rc = run_daos_cmd(conf, ['container',
                             'create',
                             '--svc',
                             '0',
                             '--pool',
                             pools[0],
                             '--type',
                             'POSIX',
                             '--path',
                             uns_dir])

    print('rc is {}'.format(rc))
    assert rc.returncode == 0

    dfuse = DFuse(server, conf, path=uns_dir)

    dfuse.start(v_hint='uns-overlay')
    # To show the contents.
    # getfattr -d <file>

    # This should work now if the container was correctly found
    create_and_read_via_il(dfuse, uns_dir)

    return dfuse.stop()

def run_dfuse(server, conf):
    """Run several dfuse instances"""

    fatal_errors = BoolRatchet()

    pools = get_pool_list()
    while len(pools) < 1:
        pools = make_pool(server)

    dfuse = DFuse(server, conf)
    try:
        pre_stat = os.stat(dfuse.dir)
    except OSError:
        umount(dfuse.dir)
        raise
    container = str(uuid.uuid4())
    dfuse.start(v_hint='no_pool')
    print(os.statvfs(dfuse.dir))
    subprocess.run(['df', '-h'])
    subprocess.run(['df', '-i', dfuse.dir])
    print('Running dfuse with nothing')
    stat_and_check(dfuse, pre_stat)
    check_no_file(dfuse)
    for pool in pools:
        pool_stat = os.stat(os.path.join(dfuse.dir, pool))
        print('stat for {}'.format(pool))
        print(pool_stat)
        cdir = os.path.join(dfuse.dir, pool, container)
        os.mkdir(cdir)
        #create_and_read_via_il(dfuse, cdir)
    fatal_errors.add_result(dfuse.stop())

    uns_container = container

    container2 = str(uuid.uuid4())
    dfuse = DFuse(server, conf, pool=pools[0])
    pre_stat = os.stat(dfuse.dir)
    dfuse.start(v_hint='pool_only')
    print('Running dfuse with pool only')
    stat_and_check(dfuse, pre_stat)
    check_no_file(dfuse)
    cpath = os.path.join(dfuse.dir, container2)
    os.mkdir(cpath)
    cdir = os.path.join(dfuse.dir, container)
    create_and_read_via_il(dfuse, cdir)

    fatal_errors.add_result(dfuse.stop())

    dfuse = DFuse(server, conf, pool=pools[0], container=container)
    pre_stat = os.stat(dfuse.dir)
    dfuse.start(v_hint='pool_and_cont')
    print('Running fuse with both')

    stat_and_check(dfuse, pre_stat)

    create_and_read_via_il(dfuse, dfuse.dir)

    run_tests(dfuse)

    fatal_errors.add_result(dfuse.stop())

    dfuse = DFuse(server, conf, pool=pools[0], container=container2)
    dfuse.start('uns-0')

    uns_path = os.path.join(dfuse.dir, 'ep0')

    uns_container = str(uuid.uuid4())

    cmd = ['container', 'create', '--svc', '0',
           '--pool', pools[0], '--cont', uns_container, '--path', uns_path,
           '--type', 'POSIX']

    print('Inserting entry point')
    rc = run_daos_cmd(conf, cmd)
    print('rc is {}'.format(rc))
    print(os.stat(uns_path))
    print(os.stat(uns_path))
    print(os.listdir(dfuse.dir))

    run_container_query(conf, uns_path)

    child_path = os.path.join(uns_path, 'child')
    os.mkdir(child_path)
    run_container_query(conf, child_path)

    fatal_errors.add_result(dfuse.stop())

    print('Trying UNS')
    dfuse = DFuse(server, conf)
    dfuse.start('uns-2')

    # List the root container.
    print(os.listdir(os.path.join(dfuse.dir, pools[0], container2)))

    uns_path = os.path.join(dfuse.dir, pools[0], container2, 'ep0', 'ep')
    direct_path = os.path.join(dfuse.dir, pools[0], uns_container)

    uns_container = str(uuid.uuid4())

    # Make a link within the new container.
    cmd = ['container', 'create', '--svc', '0',
           '--pool', pools[0], '--cont', uns_container,
           '--path', uns_path, '--type', 'POSIX']

    print('Inserting entry point')
    rc = run_daos_cmd(conf, cmd)
    print('rc is {}'.format(rc))

    # List the root container again.
    print(os.listdir(os.path.join(dfuse.dir, pools[0], container2)))

    # List the target container.
    files = os.listdir(direct_path)
    print(files)
    # List the target container through UNS.
    print(os.listdir(uns_path))
    direct_stat = os.stat(os.path.join(direct_path, files[0]))
    uns_stat = os.stat(uns_path)
    print(direct_stat)
    print(uns_stat)
    assert uns_stat.st_ino == direct_stat.st_ino

    fatal_errors.add_result(dfuse.stop())
    print('Trying UNS with previous cont')
    dfuse = DFuse(server, conf)
    dfuse.start('uns-3')

    files = os.listdir(direct_path)
    print(files)
    print(os.listdir(uns_path))

    direct_stat = os.stat(os.path.join(direct_path, files[0]))
    uns_stat = os.stat(uns_path)
    print(direct_stat)
    print(uns_stat)
    assert uns_stat.st_ino == direct_stat.st_ino
    fatal_errors.add_result(dfuse.stop())

    if fatal_errors.errors:
        print('Errors from dfuse')
    else:
        print('Reached the end, no errors')
    return fatal_errors.errors

def run_il_test(server, conf):
    """Run a basic interception library test"""

    pools = get_pool_list()

    # TODO: This doesn't work with two pools, partly related to
    # DAOS-5109 but there may be other issues.
    while len(pools) < 1:
        pools = make_pool(server)

    print('pools are ', ','.join(pools))

    dfuse = DFuse(server, conf)
    dfuse.start()

    dirs = []

    for p in pools:
        for _ in range(2):
            # Use a unique ID for each container to avoid DAOS-5109
            container = str(uuid.uuid4())

            d = os.path.join(dfuse.dir, p, container)
            try:
                print('Making directory {}'.format(d))
                os.mkdir(d)
            except FileExistsError:
                pass
            dirs.append(d)

    # Create a file natively.
    f = os.path.join(dirs[0], 'file')
    fd = open(f, 'w')
    fd.write('Hello')
    fd.close()
    # Copy it across containers.  This will read via IL but not write
    # as only one container is supported concurrently
    ret = il_cmd(dfuse, ['cp', f, dirs[-1]], check_write=False)
    assert ret.returncode == 0

    # Copy it within the container.
    child_dir = os.path.join(dirs[0], 'new_dir')
    os.mkdir(child_dir)
    il_cmd(dfuse, ['cp', f, child_dir])
    assert ret.returncode == 0

    # Copy something into a container
    ret = il_cmd(dfuse, ['cp', '/bin/bash', dirs[-1]], check_read=False)
    assert ret.returncode == 0
    # Read it from within a container
    # TODO: change this to something else, md5sum uses fread which isn't
    # intercepted.
    ret = il_cmd(dfuse,
                 ['md5sum', os.path.join(dirs[-1], 'bash')],
                 check_read=False, check_write=False)
    assert ret.returncode == 0
    ret = il_cmd(dfuse, ['dd',
                         'if={}'.format(os.path.join(dirs[-1], 'bash')),
                         'of={}'.format(os.path.join(dirs[-1], 'bash_copy')),
                         'iflag=direct',
                         'oflag=direct',
                         'bs=128k'])

    print(ret)
    assert ret.returncode == 0

    for my_dir in dirs:
        create_and_read_via_il(dfuse, my_dir)

    dfuse.stop()

def run_in_fg(server, conf):
    """Run dfuse in the foreground.

    Block until ctrl-c is pressed.
    """

    pools = get_pool_list()

    while len(pools) < 1:
        pools = make_pool(server)

    dfuse = DFuse(server, conf, pool=pools[0])
    dfuse.start()
    container = str(uuid.uuid4())
    t_dir = os.path.join(dfuse.dir, container)
    os.mkdir(t_dir)
    print('Running at {}'.format(t_dir))
    print('daos container create --svc 0 --type POSIX' \
          '--pool {} --path {}/uns-link'.format(
              pools[0], t_dir))
    print('cd {}/uns-link'.format(t_dir))
    print('daos container destroy --svc 0 --path {}/uns-link'.format(t_dir))
    print('daos pool list-containers --svc 0 --pool {}'.format(pools[0]))
    try:
        dfuse.wait_for_exit()
    except KeyboardInterrupt:
        pass
    dfuse = None

def test_pydaos_kv(server, conf):
    """Test the KV interface"""

    daos = import_daos(server, conf)

    pools = get_pool_list()

    while len(pools) < 1:
        pools = make_pool(server)

    pool = pools[0]

    container = show_cont(conf, pool)

    print(container)
    c_uuid = container.split()[-1]
    container = daos.Cont(pool, c_uuid)

    kv = container.get_kv_by_name('my_test_kv', create=True)
    kv['a'] = 'a'
    kv['b'] = 'b'
    kv['list'] = pickle.dumps(list(range(1, 100000)))
    for k in range(1, 100):
        kv[str(k)] = pickle.dumps(list(range(1, 10)))
    print(type(kv))
    print(kv)
    print(kv['a'])

    print("First iteration")
    data = OrderedDict()
    for key in kv:
        print('key is {}, len {}'.format(key, len(kv[key])))
        print(type(kv[key]))
        data[key] = None

    print("Bulk loading")

    data['no-key'] = None

    kv.value_size = 32
    kv.bget(data, value_size=16)
    print("Default get value size %d", kv.value_size)
    print("Second iteration")
    failed = False
    for key in data:
        if data[key]:
            print('key is {}, len {}'.format(key, len(data[key])))
        elif key == 'no-key':
            pass
        else:
            failed = True
            print('Key is None {}'.format(key))

    if failed:
        print("That's not good")

    kv = None
    print('Closing container and opening new one')
    kv = container.get_kv_by_name('my_test_kv')

def test_alloc_fail(server, wf, conf):
    """run 'daos' client binary with fault injection

    Enable the fault injection for the daos binary, injecting
    allocation failures at different locations.  Keep going until
    the client runs with no faults injected (about 800 iterations).

    Disable valgrind for this test as it takes a long time to run
    with valgrind enabled, use purely the log analysis to find issues.

    Ignore new error messages containing the numeric value of -DER_NOMEM
    but warn on all other warnings generated.
    """

    pools = get_pool_list()

    while len(pools) < 1:
        pools = make_pool(server)

    pool = pools[0]

    cmd = ['pool', 'list-containers', '--svc', '0', '--pool', pool]

    fid = 1

    fatal_errors = False

    # Create at least one container, and record what the output should be when
    # the command works.
    container = show_cont(conf, pool)

    while True:
        print()

        fc = {}
        fc['fault_config'] = [{'id': 0,
                               'probability_x': 1,
                               'probability_y': 1,
                               'interval': fid,
                               'max_faults': 1}]

        fi_file = tempfile.NamedTemporaryFile(prefix='fi_',
                                              suffix='.yaml')

        fi_file.write(yaml.dump(fc, encoding='utf=8'))
        fi_file.flush()

        try:
            rc = run_daos_cmd(conf, cmd, fi_file=fi_file.name)
            if rc.returncode < 0:
                print(rc)
                print('Rerunning test under valgrind, fid={}'.format(fid))
                rc = run_daos_cmd(conf,
                                  cmd,
                                  fi_file=fi_file.name,
                                  fi_valgrind=True)
                fatal_errors = True
<<<<<<< HEAD

            stdout = rc.stdout.decode('utf-8').strip()
            stderr = rc.stderr.decode('utf-8').strip()
            if not stderr.endswith("Out of memory (-1009)") and \
               'error parsing command line arguments' not in stderr and \
               stdout != container:
                print(container)
                print(stdout)
                wf.add(rc.fi_loc, 'NORMAL', "Incorrect stderr '{}'".format(stderr),
                       mtype='Out of memory not reported correctly via stderr')
        except DFTestNoFi:
=======
        except NLTestNoFi:
>>>>>>> 32167e08
            print('Fault injection did not trigger, returning')
            break

        print(rc)
        fid += 1
        # Keep going until program runs to completion.  We should add checking
        # of exit code at some point, but it would need to be reported properly
        # through Jenkins.
        # if rc.returncode not in (1, 255):
        #   break
    return fatal_errors

def main():
    """Main entry point"""

    parser = argparse.ArgumentParser(description='Run DAOS client on local node')
    parser.add_argument('--output-file', default='nlt-errors.json')
    parser.add_argument('--server-debug', default=None)
    parser.add_argument('--memcheck', default='some',
                        choices=['yes', 'no', 'some'])
    parser.add_argument('mode', nargs='?')
    args = parser.parse_args()

    conf = load_conf()

    wf = WarningsFactory(args.output_file)

    conf.set_wf(wf)
    conf.set_args(args)
    setup_log_test(conf)

    server = DaosServer(conf)
    server.start()

    fatal_errors = BoolRatchet()

    if args.mode == 'launch':
        run_in_fg(server, conf)
    elif args.mode == 'il':
        fatal_errors.add_result(run_il_test(server, conf))
    elif args.mode == 'kv':
        test_pydaos_kv(server, conf)
    elif args.mode == 'overlay':
        fatal_errors.add_result(run_duns_overlay_test(server, conf))
    elif args.mode == 'fi':
        fatal_errors.add_result(test_alloc_fail(server, wf, conf))
    elif args.mode == 'all':
        fatal_errors.add_result(run_il_test(server, conf))
        fatal_errors.add_result(run_dfuse(server, conf))
        fatal_errors.add_result(run_duns_overlay_test(server, conf))
        test_pydaos_kv(server, conf)
        fatal_errors.add_result(test_alloc_fail(server, wf, conf))
    else:
        fatal_errors.add_result(run_il_test(server, conf))
        fatal_errors.add_result(run_dfuse(server, conf))

    if server.stop() != 0:
        fatal_errors.fail()

    # If running all tests then restart the server under valgrind.
    # This is really, really slow so just do list-containers, then
    # exit again.
    if args.mode == 'server-valgrind':
        server = DaosServer(conf, valgrind=True)
        server.start()
        pools = get_pool_list()
        for pool in pools:
            cmd = ['pool', 'list-containers', '--svc', '0', '--pool', pool]
            run_daos_cmd(conf, cmd, valgrind=False)
        if server.stop() != 0:
            fatal_errors.add_result(True)

    wf.close()
    if fatal_errors.errors:
        print("Significant errors encountered")
        sys.exit(1)

if __name__ == '__main__':
    main()<|MERGE_RESOLUTION|>--- conflicted
+++ resolved
@@ -940,10 +940,6 @@
                             os.path.basename(filename),
                             fi_signal)
         if not lto.fi_triggered:
-<<<<<<< HEAD
-            raise DFTestNoFi
-    return lto.fi_location
-=======
             raise NLTestNoFi
 
     functions = set()
@@ -957,7 +953,8 @@
 
     if check_write and 'dfuse_write' not in functions:
         raise NLTestNoFunction('dfuse_write')
->>>>>>> 32167e08
+
+    return lto.fi_location
 
 def create_and_read_via_il(dfuse, path):
     """Create file in dir, write to and read
@@ -1389,7 +1386,6 @@
                                   fi_file=fi_file.name,
                                   fi_valgrind=True)
                 fatal_errors = True
-<<<<<<< HEAD
 
             stdout = rc.stdout.decode('utf-8').strip()
             stderr = rc.stderr.decode('utf-8').strip()
@@ -1401,9 +1397,8 @@
                 wf.add(rc.fi_loc, 'NORMAL', "Incorrect stderr '{}'".format(stderr),
                        mtype='Out of memory not reported correctly via stderr')
         except DFTestNoFi:
-=======
         except NLTestNoFi:
->>>>>>> 32167e08
+
             print('Fault injection did not trigger, returning')
             break
 
