--- conflicted
+++ resolved
@@ -8,11 +8,7 @@
 
 Name:          daos
 Version:       1.1.0
-<<<<<<< HEAD
-Release:       17%{?relval}%{?dist}
-=======
 Release:       18%{?relval}%{?dist}
->>>>>>> 368baca6
 Summary:       DAOS Storage Engine
 
 License:       Apache
@@ -369,17 +365,15 @@
 %{_libdir}/*.a
 
 %changelog
-<<<<<<< HEAD
-* Wed May 19 2020 Maureen Jean <maureen.jean@intel.com> - 1.1.0-17
+* Wed May 20 2020 Maureen Jean <maureen.jean@intel.com> - 1.1.0-19
 - add fault_status to daos-tests files list
-=======
+
 * Fri May 15 2020 Kenneth Cain <kenneth.c.cain@intel.com> - 1.1.0-18
 - Require raft-devel >= 0.6.0 that adds new API raft_election_start()
 
 * Thu May 14 2020 Brian J. Murrell <brian.murrell@intel.com> - 1.1.0-17
 - Add cart-devel's Requires to daos-devel as they were forgotten
   during the cart merge
->>>>>>> 368baca6
 
 * Thu May 14 2020 Brian J. Murrell <brian.murrell@intel.com> - 1.1.0-16
 - Fix fuse3-libs -> libfuse3 for SLES/Leap 15
