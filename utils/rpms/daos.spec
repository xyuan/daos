%define daoshome %{_exec_prefix}/lib/%{name}
%define server_svc_name daos_server.service
%define agent_svc_name daos_agent.service

%if (0%{?suse_version} >= 1500)
# until we get an updated mercury build on 15.2
%global mercury_version 2.0.0~rc1-1.suse.lp151
%else
%global mercury_version 2.0.0~rc1-1%{?dist}
%endif

Name:          daos
Version:       1.1.0
Release:       33%{?relval}%{?dist}
Summary:       DAOS Storage Engine

License:       Apache
URL:           https//github.com/daos-stack/daos
Source0:       %{name}-%{version}.tar.gz

BuildRequires: scons >= 2.4
BuildRequires: libfabric-devel
BuildRequires: boost-devel
BuildRequires: mercury-devel = %{mercury_version}
BuildRequires: openpa-devel
BuildRequires: libpsm2-devel
BuildRequires: gcc-c++
BuildRequires: openmpi3-devel
BuildRequires: hwloc-devel
%if (0%{?rhel} >= 7)
BuildRequires: argobots-devel >= 1.0rc1
BuildRequires: json-c-devel
%else
BuildRequires: libabt-devel >= 1.0rc1
BuildRequires: libjson-c-devel
%endif
BuildRequires: libpmem-devel >= 1.8, libpmemobj-devel >= 1.8
BuildRequires: fuse3-devel >= 3.4.2
%if (0%{?suse_version} >= 1500)
BuildRequires: libprotobuf-c-devel
BuildRequires: liblz4-devel
%else
BuildRequires: protobuf-c-devel
BuildRequires: lz4-devel
%endif
BuildRequires: spdk-devel >= 20, spdk-devel < 21
%if (0%{?rhel} >= 7)
BuildRequires: libisa-l-devel
BuildRequires: libisa-l_crypto-devel
%else
BuildRequires: libisal-devel
BuildRequires: libisal_crypto-devel
%endif
BuildRequires: raft-devel = 0.6.0
BuildRequires: openssl-devel
BuildRequires: libevent-devel
BuildRequires: libyaml-devel
BuildRequires: libcmocka-devel
BuildRequires: readline-devel
BuildRequires: valgrind-devel
BuildRequires: systemd
%if (0%{?rhel} >= 7)
BuildRequires: numactl-devel
BuildRequires: CUnit-devel
BuildRequires: golang-bin >= 1.12
BuildRequires: libipmctl-devel
BuildRequires: python-devel python36-devel
BuildRequires: Lmod
%else
%if (0%{?suse_version} >= 1315)
# see src/client/dfs/SConscript for why we need /etc/os-release
# that code should be rewritten to use the python libraries provided for
# os detection
# prefer over libpsm2-compat
BuildRequires: libpsm_infinipath1
# prefer over libcurl4-mini
BuildRequires: libcurl4
BuildRequires: distribution-release
BuildRequires: libnuma-devel
BuildRequires: cunit-devel
BuildRequires: go >= 1.12
BuildRequires: ipmctl-devel
BuildRequires: python-devel python3-devel
BuildRequires: lua-lmod
BuildRequires: systemd-rpm-macros
%if 0%{?is_opensuse}
%else
# have choice for libcurl.so.4()(64bit) needed by systemd: libcurl4 libcurl4-mini
# have choice for libcurl.so.4()(64bit) needed by cmake: libcurl4 libcurl4-mini
BuildRequires: libcurl4
# have choice for libpsm_infinipath.so.1()(64bit) needed by libfabric1: libpsm2-compat libpsm_infinipath1
# have choice for libpsm_infinipath.so.1()(64bit) needed by openmpi-libs: libpsm2-compat libpsm_infinipath1
BuildRequires: libpsm_infinipath1
%endif # 0%{?is_opensuse}
%endif # (0%{?suse_version} >= 1315)
%endif # (0%{?rhel} >= 7)
%if (0%{?suse_version} >= 1500)
Requires: libpmem1 >= 1.8, libpmemobj1 >= 1.8
%else
Requires: libpmem >= 1.8, libpmemobj >= 1.8
%endif
Requires: protobuf-c
Requires: openssl
# This should only be temporary until we can get a stable upstream release
# of mercury, at which time the autoprov shared library version should
# suffice
Requires: mercury = %{mercury_version}

%description
The Distributed Asynchronous Object Storage (DAOS) is an open-source
software-defined object store designed from the ground up for
massively distributed Non Volatile Memory (NVM). DAOS takes advantage
of next generation NVM technology like Storage Class Memory (SCM) and
NVM express (NVMe) while presenting a key-value storage interface and
providing features such as transactional non-blocking I/O, advanced
data protection with self healing on top of commodity hardware, end-
to-end data integrity, fine grained data control and elastic storage
to optimize performance and cost.

%package server
Summary: The DAOS server
Requires: %{name} = %{version}-%{release}
Requires: %{name}-client = %{version}-%{release}
Requires: spdk-tools
Requires: ndctl
Requires: ipmctl
Requires: hwloc
Requires: mercury = %{mercury_version}
Requires(post): /sbin/ldconfig
Requires(postun): /sbin/ldconfig
Requires: libfabric >= 1.8.0
%systemd_requires

%description server
This is the package needed to run a DAOS server

%package client
Summary: The DAOS client
Requires: %{name} = %{version}-%{release}
Requires: mercury = %{mercury_version}
Requires: libfabric >= 1.8.0
Requires: fuse3 >= 3.4.2
%if (0%{?suse_version} >= 1500)
Requires: libfuse3-3 >= 3.4.2
%else
# because our repo has a deprecated fuse-3.x RPM, make sure we don't
# get it when fuse3 Requires: /etc/fuse.conf
Requires: fuse < 3, fuse3-libs >= 3.4.2
%endif
%systemd_requires

%description client
This is the package needed to run a DAOS client

%package tests
Summary: The DAOS test suite
Requires: %{name}-client = %{version}-%{release}
Requires: python-pathlib
<<<<<<< HEAD
Requires: mpich
Requires: openmpi3
Requires: ndctl
Requires: hwloc
=======
Requires: python2-tabulate
Requires: fio
>>>>>>> 3515cd07
%if (0%{?suse_version} >= 1315)
Requires: libpsm_infinipath1
%endif

%description tests
This is the package needed to run the DAOS test suite

%package tests-external
Summary: The DAOS test suite for external test suites
Requires: %{name}-tests = %{version}-%{release}
Requires: fio
Requires: ior-hpc-cart-4-daos-0
Requires: romio-tests-cart-4-daos-0
Requires: testmpio-cart-4-daos-0
Requires: mpi4py-tests-cart-4-daos-0
Requires: hdf5-mpich2-tests-daos-0
Requires: hdf5-openmpi3-tests-daos-0
Requires: hdf5-vol-daos-mpich2-tests-daos-0
Requires: hdf5-vol-daos-openmpi3-tests-daos-0
Requires: MACSio-mpich2-daos-0
Requires: MACSio-openmpi3-daos-0

%description tests-external
This is the package needed to run the DAOS test suite that utilize external
test suites.

%package devel
# Leap 15 doesn't seem to be creating dependencies as richly as EL7
# for example, EL7 automatically adds:
# Requires: libdaos.so.0()(64bit)
%if (0%{?suse_version} >= 1500)
Requires: %{name}-client = %{version}-%{release}
Requires: %{name} = %{version}-%{release}
%endif
Requires: libuuid-devel
Requires: libyaml-devel
Requires: boost-devel
# Pin mercury to exact version during development
#Requires: mercury-devel < 2.0.0a1
# we ideally want to set this minimum version however it seems to confuse yum:
# https://github.com/rpm-software-management/yum/issues/124
#Requires: mercury >= 2.0.0~a1
Requires: mercury-devel = %{mercury_version}
Requires: openpa-devel
Requires: hwloc-devel
Summary: The DAOS development libraries and headers

%description devel
This is the package needed to build software with the DAOS library.

%prep
%setup -q

%build

%define conf_dir %{_sysconfdir}/daos

scons %{?_smp_mflags}      \
      --config=force       \
      --no-rpath           \
      USE_INSTALLED=all    \
      CONF_DIR=%{conf_dir} \
      PREFIX=%{?buildroot}

%install
scons %{?_smp_mflags}                 \
      --config=force                  \
      --no-rpath                      \
      --install-sandbox=%{?buildroot} \
      %{?buildroot}%{_prefix}         \
      %{?buildroot}%{conf_dir}        \
      USE_INSTALLED=all               \
      CONF_DIR=%{conf_dir}            \
      PREFIX=%{_prefix}
BUILDROOT="%{?buildroot}"
PREFIX="%{?_prefix}"
mkdir -p %{?buildroot}/%{_sysconfdir}/ld.so.conf.d/
echo "%{_libdir}/daos_srv" > %{?buildroot}/%{_sysconfdir}/ld.so.conf.d/daos.conf
mkdir -p %{?buildroot}/%{_unitdir}
install -m 644 utils/systemd/%{server_svc_name} %{?buildroot}/%{_unitdir}
install -m 644 utils/systemd/%{agent_svc_name} %{?buildroot}/%{_unitdir}
mkdir -p %{?buildroot}/%{conf_dir}/certs/clients
mv %{?buildroot}/%{_prefix}/etc/bash_completion.d %{?buildroot}/%{_sysconfdir}

%pre server
getent group daos_admins >/dev/null || groupadd -r daos_admins
getent passwd daos_server >/dev/null || useradd -M daos_server
%post server
/sbin/ldconfig
%systemd_post %{server_svc_name}
%preun server
%systemd_preun %{server_svc_name}
%postun server
/sbin/ldconfig
%systemd_postun %{server_svc_name}

%post client
%systemd_post %{agent_svc_name}
%preun client
%systemd_preun %{agent_svc_name}
%postun client
%systemd_postun %{agent_svc_name}

%files
%defattr(-, root, root, -)
# you might think libvio.so goes in the server RPM but
# the 2 tools following it need it
%{_libdir}/daos_srv/libbio.so
# you might think libdaos_tests.so goes in the tests RPM but
# the 4 tools following it need it
%{_libdir}/libdaos_tests.so
%{_bindir}/io_conf
%{_bindir}/jump_pl_map
%{_bindir}/ring_pl_map
%{_bindir}/pl_bench
%{_bindir}/rdbt
%{_libdir}/libvos.so
%{_libdir}/libcart*
%{_libdir}/libgurt*
%{_prefix}/etc/memcheck-cart.supp
%dir %{_prefix}%{_sysconfdir}
%{_prefix}%{_sysconfdir}/vos_size_input.yaml
%dir %{_sysconfdir}/bash_completion.d
%{_sysconfdir}/bash_completion.d/daos.bash
%{_libdir}/libdaos_common.so
# TODO: this should move from daos_srv to daos
%{_libdir}/daos_srv/libplacement.so
# Certificate generation files
%dir %{_libdir}/%{name}
%{_libdir}/%{name}/certgen/
%{_libdir}/%{name}/VERSION
%doc

%files server
%config(noreplace) %{conf_dir}/daos_server.yml
%dir %{conf_dir}/certs
%attr(0700,daos_server,daos_server) %{conf_dir}/certs
%dir %{conf_dir}/certs/clients
%attr(0700,daos_server,daos_server) %{conf_dir}/certs/clients
%attr(0644,root,root) %{conf_dir}/daos_server.yml
%{_sysconfdir}/ld.so.conf.d/daos.conf
# set daos_admin to be setuid root in order to perform privileged tasks
%attr(4750,root,daos_admins) %{_bindir}/daos_admin
# set daos_server to be setgid daos_admins in order to invoke daos_admin
%attr(2755,root,daos_admins) %{_bindir}/daos_server
%{_bindir}/daos_io_server
%dir %{_libdir}/daos_srv
%{_libdir}/daos_srv/libcont.so
%{_libdir}/daos_srv/libdtx.so
%{_libdir}/daos_srv/libmgmt.so
%{_libdir}/daos_srv/libobj.so
%{_libdir}/daos_srv/libpool.so
%{_libdir}/daos_srv/librdb.so
%{_libdir}/daos_srv/librdbt.so
%{_libdir}/daos_srv/librebuild.so
%{_libdir}/daos_srv/librsvc.so
%{_libdir}/daos_srv/libsecurity.so
%{_libdir}/daos_srv/libvos_srv.so
%{_datadir}/%{name}
%exclude %{_datadir}/%{name}/ioil-ld-opts
%{_unitdir}/%{server_svc_name}

%files client
%{_prefix}/etc/memcheck-daos-client.supp
%{_bindir}/cart_ctl
%{_bindir}/self_test
%{_bindir}/dmg
%{_bindir}/daos_agent
%{_bindir}/dfuse
%{_bindir}/daos
%{_bindir}/dfuse_hl
%{_bindir}/daos_storage_estimator.py
%{_libdir}/*.so.*
%{_libdir}/libdfs.so
%{_libdir}/%{name}/API_VERSION
%{_libdir}/libduns.so
%{_libdir}/libdfuse.so
%{_libdir}/libioil.so
%{_libdir}/libdfs_internal.so
%{_libdir}/libvos_size.so
%dir  %{_libdir}/python2.7/site-packages/pydaos
%dir  %{_libdir}/python2.7/site-packages/storage_estimator
%{_libdir}/python2.7/site-packages/pydaos/*.py
%{_libdir}/python2.7/site-packages/storage_estimator/*.py
%if (0%{?rhel} >= 7)
%{_libdir}/python2.7/site-packages/pydaos/*.pyc
%{_libdir}/python2.7/site-packages/pydaos/*.pyo
%{_libdir}/python2.7/site-packages/storage_estimator/*.pyc
%{_libdir}/python2.7/site-packages/storage_estimator/*.pyo
%endif
%{_libdir}/python2.7/site-packages/pydaos/pydaos_shim_27.so
%dir  %{_libdir}/python2.7/site-packages/pydaos/raw
%{_libdir}/python2.7/site-packages/pydaos/raw/*.py
%if (0%{?rhel} >= 7)
%{_libdir}/python2.7/site-packages/pydaos/raw/*.pyc
%{_libdir}/python2.7/site-packages/pydaos/raw/*.pyo
%endif
%dir %{_libdir}/python3
%dir %{_libdir}/python3/site-packages
%dir %{_libdir}/python3/site-packages/pydaos
%dir %{_libdir}/python3/site-packages/storage_estimator
%{_libdir}/python3/site-packages/pydaos/*.py
%{_libdir}/python3/site-packages/storage_estimator/*.py
%if (0%{?rhel} >= 7)
%{_libdir}/python3/site-packages/pydaos/*.pyc
%{_libdir}/python3/site-packages/pydaos/*.pyo
%{_libdir}/python3/site-packages/storage_estimator/*.pyc
%{_libdir}/python3/site-packages/storage_estimator/*.pyo
%endif
%{_libdir}/python3/site-packages/pydaos/pydaos_shim_3.so
%dir %{_libdir}/python3/site-packages/pydaos/raw
%{_libdir}/python3/site-packages/pydaos/raw/*.py
%if (0%{?rhel} >= 7)
%{_libdir}/python3/site-packages/pydaos/raw/*.pyc
%{_libdir}/python3/site-packages/pydaos/raw/*.pyo
%endif
%{_datadir}/%{name}/ioil-ld-opts
%config(noreplace) %{conf_dir}/daos_agent.yml
%config(noreplace) %{conf_dir}/daos_control.yml
%{_unitdir}/%{agent_svc_name}
%{_mandir}/man8/daos.8*
%{_mandir}/man8/dmg.8*

%files tests
%dir %{_prefix}/lib/daos
%{_prefix}/lib/daos/TESTING
<<<<<<< HEAD
%exclude %{_prefix}/lib/daos/TESTING/ftest/external
%{_prefix}/lib/cart/TESTING
=======
>>>>>>> 3515cd07
%{_bindir}/hello_drpc
%{_bindir}/*_test*
%{_bindir}/smd_ut
%{_bindir}/vea_ut
%{_bindir}/daos_perf
%{_bindir}/daos_racer
%{_bindir}/evt_ctl
%{_bindir}/obj_ctl
%{_bindir}/daos_gen_io_conf
%{_bindir}/daos_run_io_conf
%{_bindir}/crt_launch
%{_prefix}/etc/fault-inject-cart.yaml
# For avocado tests
%{_prefix}/lib/daos/.build_vars.json
%{_prefix}/lib/daos/.build_vars.sh

%files tests-external
%{_prefix}/lib/daos/TESTING/ftest/external

%files devel
%{_includedir}/*
%{_libdir}/libdaos.so
%{_libdir}/*.a

%changelog
<<<<<<< HEAD
* Thu Sep 17 2020 Phillip Henderson <phillip.henderson@intel.com> 1.1.0-33
- Added daos-tests-external package for functional tests utilizing external
  test utilities
=======
* Wed Sep 16 2020 Alexander Oganezov <alexander.a.oganezov@intel.com> 1.1.0-33
- Update OFI to v1.11.0
>>>>>>> 3515cd07

* Mon Aug 17 2020 Michael MacDonald <mjmac.macdonald@intel.com> 1.1.0-32
- Install completion script in /etc/bash_completion.d

* Wed Aug 05 2020 Brian J. Murrell <brian.murrell@intel.com> - 1.1.0-31
- Change fuse requirement to fuse3
- Use Lmod for MPI module loading
- Remove unneeded (and un-distro gated) Requires: json-c

* Wed Jul 29 2020 Jonathan Martinez Montes <jonathan.martinez.montes@intel.com> - 1.1.0-30
- Add the daos_storage_estimator.py tool. It merges the functionality of the
  former tools vos_size, vos_size.py, vos_size_dfs_sample.py and parse_csv.py.

* Wed Jul 29 2020 Jeffrey V Olivier <jeffrey.v.olivier@intel.com> - 1.1.0-29
- Revert prior changes from version 28

* Mon Jul 13 2020 Brian J. Murrell <brian.murrell@intel.com> - 1.1.0-28
- Change fuse requirement to fuse3
- Use Lmod for MPI module loading

* Tue Jul 7 2020 Alexander A Oganezov <alexander.a.oganezov@intel.com> - 1.1.0-27
- Update to mercury release 2.0.0~rc1-1

* Sun Jun 28 2020 Jonathan Martinez Montes <jonathan.martinez.montes@intel.com> - 1.1.0-26
- Add the vos_size_dfs_sample.py tool. It is used to generate dynamically
  the vos_dfs_sample.yaml file using the real DFS super block data.

* Tue Jun 23 2020 Jeff Olivier <jeffrey.v.olivier@intel.com> - 1.1.0-25
- Add -no-rpath option and use it for rpm build rather than modifying
  SCons files in place

* Tue Jun 16 2020 Jeff Olivier <jeffrey.v.olivier@intel.com> - 1.1.0-24
- Modify RPATH removal snippet to replace line with pass as some lines
  can't be removed without breaking the code

* Fri Jun 05 2020 Ryon Jensen <ryon.jensen@intel.com> - 1.1.0-23
- Add libisa-l_crypto dependency

* Fri Jun 05 2020 Tom Nabarro <tom.nabarro@intel.com> - 1.1.0-22
- Change server systemd run-as user to daos_server in unit file

* Thu Jun 04 2020 Hua Kuang <hua.kuang@intel.com> - 1.1.0-21
- Remove dmg_old from DAOS RPM package

* Thu May 28 2020 Tom Nabarro <tom.nabarro@intel.com> - 1.1.0-20
- Create daos group to run as in systemd unit file

* Tue May 26 2020 Brian J. Murrell <brian.murrell@intel.com> - 1.1.0-19
- Enable parallel building with _smp_mflags

* Fri May 15 2020 Kenneth Cain <kenneth.c.cain@intel.com> - 1.1.0-18
- Require raft-devel >= 0.6.0 that adds new API raft_election_start()

* Thu May 14 2020 Brian J. Murrell <brian.murrell@intel.com> - 1.1.0-17
- Add cart-devel's Requires to daos-devel as they were forgotten
  during the cart merge

* Thu May 14 2020 Brian J. Murrell <brian.murrell@intel.com> - 1.1.0-16
- Fix fuse3-libs -> libfuse3 for SLES/Leap 15

* Thu Apr 30 2020 Brian J. Murrell <brian.murrell@intel.com> - 1.1.0-15
- Use new properly pre-release tagged mercury RPM

* Thu Apr 30 2020 Brian J. Murrell <brian.murrell@intel.com> - 1.1.0-14
- Move fuse dependencies to the client subpackage

* Mon Apr 27 2020 Michael MacDonald <mjmac.macdonald@intel.com> 1.1.0-13
- Rename /etc/daos.yml -> /etc/daos_control.yml

* Thu Apr 16 2020 Brian J. Murrell <brian.murrell@intel.com> - 1.1.0-12
- Use distro fuse

* Fri Apr 10 2020 Alexander Oganezov <alexander.a.oganezov@intel.com> - 1.1.0-11
- Update to mercury 4871023 to pick na_ofi.c race condition fix for
  "No route to host" errors.

* Sun Apr 05 2020 Brian J. Murrell <brian.murrell@intel.com> - 1.1.0-10
- Clean up spdk dependencies

* Mon Mar 30 2020 Tom Nabarro <tom.nabarro@intel.com> - 1.1.0-9
- Set version of spdk to < v21, > v19

* Fri Mar 27 2020 David Quigley <david.quigley@intel.com> - 1.1.0-8
- add daos and dmg man pages to the daos-client files list

* Thu Mar 26 2020 Michael MacDonald <mjmac.macdonald@intel.com> 1.1.0-7
- Add systemd scriptlets for managing daos_server/daos_admin services

* Thu Mar 26 2020 Alexander Oganeozv <alexander.a.oganezov@intel.com> - 1.1.0-6
- Update ofi to 62f6c937601776dac8a1f97c8bb1b1a6acfbc3c0

* Tue Mar 24 2020 Jeffrey V. Olivier <jeffrey.v.olivier@intel.com> - 1.1.0-5
- Remove cart as an external dependence

* Mon Mar 23 2020 Jeffrey V. Olivier <jeffrey.v.olivier@intel.com> - 1.1.0-4
- Remove scons_local as dependency

* Tue Mar 03 2020 Brian J. Murrell <brian.murrell@intel.com> - 1.1.0-3
- Bump up go minimum version to 1.12

* Thu Feb 20 2020 Brian J. Murrell <brian.murrell@intel.com> - 1.1.0-2
- daos-server requires daos-client (same version)

* Fri Feb 14 2020 Brian J. Murrell <brian.murrell@intel.com> - 1.1.0-1
- Version bump up to 1.1.0

* Wed Feb 12 2020 Brian J. Murrell <brian.murrell@intel.com> - 0.9.0-2
- Remove undefine _missing_build_ids_terminate_build

* Thu Feb 06 2020 Johann Lombardi <johann.lombardi@intel.com> - 0.9.0-1
- Version bump up to 0.9.0

* Sat Jan 18 2020 Jeff Olivier <jeffrey.v.olivier@intel.com> - 0.8.0-3
- Fixing a few warnings in the RPM spec file

* Fri Dec 27 2019 Jeff Olivier <jeffrey.v.olivier@intel.com> - 0.8.0-2
- Remove openmpi, pmix, and hwloc builds, use hwloc and openmpi packages

* Tue Dec 17 2019 Johann Lombardi <johann.lombardi@intel.com> - 0.8.0-1
- Version bump up to 0.8.0

* Thu Dec 05 2019 Johann Lombardi <johann.lombardi@intel.com> - 0.7.0-1
- Version bump up to 0.7.0

* Tue Nov 19 2019 Tom Nabarro <tom.nabarro@intel.com> 0.6.0-15
- Temporarily unconstrain max. version of spdk

* Wed Nov 06 2019 Brian J. Murrell <brian.murrell@intel.com> 0.6.0-14
- Constrain max. version of spdk

* Wed Nov 06 2019 Brian J. Murrell <brian.murrell@intel.com> 0.6.0-13
- Use new cart with R: mercury to < 1.0.1-20 due to incompatibility

* Wed Nov 06 2019 Michael MacDonald <mjmac.macdonald@intel.com> 0.6.0-12
- Add daos_admin privileged helper for daos_server

* Fri Oct 25 2019 Brian J. Murrell <brian.murrell@intel.com> 0.6.0-11
- Handle differences in Leap 15 Python packaging

* Wed Oct 23 2019 Brian J. Murrell <brian.murrell@intel.com> 0.6.0-9
- Update BR: libisal-devel for Leap

* Mon Oct 07 2019 Brian J. Murrell <brian.murrell@intel.com> 0.6.0-8
- Use BR: cart-devel-%{cart_sha1} if available
- Remove cart's BRs as it's -devel Requires them now

* Tue Oct 01 2019 Brian J. Murrell <brian.murrell@intel.com> 0.6.0-7
- Constrain cart BR to <= 1.0.0

* Sat Sep 21 2019 Brian J. Murrell <brian.murrell@intel.com>
- Remove Requires: {argobots, cart}
  - autodependencies should take care of these

* Thu Sep 19 2019 Jeff Olivier <jeffrey.v.olivier@intel.com>
- Add valgrind-devel requirement for argobots change

* Tue Sep 10 2019 Tom Nabarro <tom.nabarro@intel.com>
- Add requires ndctl as runtime dep for control plane.

* Thu Aug 15 2019 David Quigley <david.quigley@intel.com>
- Add systemd unit files to packaging.

* Thu Jul 25 2019 Brian J. Murrell <brian.murrell@intel.com>
- Add git hash and commit count to release

* Thu Jul 18 2019 David Quigley <david.quigley@intel.com>
- Add certificate generation files to packaging.

* Tue Jul 09 2019 Johann Lombardi <johann.lombardi@intel.com>
- Version bump up to 0.6.0

* Fri Jun 21 2019 David Quigley <dquigley@intel.com>
- Add daos_agent.yml to the list of packaged files

* Thu Jun 13 2019 Brian J. Murrell <brian.murrell@intel.com>
- move obj_ctl daos_gen_io_conf daos_run_io_conf to
  daos-tests sub-package
- daos-server needs spdk-tools

* Fri May 31 2019 Ken Cain <kenneth.c.cain@intel.com>
- Add new daos utility binary

* Wed May 29 2019 Brian J. Murrell <brian.murrell@intel.com>
- Version bump up to 0.5.0
- Add Requires: libpsm_infinipath1 for SLES 12.3

* Tue May 07 2019 Brian J. Murrell <brian.murrell@intel.com>
- Move some files around among the sub-packages

* Mon May 06 2019 Brian J. Murrell <brian.murrell@intel.com>
- Only BR fio
  - fio-{devel,src} is not needed

* Wed Apr 03 2019 Brian J. Murrell <brian.murrell@intel.com>
- initial package<|MERGE_RESOLUTION|>--- conflicted
+++ resolved
@@ -11,7 +11,7 @@
 
 Name:          daos
 Version:       1.1.0
-Release:       33%{?relval}%{?dist}
+Release:       34%{?relval}%{?dist}
 Summary:       DAOS Storage Engine
 
 License:       Apache
@@ -156,15 +156,11 @@
 Summary: The DAOS test suite
 Requires: %{name}-client = %{version}-%{release}
 Requires: python-pathlib
-<<<<<<< HEAD
+Requires: python2-tabulate
 Requires: mpich
 Requires: openmpi3
 Requires: ndctl
 Requires: hwloc
-=======
-Requires: python2-tabulate
-Requires: fio
->>>>>>> 3515cd07
 %if (0%{?suse_version} >= 1315)
 Requires: libpsm_infinipath1
 %endif
@@ -176,7 +172,7 @@
 Summary: The DAOS test suite for external test suites
 Requires: %{name}-tests = %{version}-%{release}
 Requires: fio
-Requires: ior-hpc-cart-4-daos-0
+Requires: ior-hpc-daos-0
 Requires: romio-tests-cart-4-daos-0
 Requires: testmpio-cart-4-daos-0
 Requires: mpi4py-tests-cart-4-daos-0
@@ -391,11 +387,7 @@
 %files tests
 %dir %{_prefix}/lib/daos
 %{_prefix}/lib/daos/TESTING
-<<<<<<< HEAD
 %exclude %{_prefix}/lib/daos/TESTING/ftest/external
-%{_prefix}/lib/cart/TESTING
-=======
->>>>>>> 3515cd07
 %{_bindir}/hello_drpc
 %{_bindir}/*_test*
 %{_bindir}/smd_ut
@@ -421,14 +413,12 @@
 %{_libdir}/*.a
 
 %changelog
-<<<<<<< HEAD
-* Thu Sep 17 2020 Phillip Henderson <phillip.henderson@intel.com> 1.1.0-33
+* Thu Oct 5 2020 Phillip Henderson <phillip.henderson@intel.com> 1.1.0-34
 - Added daos-tests-external package for functional tests utilizing external
   test utilities
-=======
+
 * Wed Sep 16 2020 Alexander Oganezov <alexander.a.oganezov@intel.com> 1.1.0-33
 - Update OFI to v1.11.0
->>>>>>> 3515cd07
 
 * Mon Aug 17 2020 Michael MacDonald <mjmac.macdonald@intel.com> 1.1.0-32
 - Install completion script in /etc/bash_completion.d
