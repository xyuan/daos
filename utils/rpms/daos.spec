# Needed because of the GO binaries
%undefine _missing_build_ids_terminate_build

%define daoshome %{_exec_prefix}/lib/%{name}

# Unlimited maximum version
%global spdk_max_version 1000

Name:          daos
Version:       0.8.0
Release:       3%{?relval}%{?dist}
Summary:       DAOS Storage Engine

License:       Apache
URL:           https//github.com/daos-stack/daos
Source0:       %{name}-%{version}.tar.gz
Source1:       scons_local-%{version}.tar.gz

BuildRequires: scons
BuildRequires: gcc-c++
%if %{defined cart_sha1}
BuildRequires: cart-devel-%{cart_sha1}
%else
BuildRequires: cart-devel
%endif
BuildRequires: openmpi3-devel
BuildRequires: hwloc-devel
BuildRequires: libpsm2-devel
%if (0%{?rhel} >= 7)
BuildRequires: argobots-devel >= 1.0rc1
%else
BuildRequires: libabt-devel >= 1.0rc1
%endif
BuildRequires: libpmem-devel, libpmemobj-devel
BuildRequires: fuse-devel >= 3.4.2
BuildRequires: protobuf-c-devel
BuildRequires: spdk-devel <= %{spdk_max_version}, spdk-tools <= %{spdk_max_version}
BuildRequires: fio < 3.4
%if (0%{?rhel} >= 7)
BuildRequires: libisa-l-devel
%else
BuildRequires: libisal-devel
%endif
BuildRequires: raft-devel <= 0.5.0
BuildRequires: hwloc-devel
BuildRequires: openssl-devel
BuildRequires: libevent-devel
BuildRequires: libyaml-devel
BuildRequires: libcmocka-devel
BuildRequires: readline-devel
BuildRequires: valgrind-devel
BuildRequires: systemd
%if (0%{?rhel} >= 7)
BuildRequires: numactl-devel
BuildRequires: CUnit-devel
BuildRequires: golang-bin
BuildRequires: libipmctl-devel
BuildRequires: python-devel python36-devel
%else
%if (0%{?suse_version} >= 1315)
# see src/client/dfs/SConscript for why we need /etc/os-release
# that code should be rewritten to use the python libraries provided for
# os detection
BuildRequires: distribution-release
BuildRequires: libnuma-devel
BuildRequires: cunit-devel
BuildRequires: go1.10
BuildRequires: ipmctl-devel
BuildRequires: python-devel python3-devel
BuildRequires: Modules
%if 0%{?is_opensuse}
# have choice for boost-devel needed by cart-devel: boost-devel boost_1_58_0-devel
BuildRequires: boost-devel
%else
# have choice for libcurl.so.4()(64bit) needed by systemd: libcurl4 libcurl4-mini
# have choice for libcurl.so.4()(64bit) needed by cmake: libcurl4 libcurl4-mini
BuildRequires: libcurl4
# have choice for libpsm_infinipath.so.1()(64bit) needed by libfabric1: libpsm2-compat libpsm_infinipath1
# have choice for libpsm_infinipath.so.1()(64bit) needed by openmpi-libs: libpsm2-compat libpsm_infinipath1
BuildRequires: libpsm_infinipath1
# support verbs
BuildRequires: rdma-core-devel
%endif # 0%{?is_opensuse}
# have choice for libpmemblk.so.1(LIBPMEMBLK_1.0)(64bit) needed by fio: libpmemblk libpmemblk1
# have choice for libpmemblk.so.1()(64bit) needed by fio: libpmemblk libpmemblk1
BuildRequires: libpmemblk1
%endif # (0%{?suse_version} >= 1315)
%endif # (0%{?rhel} >= 7)
%if (0%{?suse_version} >= 1500)
Requires: libpmem1, libpmemobj1
%endif
Requires: fuse >= 3.4.2
Requires: protobuf-c
Requires: spdk <= %{spdk_max_version}
Requires: fio < 3.4
Requires: openssl
# ensure we get exactly the right cart RPM
%if %{defined cart_sha1}
Requires: cart-%{cart_sha1}
%endif


%description
The Distributed Asynchronous Object Storage (DAOS) is an open-source
software-defined object store designed from the ground up for
massively distributed Non Volatile Memory (NVM). DAOS takes advantage
of next generation NVM technology like Storage Class Memory (SCM) and
NVM express (NVMe) while presenting a key-value storage interface and
providing features such as transactional non-blocking I/O, advanced
data protection with self healing on top of commodity hardware, end-
to-end data integrity, fine grained data control and elastic storage
to optimize performance and cost.

%package server
Summary: The DAOS server
Requires: %{name} = %{version}-%{release}
Requires: spdk-tools <= %{spdk_max_version}
Requires: ndctl
Requires: ipmctl
Requires: hwloc
Requires(post): /sbin/ldconfig
Requires(postun): /sbin/ldconfig
# ensure we get exactly the right cart RPM
%if %{defined cart_sha1}
Requires: cart-%{cart_sha1}
%endif
Requires: libfabric >= 1.8.0

%description server
This is the package needed to run a DAOS server

%package server-verbs
Summary: The DAOS server with verbs support
Requires: %{name}-server = %{version}-%{release}
Requires: librdmacm

%description server-verbs
The DAOS server package that supports ofi+verbs transport.

%package client
Summary: The DAOS client
Requires: %{name} = %{version}-%{release}
# ensure we get exactly the right cart RPM
%if %{defined cart_sha1}
Requires: cart-%{cart_sha1}
%endif
Requires: libfabric >= 1.8.0

%description client
This is the package needed to run a DAOS client

%package client-verbs
Summary: The DAOS client with verbs support
Requires: %{name}-client = %{version}-%{release}
Requires: librdmacm

%description client-verbs
The DAOS client package that supports ofi+verbs transport.

%package tests
Summary: The DAOS test suite
Requires: %{name}-client-verbs = %{version}-%{release}
Requires: python-pathlib
%if (0%{?suse_version} >= 1315)
Requires: libpsm_infinipath1
%endif
# ensure we get exactly the right cart RPM
%if %{defined cart_sha1}
Requires: cart-%{cart_sha1}
%endif


%description tests
This is the package needed to run the DAOS test suite

%package devel
# Leap 15 doesn't seem to be creating dependencies as richly as EL7
# for example, EL7 automatically adds:
# Requires: libdaos.so.0()(64bit)
%if (0%{?suse_version} >= 1500)
Requires: %{name}-client = %{version}-%{release}
Requires: %{name} = %{version}-%{release}
%endif
Summary: The DAOS development libraries and headers
%if %{defined cart_sha1}
Requires: cart-devel-%{cart_sha1}
%else
Requires: cart-devel
%endif

%description devel
This is the package needed to build software with the DAOS library.

%prep
%setup -q
%setup -q -a 1


%build
# remove rpathing from the build
rpath_files="utils/daos_build.py"
rpath_files+=" $(find . -name SConscript)"
sed -i -e '/AppendUnique(RPATH=.*)/d' $rpath_files

scons %{?no_smp_mflags}    \
      --config=force       \
      USE_INSTALLED=all    \
      PREFIX=%{?buildroot}

%install
scons %{?no_smp_mflags}              \
      --config=force                 \
      install                        \
      USE_INSTALLED=all              \
      PREFIX=%{?buildroot}%{_prefix}
BUILDROOT="%{?buildroot}"
PREFIX="%{?_prefix}"
sed -i -e s/${BUILDROOT//\//\\/}[^\"]\*/${PREFIX//\//\\/}/g %{?buildroot}%{_prefix}/lib/daos/.build_vars.*
mkdir -p %{?buildroot}/%{_sysconfdir}/ld.so.conf.d/
echo "%{_libdir}/daos_srv" > %{?buildroot}/%{_sysconfdir}/ld.so.conf.d/daos.conf
mkdir -p %{?buildroot}/%{_unitdir}
install -m 644 utils/systemd/daos-server.service %{?buildroot}/%{_unitdir}
install -m 644 utils/systemd/daos-agent.service %{?buildroot}/%{_unitdir}

%pre server
getent group daos_admins >/dev/null || groupadd -r daos_admins
%post server -p /sbin/ldconfig
%postun server -p /sbin/ldconfig

%files
%defattr(-, root, root, -)
# you might think libvio.so goes in the server RPM but
# the 2 tools following it need it
%{_libdir}/daos_srv/libbio.so
# you might think libdaos_tests.so goes in the tests RPM but
# the 4 tools following it need it
%{_libdir}/libdaos_tests.so
%{_bindir}/vos_size
%{_bindir}/io_conf
%{_bindir}/jump_pl_map
%{_bindir}/ring_pl_map
%{_bindir}/pl_bench
%{_bindir}/rdbt
%{_bindir}/vos_size.py
%{_libdir}/libvos.so
%dir %{_prefix}%{_sysconfdir}
%{_prefix}%{_sysconfdir}/vos_dfs_sample.yaml
%{_prefix}%{_sysconfdir}/vos_size_input.yaml
%{_libdir}/libdaos_common.so
# TODO: this should move from daos_srv to daos
%{_libdir}/daos_srv/libplacement.so
# Certificate generation files
%dir %{_libdir}/%{name}
%{_libdir}/%{name}/certgen/
%{_libdir}/%{name}/VERSION
%doc

%files server
%{_prefix}%{_sysconfdir}/daos_server.yml
%{_sysconfdir}/ld.so.conf.d/daos.conf
# set daos_admin to be setuid root in order to perform privileged tasks
%attr(4750,root,daos_admins) %{_bindir}/daos_admin
# set daos_server to be setgid daos_admins in order to invoke daos_admin
%attr(2755,root,daos_admins) %{_bindir}/daos_server
%{_bindir}/daos_io_server
%dir %{_libdir}/daos_srv
%{_libdir}/daos_srv/libcont.so
%{_libdir}/daos_srv/libdtx.so
%{_libdir}/daos_srv/libmgmt.so
%{_libdir}/daos_srv/libobj.so
%{_libdir}/daos_srv/libpool.so
%{_libdir}/daos_srv/librdb.so
%{_libdir}/daos_srv/librdbt.so
%{_libdir}/daos_srv/librebuild.so
%{_libdir}/daos_srv/librsvc.so
%{_libdir}/daos_srv/libsecurity.so
%{_libdir}/daos_srv/libvos_srv.so
%{_datadir}/%{name}
%exclude %{_datadir}/%{name}/ioil-ld-opts
%{_unitdir}/daos-server.service

%files server-verbs

%files client
%{_prefix}/etc/memcheck-daos-client.supp
%{_bindir}/dmg
%{_bindir}/dmg_old
%{_bindir}/daosctl
%{_bindir}/dcont
%{_bindir}/daos_agent
%{_bindir}/dfuse
%{_bindir}/daos
%{_bindir}/dfuse_hl
%{_libdir}/*.so.*
%{_libdir}/libdfs.so
%if (0%{?suse_version} >= 1500)
/lib64/libdfs.so
%endif
%{_libdir}/libduns.so
%{_libdir}/libdfuse.so
%{_libdir}/libioil.so
%dir  %{_libdir}/python2.7/site-packages/pydaos
%{_libdir}/python2.7/site-packages/pydaos/*.py
%if (0%{?rhel} >= 7)
%{_libdir}/python2.7/site-packages/pydaos/*.pyc
%{_libdir}/python2.7/site-packages/pydaos/*.pyo
%endif
%{_libdir}/python2.7/site-packages/pydaos/pydaos_shim_27.so
%dir  %{_libdir}/python2.7/site-packages/pydaos/raw
%{_libdir}/python2.7/site-packages/pydaos/raw/*.py
%if (0%{?rhel} >= 7)
%{_libdir}/python2.7/site-packages/pydaos/raw/*.pyc
%{_libdir}/python2.7/site-packages/pydaos/raw/*.pyo
%endif
%dir %{_libdir}/python3
%dir %{_libdir}/python3/site-packages
%dir %{_libdir}/python3/site-packages/pydaos
%{_libdir}/python3/site-packages/pydaos/*.py
%if (0%{?rhel} >= 7)
%{_libdir}/python3/site-packages/pydaos/*.pyc
%{_libdir}/python3/site-packages/pydaos/*.pyo
%endif
%{_libdir}/python3/site-packages/pydaos/pydaos_shim_3.so
%dir %{_libdir}/python3/site-packages/pydaos/raw
%{_libdir}/python3/site-packages/pydaos/raw/*.py
%if (0%{?rhel} >= 7)
%{_libdir}/python3/site-packages/pydaos/raw/*.pyc
%{_libdir}/python3/site-packages/pydaos/raw/*.pyo
%endif
%{_datadir}/%{name}/ioil-ld-opts
%{_prefix}%{_sysconfdir}/daos.yml
%{_prefix}%{_sysconfdir}/daos_agent.yml
%{_unitdir}/daos-agent.service

%files client-verbs

%files tests
%dir %{_prefix}/lib/daos
%{_prefix}/lib/daos/TESTING
%{_bindir}/hello_drpc
%{_bindir}/*_test*
%{_bindir}/smd_ut
%{_bindir}/vea_ut
%{_bindir}/daosbench
%{_bindir}/daos_perf
%{_bindir}/daos_racer
%{_bindir}/evt_ctl
%{_bindir}/obj_ctl
%{_bindir}/daos_gen_io_conf
%{_bindir}/daos_run_io_conf
# For avocado tests
%{_prefix}/lib/daos/.build_vars.json
%{_prefix}/lib/daos/.build_vars.sh

%files devel
%{_includedir}/*
%{_libdir}/libdaos.so
%{_libdir}/*.a

%changelog
<<<<<<< HEAD
* Fri Jan 10 2020 Ravindran Padmanabhan <ravindran.padmanabhan@intel.com> - 0.8.0-3
- Add -verbs subpackages to bring in additional packages needed
  to run DAOS with verbs.
- tests package needs the -client-verbs package since we use verbs
  if an IB interface is found.

* Tue Dec 17 2019 Jeff Olivier <jeffrey.v.olivier@intel.com> - 0.8.0-2
=======
* Sat Jan 18 2020 Jeff Olivier <jeffrey.v.olivier@intel.com> - 0.8.0-3
- Fixing a few warnings in the RPM spec file

* Fri Dec 27 2019 Jeff Olivier <jeffrey.v.olivier@intel.com> - 0.8.0-2
>>>>>>> 24375d56
- Remove openmpi, pmix, and hwloc builds, use hwloc and openmpi packages

* Tue Dec 17 2019 Johann Lombardi <johann.lombardi@intel.com> - 0.8.0-1
- Version bump up to 0.8.0

* Thu Dec 05 2019 Johann Lombardi <johann.lombardi@intel.com> - 0.7.0-1
- Version bump up to 0.7.0

* Tue Nov 19 2019 Tom Nabarro <tom.nabarro@intel.com> 0.6.0-15
- Temporarily unconstrain max. version of spdk

* Wed Nov 06 2019 Brian J. Murrell <brian.murrell@intel.com> 0.6.0-14
- Constrain max. version of spdk

* Wed Nov 06 2019 Brian J. Murrell <brian.murrell@intel.com> 0.6.0-13
- Use new cart with R: mercury to < 1.0.1-20 due to incompatibility

* Wed Nov 06 2019 Michael MacDonald <mjmac.macdonald@intel.com> 0.6.0-12
- Add daos_admin privileged helper for daos_server

* Fri Oct 25 2019 Brian J. Murrell <brian.murrell@intel.com> 0.6.0-11
- Handle differences in Leap 15 Python packaging

* Wed Oct 23 2019 Brian J. Murrell <brian.murrell@intel.com> 0.6.0-9
- Update BR: libisal-devel for Leap

* Mon Oct 07 2019 Brian J. Murrell <brian.murrell@intel.com> 0.6.0-8
- Use BR: cart-devel-%{cart_sha1} if available
- Remove cart's BRs as it's -devel Requires them now

* Tue Oct 01 2019 Brian J. Murrell <brian.murrell@intel.com> 0.6.0-7
- Constrain cart BR to <= 1.0.0

* Sat Sep 21 2019 Brian J. Murrell <brian.murrell@intel.com>
- Remove Requires: {argobots, cart}
  - autodependencies should take care of these

* Thu Sep 19 2019 Jeff Olivier <jeffrey.v.olivier@intel.com>
- Add valgrind-devel requirement for argobots change

* Tue Sep 10 2019 Tom Nabarro <tom.nabarro@intel.com>
- Add requires ndctl as runtime dep for control plane.

* Thu Aug 15 2019 David Quigley <david.quigley@intel.com>
- Add systemd unit files to packaging.

* Thu Jul 25 2019 Brian J. Murrell <brian.murrell@intel.com>
- Add git hash and commit count to release

* Thu Jul 18 2019 David Quigley <david.quigley@intel.com>
- Add certificate generation files to packaging.

* Tue Jul 09 2019 Johann Lombardi <johann.lombardi@intel.com>
- Version bump up to 0.6.0

* Fri Jun 21 2019 David Quigley <dquigley@intel.com>
- Add daos_agent.yml to the list of packaged files

* Thu Jun 13 2019 Brian J. Murrell <brian.murrell@intel.com>
- move obj_ctl daos_gen_io_conf daos_run_io_conf to
  daos-tests sub-package
- daos-server needs spdk-tools

* Fri May 31 2019 Ken Cain <kenneth.c.cain@intel.com>
- Add new daos utility binary

* Wed May 29 2019 Brian J. Murrell <brian.murrell@intel.com>
- Version bump up to 0.5.0
- Add Requires: libpsm_infinipath1 for SLES 12.3

* Tue May 07 2019 Brian J. Murrell <brian.murrell@intel.com>
- Move some files around among the sub-packages

* Mon May 06 2019 Brian J. Murrell <brian.murrell@intel.com>
- Only BR fio
  - fio-{devel,src} is not needed

* Wed Apr 03 2019 Brian J. Murrell <brian.murrell@intel.com>
- initial package<|MERGE_RESOLUTION|>--- conflicted
+++ resolved
@@ -8,7 +8,7 @@
 
 Name:          daos
 Version:       0.8.0
-Release:       3%{?relval}%{?dist}
+Release:       4%{?relval}%{?dist}
 Summary:       DAOS Storage Engine
 
 License:       Apache
@@ -358,20 +358,16 @@
 %{_libdir}/*.a
 
 %changelog
-<<<<<<< HEAD
-* Fri Jan 10 2020 Ravindran Padmanabhan <ravindran.padmanabhan@intel.com> - 0.8.0-3
+* Fri Jan 21 2020 Ravindran Padmanabhan <ravindran.padmanabhan@intel.com> - 0.8.0-4
 - Add -verbs subpackages to bring in additional packages needed
   to run DAOS with verbs.
 - tests package needs the -client-verbs package since we use verbs
   if an IB interface is found.
 
-* Tue Dec 17 2019 Jeff Olivier <jeffrey.v.olivier@intel.com> - 0.8.0-2
-=======
 * Sat Jan 18 2020 Jeff Olivier <jeffrey.v.olivier@intel.com> - 0.8.0-3
 - Fixing a few warnings in the RPM spec file
 
 * Fri Dec 27 2019 Jeff Olivier <jeffrey.v.olivier@intel.com> - 0.8.0-2
->>>>>>> 24375d56
 - Remove openmpi, pmix, and hwloc builds, use hwloc and openmpi packages
 
 * Tue Dec 17 2019 Johann Lombardi <johann.lombardi@intel.com> - 0.8.0-1
