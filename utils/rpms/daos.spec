%define daoshome %{_exec_prefix}/lib/%{name}
%define server_svc_name daos_server.service
%define agent_svc_name daos_agent.service

%global mercury_version 2.0.0~a1-1.git.4871023%{?dist}

Name:          daos
Version:       1.1.0
Release:       16%{?relval}%{?dist}
Summary:       DAOS Storage Engine

License:       Apache
URL:           https//github.com/daos-stack/daos
Source0:       %{name}-%{version}.tar.gz

BuildRequires: scons >= 2.4
BuildRequires: libfabric-devel
BuildRequires: boost-devel
BuildRequires: mercury-devel = %{mercury_version}
BuildRequires: openpa-devel
BuildRequires: libpsm2-devel
BuildRequires: gcc-c++
BuildRequires: openmpi3-devel
BuildRequires: hwloc-devel
BuildRequires: libpsm2-devel
%if (0%{?rhel} >= 7)
BuildRequires: argobots-devel >= 1.0rc1
%else
BuildRequires: libabt-devel >= 1.0rc1
%endif
BuildRequires: libpmem-devel, libpmemobj-devel
BuildRequires: fuse3-devel >= 3.4.2
BuildRequires: protobuf-c-devel
BuildRequires: spdk-devel >= 20, spdk-devel < 21
%if (0%{?rhel} >= 7)
BuildRequires: libisa-l-devel
%else
BuildRequires: libisal-devel
%endif
BuildRequires: raft-devel <= 0.5.0
BuildRequires: hwloc-devel
BuildRequires: openssl-devel
BuildRequires: libevent-devel
BuildRequires: libyaml-devel
BuildRequires: libcmocka-devel
BuildRequires: readline-devel
BuildRequires: valgrind-devel
BuildRequires: systemd
%if (0%{?rhel} >= 7)
BuildRequires: numactl-devel
BuildRequires: CUnit-devel
BuildRequires: golang-bin >= 1.12
BuildRequires: libipmctl-devel
BuildRequires: python-devel python36-devel
BuildRequires: python-distro
%else
%if (0%{?suse_version} >= 1315)
# see src/client/dfs/SConscript for why we need /etc/os-release
# that code should be rewritten to use the python libraries provided for
# os detection
# prefer over libpsm2-compat
BuildRequires: libpsm_infinipath1
# prefer over libcurl4-mini
BuildRequires: libcurl4
BuildRequires: distribution-release
BuildRequires: libnuma-devel
BuildRequires: cunit-devel
BuildRequires: go >= 1.12
BuildRequires: ipmctl-devel
BuildRequires: python-devel python3-devel
BuildRequires: Modules
BuildRequires: systemd-rpm-macros
BuildRequires: python3-distro
%if 0%{?is_opensuse}
%else
# have choice for libcurl.so.4()(64bit) needed by systemd: libcurl4 libcurl4-mini
# have choice for libcurl.so.4()(64bit) needed by cmake: libcurl4 libcurl4-mini
BuildRequires: libcurl4
# have choice for libpsm_infinipath.so.1()(64bit) needed by libfabric1: libpsm2-compat libpsm_infinipath1
# have choice for libpsm_infinipath.so.1()(64bit) needed by openmpi-libs: libpsm2-compat libpsm_infinipath1
BuildRequires: libpsm_infinipath1
%endif # 0%{?is_opensuse}
%endif # (0%{?suse_version} >= 1315)
%endif # (0%{?rhel} >= 7)
%if (0%{?suse_version} >= 1500)
Requires: libpmem1, libpmemobj1
%endif
Requires: protobuf-c
Requires: openssl
# This should only be temporary until we can get a stable upstream release
# of mercury, at which time the autoprov shared library version should
# suffice
Requires: mercury = %{mercury_version}

%description
The Distributed Asynchronous Object Storage (DAOS) is an open-source
software-defined object store designed from the ground up for
massively distributed Non Volatile Memory (NVM). DAOS takes advantage
of next generation NVM technology like Storage Class Memory (SCM) and
NVM express (NVMe) while presenting a key-value storage interface and
providing features such as transactional non-blocking I/O, advanced
data protection with self healing on top of commodity hardware, end-
to-end data integrity, fine grained data control and elastic storage
to optimize performance and cost.

%package server
Summary: The DAOS server
Requires: %{name} = %{version}-%{release}
Requires: %{name}-client = %{version}-%{release}
Requires: spdk-tools
Requires: ndctl
Requires: ipmctl
Requires: hwloc
Requires: mercury = %{mercury_version}
Requires(post): /sbin/ldconfig
Requires(postun): /sbin/ldconfig
Requires: libfabric >= 1.8.0
%systemd_requires

%description server
This is the package needed to run a DAOS server

%package client
Summary: The DAOS client
Requires: %{name} = %{version}-%{release}
Requires: mercury = %{mercury_version}
Requires: libfabric >= 1.8.0
Requires: fuse3 >= 3.4.2
%if (0%{?suse_version} >= 1500)
Requires: libfuse3-3 >= 3.4.2
%else
# because our repo has a deprecated fuse-3.x RPM, make sure we don't
# get it when fuse3 Requires: /etc/fuse.conf
Requires: fuse < 3, fuse3-libs >= 3.4.2
%endif
%systemd_requires

%description client
This is the package needed to run a DAOS client

%package tests
Summary: The DAOS test suite
Requires: %{name}-client = %{version}-%{release}
Requires: python-pathlib
Requires: fio
%if (0%{?suse_version} >= 1315)
Requires: libpsm_infinipath1
%endif


%description tests
This is the package needed to run the DAOS test suite

%package devel
# Leap 15 doesn't seem to be creating dependencies as richly as EL7
# for example, EL7 automatically adds:
# Requires: libdaos.so.0()(64bit)
%if (0%{?suse_version} >= 1500)
Requires: %{name}-client = %{version}-%{release}
Requires: %{name} = %{version}-%{release}
%endif
Summary: The DAOS development libraries and headers

%description devel
This is the package needed to build software with the DAOS library.

%prep
%setup -q

%build
# remove rpathing from the build
rpath_files="utils/daos_build.py"
rpath_files+=" $(find . -name SConscript)"
sed -i -e '/AppendUnique(RPATH=.*)/d' $rpath_files

%define conf_dir %{_sysconfdir}/daos

scons %{?no_smp_mflags}    \
      --config=force       \
      USE_INSTALLED=all    \
      CONF_DIR=%{conf_dir} \
      PREFIX=%{?buildroot}

%install
scons %{?no_smp_mflags}               \
      --config=force                  \
      --install-sandbox=%{?buildroot} \
      %{?buildroot}%{_prefix}         \
      %{?buildroot}%{conf_dir}        \
      USE_INSTALLED=all               \
      CONF_DIR=%{conf_dir}            \
      PREFIX=%{_prefix}
BUILDROOT="%{?buildroot}"
PREFIX="%{?_prefix}"
mkdir -p %{?buildroot}/%{_sysconfdir}/ld.so.conf.d/
echo "%{_libdir}/daos_srv" > %{?buildroot}/%{_sysconfdir}/ld.so.conf.d/daos.conf
mkdir -p %{?buildroot}/%{_unitdir}
install -m 644 utils/systemd/%{server_svc_name} %{?buildroot}/%{_unitdir}
install -m 644 utils/systemd/%{agent_svc_name} %{?buildroot}/%{_unitdir}

%pre server
getent group daos_admins >/dev/null || groupadd -r daos_admins
%post server
/sbin/ldconfig
%systemd_post %{server_svc_name}
%preun server
%systemd_preun %{server_svc_name}
%postun server
/sbin/ldconfig
%systemd_postun %{server_svc_name}

%post client
%systemd_post %{agent_svc_name}
%preun client
%systemd_preun %{agent_svc_name}
%postun client
%systemd_postun %{agent_svc_name}

%files
%defattr(-, root, root, -)
# you might think libvio.so goes in the server RPM but
# the 2 tools following it need it
%{_libdir}/daos_srv/libbio.so
# you might think libdaos_tests.so goes in the tests RPM but
# the 4 tools following it need it
%{_libdir}/libdaos_tests.so
%{_bindir}/vos_size
%{_bindir}/io_conf
%{_bindir}/jump_pl_map
%{_bindir}/ring_pl_map
%{_bindir}/pl_bench
%{_bindir}/rdbt
%{_bindir}/vos_size.py
%{_libdir}/libvos.so
%{_libdir}/libcart*
%{_libdir}/libgurt*
%{_prefix}/etc/memcheck-cart.supp
%dir %{_prefix}%{_sysconfdir}
%{_prefix}%{_sysconfdir}/vos_dfs_sample.yaml
%{_prefix}%{_sysconfdir}/vos_size_input.yaml
%{_libdir}/libdaos_common.so
# TODO: this should move from daos_srv to daos
%{_libdir}/daos_srv/libplacement.so
# Certificate generation files
%dir %{_libdir}/%{name}
%{_libdir}/%{name}/certgen/
%{_libdir}/%{name}/VERSION
%doc

%files server
%config(noreplace) %{conf_dir}/daos_server.yml
%{_sysconfdir}/ld.so.conf.d/daos.conf
# set daos_admin to be setuid root in order to perform privileged tasks
%attr(4750,root,daos_admins) %{_bindir}/daos_admin
# set daos_server to be setgid daos_admins in order to invoke daos_admin
%attr(2755,root,daos_admins) %{_bindir}/daos_server
%{_bindir}/daos_io_server
%dir %{_libdir}/daos_srv
%{_libdir}/daos_srv/libcont.so
%{_libdir}/daos_srv/libdtx.so
%{_libdir}/daos_srv/libmgmt.so
%{_libdir}/daos_srv/libobj.so
%{_libdir}/daos_srv/libpool.so
%{_libdir}/daos_srv/librdb.so
%{_libdir}/daos_srv/librdbt.so
%{_libdir}/daos_srv/librebuild.so
%{_libdir}/daos_srv/librsvc.so
%{_libdir}/daos_srv/libsecurity.so
%{_libdir}/daos_srv/libvos_srv.so
%{_datadir}/%{name}
%exclude %{_datadir}/%{name}/ioil-ld-opts
%{_unitdir}/%{server_svc_name}

%files client
%{_prefix}/etc/memcheck-daos-client.supp
%{_bindir}/cart_ctl
%{_bindir}/self_test
%{_bindir}/dmg
%{_bindir}/dmg_old
%{_bindir}/daosctl
%{_bindir}/daos_agent
%{_bindir}/dfuse
%{_bindir}/daos
%{_bindir}/dfuse_hl
%{_libdir}/*.so.*
%{_libdir}/libdfs.so
%{_libdir}/%{name}/API_VERSION
%{_libdir}/libduns.so
%{_libdir}/libdfuse.so
%{_libdir}/libioil.so
%dir  %{_libdir}/python2.7/site-packages/pydaos
%{_libdir}/python2.7/site-packages/pydaos/*.py
%if (0%{?rhel} >= 7)
%{_libdir}/python2.7/site-packages/pydaos/*.pyc
%{_libdir}/python2.7/site-packages/pydaos/*.pyo
%endif
%{_libdir}/python2.7/site-packages/pydaos/pydaos_shim_27.so
%dir  %{_libdir}/python2.7/site-packages/pydaos/raw
%{_libdir}/python2.7/site-packages/pydaos/raw/*.py
%if (0%{?rhel} >= 7)
%{_libdir}/python2.7/site-packages/pydaos/raw/*.pyc
%{_libdir}/python2.7/site-packages/pydaos/raw/*.pyo
%endif
%dir %{_libdir}/python3
%dir %{_libdir}/python3/site-packages
%dir %{_libdir}/python3/site-packages/pydaos
%{_libdir}/python3/site-packages/pydaos/*.py
%if (0%{?rhel} >= 7)
%{_libdir}/python3/site-packages/pydaos/*.pyc
%{_libdir}/python3/site-packages/pydaos/*.pyo
%endif
%{_libdir}/python3/site-packages/pydaos/pydaos_shim_3.so
%dir %{_libdir}/python3/site-packages/pydaos/raw
%{_libdir}/python3/site-packages/pydaos/raw/*.py
%if (0%{?rhel} >= 7)
%{_libdir}/python3/site-packages/pydaos/raw/*.pyc
%{_libdir}/python3/site-packages/pydaos/raw/*.pyo
%endif
%{_datadir}/%{name}/ioil-ld-opts
%config(noreplace) %{conf_dir}/daos_agent.yml
%config(noreplace) %{conf_dir}/daos_control.yml
%{_unitdir}/%{agent_svc_name}
%{_mandir}/man8/daos.8*
%{_mandir}/man8/dmg.8*

%files tests
%dir %{_prefix}/lib/daos
%{_prefix}/lib/daos/TESTING
%{_prefix}/lib/cart/TESTING
%{_bindir}/hello_drpc
%{_bindir}/*_test*
%{_bindir}/smd_ut
%{_bindir}/vea_ut
%{_bindir}/daos_perf
%{_bindir}/daos_racer
%{_bindir}/evt_ctl
%{_bindir}/obj_ctl
%{_bindir}/daos_gen_io_conf
%{_bindir}/daos_run_io_conf
%{_bindir}/crt_launch
%{_prefix}/etc/fault-inject-cart.yaml
%{_bindir}/fault_status
# For avocado tests
%{_prefix}/lib/daos/.build_vars.json
%{_prefix}/lib/daos/.build_vars.sh

%files devel
%{_includedir}/*
%{_libdir}/libdaos.so
%{_libdir}/*.a

%changelog
<<<<<<< HEAD
* Wed May 13 2020 Maureen Jean <maureen.jean@intel.com> - 1.1.0-16
- add fault_status to daos-tests files list
=======
* Thu May 14 2020 Brian J. Murrell <brian.murrell@intel.com> - 1.1.0-16
- Fix fuse3-libs -> libfuse3 for SLES/Leap 15
>>>>>>> b3fee609

* Mon Apr 30 2020 Brian J. Murrell <brian.murrell@intel.com> - 1.1.0-15
- Use new properly pre-release tagged mercury RPM

* Mon Apr 30 2020 Brian J. Murrell <brian.murrell@intel.com> - 1.1.0-14
- Move fuse dependencies to the client subpackage

* Mon Apr 27 2020 Michael MacDonald <mjmac.macdonald@intel.com> 1.1.0-13
- Rename /etc/daos.yml -> /etc/daos_control.yml

* Thu Apr 16 2020 Brian J. Murrell <brian.murrell@intel.com> - 1.1.0-12
- Use distro fuse

* Fri Apr 10 2020 Alexander Oganezov <alexander.a.oganezov@intel.com> - 1.1.0-11
- Update to mercury 4871023 to pick na_ofi.c race condition fix for
  "No route to host" errors.

* Sun Apr 05 2020 Brian J. Murrell <brian.murrell@intel.com> - 1.1.0-10
- Clean up spdk dependencies

* Mon Mar 30 2020 Tom Nabarro <tom.nabarro@intel.com> - 1.1.0-9
- Set version of spdk to < v21, > v19

* Fri Mar 27 2020 David Quigley <david.quigley@intel.com> - 1.1.0-8
- add daos and dmg man pages to the daos-client files list

* Thu Mar 26 2020 Michael MacDonald <mjmac.macdonald@intel.com> 1.1.0-7
- Add systemd scriptlets for managing daos_server/daos_admin services

* Thu Mar 26 2020 Alexander Oganeozv <alexander.a.oganezov@intel.com> - 1.1.0-6
- Update ofi to 62f6c937601776dac8a1f97c8bb1b1a6acfbc3c0

* Tue Mar 24 2020 Jeffrey V. Olivier <jeffrey.v.olivier@intel.com> - 1.1.0-5
- Remove cart as an external dependence

* Mon Mar 23 2020 Jeffrey V. Olivier <jeffrey.v.olivier@intel.com> - 1.1.0-4
- Remove scons_local as depedency

* Tue Mar 03 2020 Brian J. Murrell <brian.murrell@intel.com> - 1.1.0-3
- bump up go minimum version to 1.12

* Thu Feb 20 2020 Brian J. Murrell <brian.murrell@intel.com> - 1.1.0-2
- daos-server requires daos-client (same version)

* Fri Feb 14 2020 Brian J. Murrell <brian.murrell@intel.com> - 1.1.0-1
- Version bump up to 1.1.0

* Wed Feb 12 2020 Brian J. Murrell <brian.murrell@intel.com> - 0.9.0-2
- Remove undefine _missing_build_ids_terminate_build

* Thu Feb 06 2020 Johann Lombardi <johann.lombardi@intel.com> - 0.9.0-1
- Version bump up to 0.9.0

* Sat Jan 18 2020 Jeff Olivier <jeffrey.v.olivier@intel.com> - 0.8.0-3
- Fixing a few warnings in the RPM spec file

* Fri Dec 27 2019 Jeff Olivier <jeffrey.v.olivier@intel.com> - 0.8.0-2
- Remove openmpi, pmix, and hwloc builds, use hwloc and openmpi packages

* Tue Dec 17 2019 Johann Lombardi <johann.lombardi@intel.com> - 0.8.0-1
- Version bump up to 0.8.0

* Thu Dec 05 2019 Johann Lombardi <johann.lombardi@intel.com> - 0.7.0-1
- Version bump up to 0.7.0

* Tue Nov 19 2019 Tom Nabarro <tom.nabarro@intel.com> 0.6.0-15
- Temporarily unconstrain max. version of spdk

* Wed Nov 06 2019 Brian J. Murrell <brian.murrell@intel.com> 0.6.0-14
- Constrain max. version of spdk

* Wed Nov 06 2019 Brian J. Murrell <brian.murrell@intel.com> 0.6.0-13
- Use new cart with R: mercury to < 1.0.1-20 due to incompatibility

* Wed Nov 06 2019 Michael MacDonald <mjmac.macdonald@intel.com> 0.6.0-12
- Add daos_admin privileged helper for daos_server

* Fri Oct 25 2019 Brian J. Murrell <brian.murrell@intel.com> 0.6.0-11
- Handle differences in Leap 15 Python packaging

* Wed Oct 23 2019 Brian J. Murrell <brian.murrell@intel.com> 0.6.0-9
- Update BR: libisal-devel for Leap

* Mon Oct 07 2019 Brian J. Murrell <brian.murrell@intel.com> 0.6.0-8
- Use BR: cart-devel-%{cart_sha1} if available
- Remove cart's BRs as it's -devel Requires them now

* Tue Oct 01 2019 Brian J. Murrell <brian.murrell@intel.com> 0.6.0-7
- Constrain cart BR to <= 1.0.0

* Sat Sep 21 2019 Brian J. Murrell <brian.murrell@intel.com>
- Remove Requires: {argobots, cart}
  - autodependencies should take care of these

* Thu Sep 19 2019 Jeff Olivier <jeffrey.v.olivier@intel.com>
- Add valgrind-devel requirement for argobots change

* Tue Sep 10 2019 Tom Nabarro <tom.nabarro@intel.com>
- Add requires ndctl as runtime dep for control plane.

* Thu Aug 15 2019 David Quigley <david.quigley@intel.com>
- Add systemd unit files to packaging.

* Thu Jul 25 2019 Brian J. Murrell <brian.murrell@intel.com>
- Add git hash and commit count to release

* Thu Jul 18 2019 David Quigley <david.quigley@intel.com>
- Add certificate generation files to packaging.

* Tue Jul 09 2019 Johann Lombardi <johann.lombardi@intel.com>
- Version bump up to 0.6.0

* Fri Jun 21 2019 David Quigley <dquigley@intel.com>
- Add daos_agent.yml to the list of packaged files

* Thu Jun 13 2019 Brian J. Murrell <brian.murrell@intel.com>
- move obj_ctl daos_gen_io_conf daos_run_io_conf to
  daos-tests sub-package
- daos-server needs spdk-tools

* Fri May 31 2019 Ken Cain <kenneth.c.cain@intel.com>
- Add new daos utility binary

* Wed May 29 2019 Brian J. Murrell <brian.murrell@intel.com>
- Version bump up to 0.5.0
- Add Requires: libpsm_infinipath1 for SLES 12.3

* Tue May 07 2019 Brian J. Murrell <brian.murrell@intel.com>
- Move some files around among the sub-packages

* Mon May 06 2019 Brian J. Murrell <brian.murrell@intel.com>
- Only BR fio
  - fio-{devel,src} is not needed

* Wed Apr 03 2019 Brian J. Murrell <brian.murrell@intel.com>
- initial package<|MERGE_RESOLUTION|>--- conflicted
+++ resolved
@@ -6,7 +6,7 @@
 
 Name:          daos
 Version:       1.1.0
-Release:       16%{?relval}%{?dist}
+Release:       17%{?relval}%{?dist}
 Summary:       DAOS Storage Engine
 
 License:       Apache
@@ -350,13 +350,11 @@
 %{_libdir}/*.a
 
 %changelog
-<<<<<<< HEAD
-* Wed May 13 2020 Maureen Jean <maureen.jean@intel.com> - 1.1.0-16
+* Wed May 13 2020 Maureen Jean <maureen.jean@intel.com> - 1.1.0-17
 - add fault_status to daos-tests files list
-=======
+
 * Thu May 14 2020 Brian J. Murrell <brian.murrell@intel.com> - 1.1.0-16
 - Fix fuse3-libs -> libfuse3 for SLES/Leap 15
->>>>>>> b3fee609
 
 * Mon Apr 30 2020 Brian J. Murrell <brian.murrell@intel.com> - 1.1.0-15
 - Use new properly pre-release tagged mercury RPM
