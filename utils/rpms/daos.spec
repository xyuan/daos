%define daoshome %{_exec_prefix}/lib/%{name}
%define server_svc_name daos_server.service
%define agent_svc_name daos_agent.service

%if (0%{?suse_version} >= 1500)
# until we get an updated mercury build on 15.2
%global mercury_version 2.0.0~rc1-1.suse.lp151
%else
%global mercury_version 2.0.0~rc1-1%{?dist}
%endif

Name:          daos
<<<<<<< HEAD
Version:       1.1.0
Release:       35%{?relval}%{?dist}
=======
Version:       1.1.1
Release:       1%{?relval}%{?dist}
>>>>>>> 0c6ef9e3
Summary:       DAOS Storage Engine

License:       Apache
URL:           https//github.com/daos-stack/daos
Source0:       %{name}-%{version}.tar.gz

BuildRequires: scons >= 2.4
BuildRequires: libfabric-devel
BuildRequires: boost-devel
BuildRequires: mercury-devel = %{mercury_version}
BuildRequires: openpa-devel
BuildRequires: libpsm2-devel
BuildRequires: gcc-c++
BuildRequires: openmpi3-devel
BuildRequires: hwloc-devel
%if (0%{?rhel} >= 7)
BuildRequires: argobots-devel >= 1.0rc1
BuildRequires: json-c-devel
%else
BuildRequires: libabt-devel >= 1.0rc1
BuildRequires: libjson-c-devel
%endif
BuildRequires: libpmem-devel >= 1.8, libpmemobj-devel >= 1.8
BuildRequires: fuse3-devel >= 3.4.2
%if (0%{?suse_version} >= 1500)
# NB: OpenSUSE is stupid about this... If we just
# specify go >= 1.X, it installs go=1.11 AND 1.X.
BuildRequires: go1.14
BuildRequires: go1.14-race
BuildRequires: libprotobuf-c-devel
BuildRequires: liblz4-devel
%else
BuildRequires: protobuf-c-devel
BuildRequires: lz4-devel
%endif
BuildRequires: spdk-devel >= 20, spdk-devel < 21
%if (0%{?rhel} >= 7)
BuildRequires: libisa-l-devel
BuildRequires: libisa-l_crypto-devel
%else
BuildRequires: libisal-devel
BuildRequires: libisal_crypto-devel
%endif
BuildRequires: raft-devel = 0.6.0
BuildRequires: openssl-devel
BuildRequires: libevent-devel
BuildRequires: libyaml-devel
BuildRequires: libcmocka-devel
BuildRequires: readline-devel
BuildRequires: valgrind-devel
BuildRequires: systemd
%if (0%{?rhel} >= 7)
BuildRequires: numactl-devel
BuildRequires: CUnit-devel
BuildRequires: golang-bin >= 1.12
BuildRequires: libipmctl-devel
BuildRequires: python-devel python36-devel
BuildRequires: Lmod
%else
%if (0%{?suse_version} >= 1315)
# see src/client/dfs/SConscript for why we need /etc/os-release
# that code should be rewritten to use the python libraries provided for
# os detection
# prefer over libpsm2-compat
BuildRequires: libpsm_infinipath1
# prefer over libcurl4-mini
BuildRequires: libcurl4
BuildRequires: distribution-release
BuildRequires: libnuma-devel
BuildRequires: cunit-devel
BuildRequires: ipmctl-devel
BuildRequires: python-devel python3-devel
BuildRequires: lua-lmod
BuildRequires: systemd-rpm-macros
%if 0%{?is_opensuse}
%else
# have choice for libcurl.so.4()(64bit) needed by systemd: libcurl4 libcurl4-mini
# have choice for libcurl.so.4()(64bit) needed by cmake: libcurl4 libcurl4-mini
BuildRequires: libcurl4
# have choice for libpsm_infinipath.so.1()(64bit) needed by libfabric1: libpsm2-compat libpsm_infinipath1
# have choice for libpsm_infinipath.so.1()(64bit) needed by openmpi-libs: libpsm2-compat libpsm_infinipath1
BuildRequires: libpsm_infinipath1
%endif # 0%{?is_opensuse}
%endif # (0%{?suse_version} >= 1315)
%endif # (0%{?rhel} >= 7)
%if (0%{?suse_version} >= 1500)
Requires: libpmem1 >= 1.8, libpmemobj1 >= 1.8
%else
Requires: libpmem >= 1.8, libpmemobj >= 1.8
%endif
Requires: protobuf-c
Requires: openssl
# This should only be temporary until we can get a stable upstream release
# of mercury, at which time the autoprov shared library version should
# suffice
Requires: mercury = %{mercury_version}

%description
The Distributed Asynchronous Object Storage (DAOS) is an open-source
software-defined object store designed from the ground up for
massively distributed Non Volatile Memory (NVM). DAOS takes advantage
of next generation NVM technology like Storage Class Memory (SCM) and
NVM express (NVMe) while presenting a key-value storage interface and
providing features such as transactional non-blocking I/O, advanced
data protection with self healing on top of commodity hardware, end-
to-end data integrity, fine grained data control and elastic storage
to optimize performance and cost.

%package server
Summary: The DAOS server
Requires: %{name} = %{version}-%{release}
Requires: %{name}-client = %{version}-%{release}
Requires: spdk-tools
Requires: ndctl
Requires: ipmctl
Requires: hwloc
Requires: mercury = %{mercury_version}
Requires(post): /sbin/ldconfig
Requires(postun): /sbin/ldconfig
Requires: libfabric >= 1.8.0
%systemd_requires

%description server
This is the package needed to run a DAOS server

%package client
Summary: The DAOS client
Requires: %{name} = %{version}-%{release}
Requires: mercury = %{mercury_version}
Requires: libfabric >= 1.8.0
Requires: fuse3 >= 3.4.2
%if (0%{?suse_version} >= 1500)
Requires: libfuse3-3 >= 3.4.2
%else
# because our repo has a deprecated fuse-3.x RPM, make sure we don't
# get it when fuse3 Requires: /etc/fuse.conf
Requires: fuse < 3, fuse3-libs >= 3.4.2
%endif
%systemd_requires

%description client
This is the package needed to run a DAOS client

%package tests
Summary: The DAOS test suite
Requires: %{name}-client = %{version}-%{release}
Requires: python-pathlib
Requires: python2-tabulate
Requires: fio
Requires: lbzip2
%if (0%{?suse_version} >= 1315)
Requires: libpsm_infinipath1
%endif

%description tests
This is the package needed to run the DAOS test suite

%package devel
# Leap 15 doesn't seem to be creating dependencies as richly as EL7
# for example, EL7 automatically adds:
# Requires: libdaos.so.0()(64bit)
%if (0%{?suse_version} >= 1500)
Requires: %{name}-client = %{version}-%{release}
Requires: %{name} = %{version}-%{release}
%endif
Requires: libuuid-devel
Requires: libyaml-devel
Requires: boost-devel
# Pin mercury to exact version during development
#Requires: mercury-devel < 2.0.0a1
# we ideally want to set this minimum version however it seems to confuse yum:
# https://github.com/rpm-software-management/yum/issues/124
#Requires: mercury >= 2.0.0~a1
Requires: mercury-devel = %{mercury_version}
Requires: openpa-devel
Requires: hwloc-devel
Summary: The DAOS development libraries and headers

%description devel
This is the package needed to build software with the DAOS library.

%prep
%setup -q

%build

%define conf_dir %{_sysconfdir}/daos

scons %{?_smp_mflags}      \
      --config=force       \
      --no-rpath           \
      USE_INSTALLED=all    \
      CONF_DIR=%{conf_dir} \
      PREFIX=%{?buildroot}

%install
scons %{?_smp_mflags}                 \
      --config=force                  \
      --no-rpath                      \
      --install-sandbox=%{?buildroot} \
      %{?buildroot}%{_prefix}         \
      %{?buildroot}%{conf_dir}        \
      USE_INSTALLED=all               \
      CONF_DIR=%{conf_dir}            \
      PREFIX=%{_prefix}
BUILDROOT="%{?buildroot}"
PREFIX="%{?_prefix}"
mkdir -p %{?buildroot}/%{_sysconfdir}/ld.so.conf.d/
echo "%{_libdir}/daos_srv" > %{?buildroot}/%{_sysconfdir}/ld.so.conf.d/daos.conf
mkdir -p %{?buildroot}/%{_unitdir}
install -m 644 utils/systemd/%{server_svc_name} %{?buildroot}/%{_unitdir}
install -m 644 utils/systemd/%{agent_svc_name} %{?buildroot}/%{_unitdir}
mkdir -p %{?buildroot}/%{conf_dir}/certs/clients
mv %{?buildroot}/%{_prefix}/etc/bash_completion.d %{?buildroot}/%{_sysconfdir}

%pre server
getent group daos_admins >/dev/null || groupadd -r daos_admins
getent passwd daos_server >/dev/null || useradd -M daos_server
%post server
/sbin/ldconfig
%systemd_post %{server_svc_name}
%preun server
%systemd_preun %{server_svc_name}
%postun server
/sbin/ldconfig
%systemd_postun %{server_svc_name}

%post client
%systemd_post %{agent_svc_name}
%preun client
%systemd_preun %{agent_svc_name}
%postun client
%systemd_postun %{agent_svc_name}

%files
%defattr(-, root, root, -)
# you might think libvio.so goes in the server RPM but
# the 2 tools following it need it
%{_libdir}/daos_srv/libbio.so
# you might think libdaos_tests.so goes in the tests RPM but
# the 4 tools following it need it
%{_libdir}/libdaos_tests.so
%{_bindir}/io_conf
%{_bindir}/jump_pl_map
%{_bindir}/ring_pl_map
%{_bindir}/pl_bench
%{_bindir}/rdbt
%{_libdir}/libvos.so
%{_libdir}/libcart*
%{_libdir}/libgurt*
%{_prefix}/etc/memcheck-cart.supp
%dir %{_prefix}%{_sysconfdir}
%{_prefix}%{_sysconfdir}/vos_size_input.yaml
%dir %{_sysconfdir}/bash_completion.d
%{_sysconfdir}/bash_completion.d/daos.bash
%{_libdir}/libdaos_common.so
# TODO: this should move from daos_srv to daos
%{_libdir}/daos_srv/libplacement.so
# Certificate generation files
%dir %{_libdir}/%{name}
%{_libdir}/%{name}/certgen/
%{_libdir}/%{name}/VERSION
%doc

%files server
%config(noreplace) %{conf_dir}/daos_server.yml
%dir %{conf_dir}/certs
%attr(0700,daos_server,daos_server) %{conf_dir}/certs
%dir %{conf_dir}/certs/clients
%attr(0700,daos_server,daos_server) %{conf_dir}/certs/clients
%attr(0644,root,root) %{conf_dir}/daos_server.yml
%{_sysconfdir}/ld.so.conf.d/daos.conf
# set daos_admin to be setuid root in order to perform privileged tasks
%attr(4750,root,daos_admins) %{_bindir}/daos_admin
# set daos_server to be setgid daos_admins in order to invoke daos_admin
%attr(2755,root,daos_admins) %{_bindir}/daos_server
%{_bindir}/daos_io_server
%dir %{_libdir}/daos_srv
%{_libdir}/daos_srv/libcont.so
%{_libdir}/daos_srv/libdtx.so
%{_libdir}/daos_srv/libmgmt.so
%{_libdir}/daos_srv/libobj.so
%{_libdir}/daos_srv/libpool.so
%{_libdir}/daos_srv/librdb.so
%{_libdir}/daos_srv/librdbt.so
%{_libdir}/daos_srv/librebuild.so
%{_libdir}/daos_srv/librsvc.so
%{_libdir}/daos_srv/libsecurity.so
%{_libdir}/daos_srv/libvos_srv.so
%{_datadir}/%{name}
%exclude %{_datadir}/%{name}/ioil-ld-opts
%{_unitdir}/%{server_svc_name}

%files client
%{_prefix}/etc/memcheck-daos-client.supp
%{_bindir}/cart_ctl
%{_bindir}/self_test
%{_bindir}/dmg
%{_bindir}/daos_agent
%{_bindir}/dfuse
%{_bindir}/daos
%{_bindir}/dfuse_hl
%{_bindir}/daos_storage_estimator.py
%{_libdir}/*.so.*
%{_libdir}/libdfs.so
%{_libdir}/%{name}/API_VERSION
%{_libdir}/libduns.so
%{_libdir}/libdfuse.so
%{_libdir}/libioil.so
%{_libdir}/libdfs_internal.so
%{_libdir}/libvos_size.so
%dir  %{_libdir}/python2.7/site-packages/pydaos
%dir  %{_libdir}/python2.7/site-packages/storage_estimator
%{_libdir}/python2.7/site-packages/pydaos/*.py
%{_libdir}/python2.7/site-packages/storage_estimator/*.py
%if (0%{?rhel} >= 7)
%{_libdir}/python2.7/site-packages/pydaos/*.pyc
%{_libdir}/python2.7/site-packages/pydaos/*.pyo
%{_libdir}/python2.7/site-packages/storage_estimator/*.pyc
%{_libdir}/python2.7/site-packages/storage_estimator/*.pyo
%endif
%{_libdir}/python2.7/site-packages/pydaos/pydaos_shim_27.so
%dir  %{_libdir}/python2.7/site-packages/pydaos/raw
%{_libdir}/python2.7/site-packages/pydaos/raw/*.py
%if (0%{?rhel} >= 7)
%{_libdir}/python2.7/site-packages/pydaos/raw/*.pyc
%{_libdir}/python2.7/site-packages/pydaos/raw/*.pyo
%endif
%dir %{_libdir}/python3
%dir %{_libdir}/python3/site-packages
%dir %{_libdir}/python3/site-packages/pydaos
%dir %{_libdir}/python3/site-packages/storage_estimator
%{_libdir}/python3/site-packages/pydaos/*.py
%{_libdir}/python3/site-packages/storage_estimator/*.py
%if (0%{?rhel} >= 7)
%{_libdir}/python3/site-packages/pydaos/*.pyc
%{_libdir}/python3/site-packages/pydaos/*.pyo
%{_libdir}/python3/site-packages/storage_estimator/*.pyc
%{_libdir}/python3/site-packages/storage_estimator/*.pyo
%endif
%{_libdir}/python3/site-packages/pydaos/pydaos_shim_3.so
%dir %{_libdir}/python3/site-packages/pydaos/raw
%{_libdir}/python3/site-packages/pydaos/raw/*.py
%if (0%{?rhel} >= 7)
%{_libdir}/python3/site-packages/pydaos/raw/*.pyc
%{_libdir}/python3/site-packages/pydaos/raw/*.pyo
%endif
%{_datadir}/%{name}/ioil-ld-opts
%config(noreplace) %{conf_dir}/daos_agent.yml
%config(noreplace) %{conf_dir}/daos_control.yml
%{_unitdir}/%{agent_svc_name}
%{_mandir}/man8/daos.8*
%{_mandir}/man8/dmg.8*

%files tests
%dir %{_prefix}/lib/daos
%{_prefix}/lib/daos/TESTING
%{_bindir}/hello_drpc
%{_bindir}/*_test*
%{_bindir}/smd_ut
%{_bindir}/vea_ut
%{_bindir}/daos_perf
%{_bindir}/daos_racer
%{_bindir}/evt_ctl
%{_bindir}/obj_ctl
%{_bindir}/daos_gen_io_conf
%{_bindir}/daos_run_io_conf
%{_bindir}/crt_launch
%{_prefix}/etc/fault-inject-cart.yaml
# For avocado tests
%{_prefix}/lib/daos/.build_vars.json
%{_prefix}/lib/daos/.build_vars.sh

%files devel
%{_includedir}/*
%{_libdir}/libdaos.so
%{_libdir}/*.a

%changelog
<<<<<<< HEAD
* Fri Oct 09 2020 Phillip Henderson <phillip.henderson@intel.com> 1.1.0-35
- Add lbzip2 requirement to the daos-tests package
=======
* Mon Oct 12 2020 Johann Lombardi <johann.lombardi@intel.com> 1.1.1-1
- Version bump up to 1.1.1
>>>>>>> 0c6ef9e3

* Sat Oct 03 2020 Michael MacDonald <mjmac.macdonald@intel.com> 1.1.0-34
- Add go-race to BuildRequires on OpenSUSE Leap

* Wed Sep 16 2020 Alexander Oganezov <alexander.a.oganezov@intel.com> 1.1.0-33
- Update OFI to v1.11.0

* Mon Aug 17 2020 Michael MacDonald <mjmac.macdonald@intel.com> 1.1.0-32
- Install completion script in /etc/bash_completion.d

* Wed Aug 05 2020 Brian J. Murrell <brian.murrell@intel.com> - 1.1.0-31
- Change fuse requirement to fuse3
- Use Lmod for MPI module loading
- Remove unneeded (and un-distro gated) Requires: json-c

* Wed Jul 29 2020 Jonathan Martinez Montes <jonathan.martinez.montes@intel.com> - 1.1.0-30
- Add the daos_storage_estimator.py tool. It merges the functionality of the
  former tools vos_size, vos_size.py, vos_size_dfs_sample.py and parse_csv.py.

* Wed Jul 29 2020 Jeffrey V Olivier <jeffrey.v.olivier@intel.com> - 1.1.0-29
- Revert prior changes from version 28

* Mon Jul 13 2020 Brian J. Murrell <brian.murrell@intel.com> - 1.1.0-28
- Change fuse requirement to fuse3
- Use Lmod for MPI module loading

* Tue Jul 7 2020 Alexander A Oganezov <alexander.a.oganezov@intel.com> - 1.1.0-27
- Update to mercury release 2.0.0~rc1-1

* Sun Jun 28 2020 Jonathan Martinez Montes <jonathan.martinez.montes@intel.com> - 1.1.0-26
- Add the vos_size_dfs_sample.py tool. It is used to generate dynamically
  the vos_dfs_sample.yaml file using the real DFS super block data.

* Tue Jun 23 2020 Jeff Olivier <jeffrey.v.olivier@intel.com> - 1.1.0-25
- Add -no-rpath option and use it for rpm build rather than modifying
  SCons files in place

* Tue Jun 16 2020 Jeff Olivier <jeffrey.v.olivier@intel.com> - 1.1.0-24
- Modify RPATH removal snippet to replace line with pass as some lines
  can't be removed without breaking the code

* Fri Jun 05 2020 Ryon Jensen <ryon.jensen@intel.com> - 1.1.0-23
- Add libisa-l_crypto dependency

* Fri Jun 05 2020 Tom Nabarro <tom.nabarro@intel.com> - 1.1.0-22
- Change server systemd run-as user to daos_server in unit file

* Thu Jun 04 2020 Hua Kuang <hua.kuang@intel.com> - 1.1.0-21
- Remove dmg_old from DAOS RPM package

* Thu May 28 2020 Tom Nabarro <tom.nabarro@intel.com> - 1.1.0-20
- Create daos group to run as in systemd unit file

* Tue May 26 2020 Brian J. Murrell <brian.murrell@intel.com> - 1.1.0-19
- Enable parallel building with _smp_mflags

* Fri May 15 2020 Kenneth Cain <kenneth.c.cain@intel.com> - 1.1.0-18
- Require raft-devel >= 0.6.0 that adds new API raft_election_start()

* Thu May 14 2020 Brian J. Murrell <brian.murrell@intel.com> - 1.1.0-17
- Add cart-devel's Requires to daos-devel as they were forgotten
  during the cart merge

* Thu May 14 2020 Brian J. Murrell <brian.murrell@intel.com> - 1.1.0-16
- Fix fuse3-libs -> libfuse3 for SLES/Leap 15

* Thu Apr 30 2020 Brian J. Murrell <brian.murrell@intel.com> - 1.1.0-15
- Use new properly pre-release tagged mercury RPM

* Thu Apr 30 2020 Brian J. Murrell <brian.murrell@intel.com> - 1.1.0-14
- Move fuse dependencies to the client subpackage

* Mon Apr 27 2020 Michael MacDonald <mjmac.macdonald@intel.com> 1.1.0-13
- Rename /etc/daos.yml -> /etc/daos_control.yml

* Thu Apr 16 2020 Brian J. Murrell <brian.murrell@intel.com> - 1.1.0-12
- Use distro fuse

* Fri Apr 10 2020 Alexander Oganezov <alexander.a.oganezov@intel.com> - 1.1.0-11
- Update to mercury 4871023 to pick na_ofi.c race condition fix for
  "No route to host" errors.

* Sun Apr 05 2020 Brian J. Murrell <brian.murrell@intel.com> - 1.1.0-10
- Clean up spdk dependencies

* Mon Mar 30 2020 Tom Nabarro <tom.nabarro@intel.com> - 1.1.0-9
- Set version of spdk to < v21, > v19

* Fri Mar 27 2020 David Quigley <david.quigley@intel.com> - 1.1.0-8
- add daos and dmg man pages to the daos-client files list

* Thu Mar 26 2020 Michael MacDonald <mjmac.macdonald@intel.com> 1.1.0-7
- Add systemd scriptlets for managing daos_server/daos_admin services

* Thu Mar 26 2020 Alexander Oganeozv <alexander.a.oganezov@intel.com> - 1.1.0-6
- Update ofi to 62f6c937601776dac8a1f97c8bb1b1a6acfbc3c0

* Tue Mar 24 2020 Jeffrey V. Olivier <jeffrey.v.olivier@intel.com> - 1.1.0-5
- Remove cart as an external dependence

* Mon Mar 23 2020 Jeffrey V. Olivier <jeffrey.v.olivier@intel.com> - 1.1.0-4
- Remove scons_local as dependency

* Tue Mar 03 2020 Brian J. Murrell <brian.murrell@intel.com> - 1.1.0-3
- Bump up go minimum version to 1.12

* Thu Feb 20 2020 Brian J. Murrell <brian.murrell@intel.com> - 1.1.0-2
- daos-server requires daos-client (same version)

* Fri Feb 14 2020 Brian J. Murrell <brian.murrell@intel.com> - 1.1.0-1
- Version bump up to 1.1.0

* Wed Feb 12 2020 Brian J. Murrell <brian.murrell@intel.com> - 0.9.0-2
- Remove undefine _missing_build_ids_terminate_build

* Thu Feb 06 2020 Johann Lombardi <johann.lombardi@intel.com> - 0.9.0-1
- Version bump up to 0.9.0

* Sat Jan 18 2020 Jeff Olivier <jeffrey.v.olivier@intel.com> - 0.8.0-3
- Fixing a few warnings in the RPM spec file

* Fri Dec 27 2019 Jeff Olivier <jeffrey.v.olivier@intel.com> - 0.8.0-2
- Remove openmpi, pmix, and hwloc builds, use hwloc and openmpi packages

* Tue Dec 17 2019 Johann Lombardi <johann.lombardi@intel.com> - 0.8.0-1
- Version bump up to 0.8.0

* Thu Dec 05 2019 Johann Lombardi <johann.lombardi@intel.com> - 0.7.0-1
- Version bump up to 0.7.0

* Tue Nov 19 2019 Tom Nabarro <tom.nabarro@intel.com> 0.6.0-15
- Temporarily unconstrain max. version of spdk

* Wed Nov 06 2019 Brian J. Murrell <brian.murrell@intel.com> 0.6.0-14
- Constrain max. version of spdk

* Wed Nov 06 2019 Brian J. Murrell <brian.murrell@intel.com> 0.6.0-13
- Use new cart with R: mercury to < 1.0.1-20 due to incompatibility

* Wed Nov 06 2019 Michael MacDonald <mjmac.macdonald@intel.com> 0.6.0-12
- Add daos_admin privileged helper for daos_server

* Fri Oct 25 2019 Brian J. Murrell <brian.murrell@intel.com> 0.6.0-11
- Handle differences in Leap 15 Python packaging

* Wed Oct 23 2019 Brian J. Murrell <brian.murrell@intel.com> 0.6.0-9
- Update BR: libisal-devel for Leap

* Mon Oct 07 2019 Brian J. Murrell <brian.murrell@intel.com> 0.6.0-8
- Use BR: cart-devel-%{cart_sha1} if available
- Remove cart's BRs as it's -devel Requires them now

* Tue Oct 01 2019 Brian J. Murrell <brian.murrell@intel.com> 0.6.0-7
- Constrain cart BR to <= 1.0.0

* Sat Sep 21 2019 Brian J. Murrell <brian.murrell@intel.com>
- Remove Requires: {argobots, cart}
  - autodependencies should take care of these

* Thu Sep 19 2019 Jeff Olivier <jeffrey.v.olivier@intel.com>
- Add valgrind-devel requirement for argobots change

* Tue Sep 10 2019 Tom Nabarro <tom.nabarro@intel.com>
- Add requires ndctl as runtime dep for control plane.

* Thu Aug 15 2019 David Quigley <david.quigley@intel.com>
- Add systemd unit files to packaging.

* Thu Jul 25 2019 Brian J. Murrell <brian.murrell@intel.com>
- Add git hash and commit count to release

* Thu Jul 18 2019 David Quigley <david.quigley@intel.com>
- Add certificate generation files to packaging.

* Tue Jul 09 2019 Johann Lombardi <johann.lombardi@intel.com>
- Version bump up to 0.6.0

* Fri Jun 21 2019 David Quigley <dquigley@intel.com>
- Add daos_agent.yml to the list of packaged files

* Thu Jun 13 2019 Brian J. Murrell <brian.murrell@intel.com>
- move obj_ctl daos_gen_io_conf daos_run_io_conf to
  daos-tests sub-package
- daos-server needs spdk-tools

* Fri May 31 2019 Ken Cain <kenneth.c.cain@intel.com>
- Add new daos utility binary

* Wed May 29 2019 Brian J. Murrell <brian.murrell@intel.com>
- Version bump up to 0.5.0
- Add Requires: libpsm_infinipath1 for SLES 12.3

* Tue May 07 2019 Brian J. Murrell <brian.murrell@intel.com>
- Move some files around among the sub-packages

* Mon May 06 2019 Brian J. Murrell <brian.murrell@intel.com>
- Only BR fio
  - fio-{devel,src} is not needed

* Wed Apr 03 2019 Brian J. Murrell <brian.murrell@intel.com>
- initial package<|MERGE_RESOLUTION|>--- conflicted
+++ resolved
@@ -10,13 +10,8 @@
 %endif
 
 Name:          daos
-<<<<<<< HEAD
-Version:       1.1.0
-Release:       35%{?relval}%{?dist}
-=======
 Version:       1.1.1
-Release:       1%{?relval}%{?dist}
->>>>>>> 0c6ef9e3
+Release:       2%{?relval}%{?dist}
 Summary:       DAOS Storage Engine
 
 License:       Apache
@@ -396,13 +391,11 @@
 %{_libdir}/*.a
 
 %changelog
-<<<<<<< HEAD
-* Fri Oct 09 2020 Phillip Henderson <phillip.henderson@intel.com> 1.1.0-35
+* Tue Oct 13 2020 Amanda Justiniano <amanda.justiniano-pagn@intel.com> 1.1.1-2
 - Add lbzip2 requirement to the daos-tests package
-=======
+
 * Mon Oct 12 2020 Johann Lombardi <johann.lombardi@intel.com> 1.1.1-1
 - Version bump up to 1.1.1
->>>>>>> 0c6ef9e3
 
 * Sat Oct 03 2020 Michael MacDonald <mjmac.macdonald@intel.com> 1.1.0-34
 - Add go-race to BuildRequires on OpenSUSE Leap
