--- conflicted
+++ resolved
@@ -159,11 +159,8 @@
 Summary: The DAOS test suite
 Requires: %{name}-client = %{version}-%{release}
 Requires: python-pathlib
-<<<<<<< HEAD
 Requires: python-distro
-=======
 Requires: python2-tabulate
->>>>>>> d835f797
 Requires: fio
 %if (0%{?suse_version} >= 1315)
 Requires: libpsm_infinipath1
